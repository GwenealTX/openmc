from collections import Iterable
from numbers import Real, Integral
from xml.etree import ElementTree as ET
import sys

import numpy as np

import openmc
import openmc.checkvalue as cv
from openmc.clean_xml import *

if sys.version_info[0] >= 3:
    basestring = str

# A static variable for auto-generated Plot IDs
AUTO_PLOT_ID = 10000


def reset_auto_plot_id():
    global AUTO_PLOT_ID
    AUTO_PLOT_ID = 10000


BASES = ['xy', 'xz', 'yz']


class Plot(object):
    """Definition of a finite region of space to be plotted, either as a slice plot
    in two dimensions or as a voxel plot in three dimensions.

    Parameters
    ----------
    plot_id : int
        Unique identifier for the plot
    name : str
        Name of the plot

    Attributes
    ----------
    id : int
        Unique identifier
    name : str
        Name of the plot
    width : Iterable of float
        Width of the plot in each basis direction
    pixels : Iterable of int
        Number of pixels to use in each basis direction
    origin : tuple or list of ndarray
        Origin (center) of the plot
    filename :
        Path to write the plot to
    color : {'cell', 'mat'}
        Indicate whether the plot should be colored by cell or by material
    type : {'slice', 'voxel'}
        The type of the plot
    basis : {'xy', 'xz', 'yz'}
        The basis directions for the plot
    background : tuple or list of ndarray
        Color of the background defined by RGB
    mask_components : Iterable of int
        Unique id numbers of the cells or materials to plot
    mask_background : Iterable of int
        Color to apply to all cells/materials not listed in mask_components
        defined by RGB
    col_spec : dict
        Dictionary indicating that certain cells/materials (keys) should be
        colored with a specific RGB (values)

    """

    def __init__(self, plot_id=None, name=''):
        # Initialize Plot class attributes
        self.id = plot_id
        self.name = name
        self._width = [4.0, 4.0]
        self._pixels = [1000, 1000]
        self._origin = [0., 0., 0.]
        self._filename = 'plot'
        self._color = 'cell'
        self._type = 'slice'
        self._basis = 'xy'
        self._background = [0, 0, 0]
        self._mask_components = None
        self._mask_background = None
        self._col_spec = None

    @property
    def id(self):
        return self._id

    @property
    def name(self):
        return self._name

    @property
    def width(self):
        return self._width

    @property
    def pixels(self):
        return self._pixels

    @property
    def origin(self):
        return self._origin

    @property
    def filename(self):
        return self._filename

    @property
    def color(self):
        return self._color

    @property
    def type(self):
        return self._type

    @property
    def basis(self):
        return self._basis

    @property
    def background(self):
        return self._background

    @property
    def mask_componenets(self):
        return self._mask_components

    @property
    def mask_background(self):
        return self._mask_background

    @property
    def col_spec(self):
        return self._col_spec

    @id.setter
    def id(self, plot_id):
        if plot_id is None:
            global AUTO_PLOT_ID
            self._id = AUTO_PLOT_ID
            AUTO_PLOT_ID += 1
        else:
            cv.check_type('plot ID', plot_id, Integral)
            cv.check_greater_than('plot ID', plot_id, 0, equality=True)
            self._id = plot_id

    @name.setter
    def name(self, name):
        cv.check_type('plot name', name, basestring)
        self._name = name

    @width.setter
    def width(self, width):
        cv.check_type('plot width', width, Iterable, Real)
        cv.check_length('plot width', width, 2, 3)
        self._width = width

    @origin.setter
    def origin(self, origin):
        cv.check_type('plot origin', origin, Iterable, Real)
        cv.check_length('plot origin', origin, 3)
        self._origin = origin

    @pixels.setter
    def pixels(self, pixels):
        cv.check_type('plot pixels', pixels, Iterable, Integral)
        cv.check_length('plot pixels', pixels, 2, 3)
        for dim in pixels:
            cv.check_greater_than('plot pixels', dim, 0)
        self._pixels = pixels

    @filename.setter
    def filename(self, filename):
        cv.check_type('filename', filename, basestring)
        self._filename = filename

    @color.setter
    def color(self, color):
        cv.check_type('plot color', color, basestring)
        cv.check_value('plot color', color, ['cell', 'mat'])
        self._color = color

    @type.setter
    def type(self, plottype):
        cv.check_type('plot type', plottype, basestring)
        cv.check_value('plot type', plottype, ['slice', 'voxel'])
        self._type = plottype

    @basis.setter
    def basis(self, basis):
        cv.check_type('plot basis', basis, basestring)
        cv.check_value('plot basis', basis, ['xy', 'xz', 'yz'])
        self._basis = basis

    @background.setter
    def background(self, background):
        cv.check_type('plot background', background, Iterable, Integral)
        cv.check_length('plot background', background, 3)
        for rgb in background:
            cv.check_greater_than('plot background',rgb, 0, True)
            cv.check_less_than('plot background', rgb, 256)
        self._background = background

    @col_spec.setter
    def col_spec(self, col_spec):
        cv.check_type('plot col_spec parameter', col_spec, dict, Integral)

        for key in col_spec:
            if key < 0:
                msg = 'Unable to create Plot ID="{0}" with col_spec ID "{1}" ' \
                      'which is less than 0'.format(self._id, key)
                raise ValueError(msg)

            elif not isinstance(col_spec[key], Iterable):
                msg = 'Unable to create Plot ID="{0}" with col_spec RGB values' \
                      ' "{1}" which is not iterable'.format(self._id, col_spec[key])
                raise ValueError(msg)

            elif len(col_spec[key]) != 3:
                msg = 'Unable to create Plot ID="{0}" with col_spec RGB ' \
                      'values of length "{1}" since 3 values must be ' \
                      'input'.format(self._id, len(col_spec[key]))
                raise ValueError(msg)

        self._col_spec = col_spec

    @mask_componenets.setter
    def mask_components(self, mask_components):
        cv.check_type('plot mask_components', mask_components, Iterable, Integral)
        for component in mask_components:
            cv.check_greater_than('plot mask_components', component, 0, True)
        self._mask_components = mask_components

    @mask_background.setter
    def mask_background(self, mask_background):
        cv.check_type('plot mask background', mask_background, Iterable, Integral)
        cv.check_length('plot mask background', mask_background, 3)
        for rgb in mask_background:
            cv.check_greater_than('plot mask background', rgb, 0, True)
            cv.check_less_than('plot mask background', rgb, 256)
        self._mask_background = mask_background

    def __repr__(self):
        string = 'Plot\n'
        string += '{0: <16}{1}{2}\n'.format('\tID', '=\t', self._id)
        string += '{0: <16}{1}{2}\n'.format('\tName', '=\t', self._name)
        string += '{0: <16}{1}{2}\n'.format('\tFilename', '=\t', self._filename)
        string += '{0: <16}{1}{2}\n'.format('\tType', '=\t', self._type)
        string += '{0: <16}{1}{2}\n'.format('\tBasis', '=\t', self._basis)
        string += '{0: <16}{1}{2}\n'.format('\tWidth', '=\t', self._width)
        string += '{0: <16}{1}{2}\n'.format('\tOrigin', '=\t', self._origin)
        string += '{0: <16}{1}{2}\n'.format('\tPixels', '=\t', self._origin)
        string += '{0: <16}{1}{2}\n'.format('\tColor', '=\t', self._color)
        string += '{0: <16}{1}{2}\n'.format('\tMask', '=\t',
                                            self._mask_components)
        string += '{0: <16}{1}{2}\n'.format('\tMask',    '=\t',
                                            self._mask_background)
        string += '{0: <16}{1}{2}\n'.format('\tCol Spec', '=\t', self._col_spec)
        return string

    def colorize(self, geometry, seed=1):
        """Generate a color scheme for each domain in the plot.

        This routine may be used to generate random, reproducible color schemes.
        The colors generated are based upon cell/material IDs in the geometry.

        Parameters
        ----------
        geometry : openmc.Geometry
            The geometry for which the plot is defined
        seed : Integral
            The random number seed used to generate the color scheme

        """
        
        cv.check_type('geometry', geometry, openmc.Geometry)
        cv.check_type('seed', seed, Integral)
        cv.check_greater_than('seed', seed, 1, equality=True)

        # Get collections of the domains which will be plotted
        if self.color is 'mat':
            domains = geometry.get_all_materials()
        else:
            domains = geometry.get_all_cells()

        # Set the seed for the random number generator
        np.random.seed(seed)

        # Generate random colors for each feature
        self.col_spec = {}
        for domain in domains:
<<<<<<< HEAD
            r = np.random.randint(0, 255)
            g = np.random.randint(0, 255)
            b = np.random.randint(0, 255)
            self.col_spec[domain] = (r, g, b)


    def highlight_domains(self, geometry, domains, seed=1,
                          alpha=0.5, background='grey'):
        """Use alpha compositing to highlight one or more domains in the plot.

        This routine generates a color scheme and applies alpha compositing
        to make all domains except the highlighted ones partially transparent.

        Params
        ------
        geometry : openmc.Geometry
            The geometry for which the plot is defined
        domains : Iterable of Integral
            A collection of the domain IDs to highlight in the plot
        seed : Integral
            The random number seed used to generate the color scheme
        alpha : Real in [0,1]
            The value to apply in alpha compisiting
        background : 3-tuple of Integral or 'white' or 'black' or 'grey'
            The background color to apply in alpha compisiting

        """

        cv.check_iterable_type('domains', domains, Integral)
        cv.check_type('alpha', alpha, Real)
        cv.check_greater_than('alpha', alpha, 0., equality=True)
        cv.check_less_than('alpha', alpha, 1., equality=True)

        # Get a background (R,G,B) tuple to apply in alpha compositing
        if isinstance(background, basestring):
            if background == 'white':
                background = (255, 255, 255)
            elif background == 'black':
                background = (0, 0, 0)
            elif background == 'grey':
                background = (160, 160, 160)
            else:
                msg = 'The background "{}" is not defined'.format(background)
                raise ValueError(msg)

        cv.check_iterable_type('background', background, Integral)
=======
            r = np.random.randint(0, 256)
            g = np.random.randint(0, 256)
            b = np.random.randint(0, 256)
            self.col_spec[domain] = (r, g, b)
>>>>>>> 4d3c97f6

        # Generate a color scheme
        self.colorize(geometry, seed)

        # Apply alpha compositing to the colors for all domains
        # other than those the user wishes to highlight
        for domain_id in self.col_spec:
            if domain_id not in domains:
                r, g, b = self.col_spec[domain_id]
                r = int(((1-alpha) * background[0]) + (alpha * r))
                g = int(((1-alpha) * background[1]) + (alpha * g))
                b = int(((1-alpha) * background[2]) + (alpha * b))
                self._col_spec[domain_id] = (r, g, b)

    def get_plot_xml(self):
        """Return XML representation of the plot

        Returns
        -------
        element : xml.etree.ElementTree.Element
            XML element containing plot data

        """

        element = ET.Element("plot")
        element.set("id", str(self._id))
        element.set("filename", self._filename)
        element.set("color", self._color)
        element.set("type", self._type)

        if self._type is 'slice':
            element.set("basis", self._basis)

        subelement = ET.SubElement(element, "origin")
        subelement.text = ' '.join(map(str, self._origin))

        subelement = ET.SubElement(element, "width")
        subelement.text = ' '.join(map(str, self._width))

        subelement = ET.SubElement(element, "pixels")
        subelement.text = ' '.join(map(str, self._pixels))

        if self._mask_background is not None:
            subelement = ET.SubElement(element, "background")
            subelement.text = ' '.join(map(str, self._background))

        if self._col_spec is not None:
            for key in self._col_spec:
                subelement = ET.SubElement(element, "col_spec")
                subelement.set("id", str(key))
                subelement.set("rgb", ' '.join(map(
                    str, self._col_spec[key])))

        if self._mask_components is not None:
            subelement = ET.SubElement(element, "mask")
            subelement.set("components", ' '.join(map(
                str, self._mask_components)))
            subelement.set("background", ' '.join(map(
                str, self._mask_background)))

        return element


class PlotsFile(object):
    """Plots file used for an OpenMC simulation. Corresponds directly to the
    plots.xml input file.

    """

    def __init__(self):
        # Initialize PlotsFile class attributes
        self._plots = []
        self._plots_file = ET.Element("plots")

    def add_plot(self, plot):
        """Add a plot to the file.

        Parameters
        ----------
        plot : Plot
            Plot to add

        """

        if not isinstance(plot, Plot):
            msg = 'Unable to add a non-Plot "{0}" to the PlotsFile'.format(plot)
            raise ValueError(msg)

        self._plots.append(plot)

    def remove_plot(self, plot):
        """Remove a plot from the file.

        Parameters
        ----------
        plot : Plot
            Plot to remove

        """

        self._plots.remove(plot)

    def colorize(self, geometry, seed=1):
        """Generate a consistent color scheme for each domain in each plot.

        This routine may be used to generate random, reproducible color schemes.
        The colors generated are based upon cell/material IDs in the geometry.
        The color schemes will be consistent for all plots in "plots.xml".

        Parameters
        ----------
        geometry : openmc.Geometry
            The geometry for which the plots are defined
        seed : Integral
            The random number seed used to generate the color scheme

        """

        for plot in self._plots:
            plot.colorize(geometry, seed)


    def highlight_domains(self, geometry, domains, seed=1,
                          alpha=0.5, background='grey'):
        """Use alpha compositing to highlight one or more domains in the plot.

        This routine generates a color scheme and applies alpha compositing
        to make all domains except the highlighted ones partially transparent.

        Params
        ------
        geometry : openmc.Geometry
            The geometry for which the plot is defined
        domains : Iterable of Integral
            A collection of the domain IDs to highlight in the plot
        seed : Integral
            The random number seed used to generate the color scheme
        alpha : Real in [0,1]
            The value to apply in alpha compisiting
        background : 3-tuple of Integral or 'white' or 'black' or 'grey'
            The background color to apply in alpha compisiting

        """

        for plot in self._plots:
            plot.highlight_domains(geometry, domains, seed, alpha, background)

    def _create_plot_subelements(self):
        for plot in self._plots:
            xml_element = plot.get_plot_xml()

            if len(plot._name) > 0:
                self._plots_file.append(ET.Comment(plot._name))

            self._plots_file.append(xml_element)

    def export_to_xml(self):
        """Create a plots.xml file that can be used by OpenMC.

        """

        # Reset xml element tree
        self._plots_file.clear()

        self._create_plot_subelements()

        # Clean the indentation in the file to be user-readable
        clean_xml_indentation(self._plots_file)

        # Write the XML Tree to the plots.xml file
        tree = ET.ElementTree(self._plots_file)
        tree.write("plots.xml", xml_declaration=True,
                             encoding='utf-8', method="xml")<|MERGE_RESOLUTION|>--- conflicted
+++ resolved
@@ -292,12 +292,10 @@
         # Generate random colors for each feature
         self.col_spec = {}
         for domain in domains:
-<<<<<<< HEAD
-            r = np.random.randint(0, 255)
-            g = np.random.randint(0, 255)
-            b = np.random.randint(0, 255)
+            r = np.random.randint(0, 256)
+            g = np.random.randint(0, 256)
+            b = np.random.randint(0, 256)
             self.col_spec[domain] = (r, g, b)
-
 
     def highlight_domains(self, geometry, domains, seed=1,
                           alpha=0.5, background='grey'):
@@ -339,12 +337,6 @@
                 raise ValueError(msg)
 
         cv.check_iterable_type('background', background, Integral)
-=======
-            r = np.random.randint(0, 256)
-            g = np.random.randint(0, 256)
-            b = np.random.randint(0, 256)
-            self.col_spec[domain] = (r, g, b)
->>>>>>> 4d3c97f6
 
         # Generate a color scheme
         self.colorize(geometry, seed)
