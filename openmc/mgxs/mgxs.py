from __future__ import division

from collections import OrderedDict
from numbers import Integral
import warnings
import os
import sys
import copy
from abc import ABCMeta
import itertools

from six import add_metaclass, string_types
import numpy as np

import openmc
import openmc.checkvalue as cv
from openmc.tallies import ESTIMATOR_TYPES
from openmc.mgxs import EnergyGroups


# Supported cross section types
MGXS_TYPES = ['total',
              'transport',
              'nu-transport',
              'absorption',
              'capture',
              'fission',
              'nu-fission',
              'kappa-fission',
              'scatter',
              'nu-scatter',
              'scatter matrix',
              'nu-scatter matrix',
              'multiplicity matrix',
              'nu-fission matrix',
              'chi',
              'chi-prompt',
              'inverse-velocity',
              'prompt-nu-fission',
              'prompt-nu-fission matrix']

# Supported domain types
DOMAIN_TYPES = ['cell',
                'distribcell',
                'universe',
                'material',
                'mesh']

# Filter types corresponding to each domain
_DOMAIN_TO_FILTER = {'cell': openmc.CellFilter,
                     'distribcell': openmc.DistribcellFilter,
                     'universe': openmc.UniverseFilter,
                     'material': openmc.MaterialFilter,
                     'mesh': openmc.MeshFilter}

# Supported domain classes
_DOMAINS = (openmc.Cell,
            openmc.Universe,
            openmc.Material,
            openmc.Mesh)

# Supported ScatterMatrixXS and NuScatterMatrixXS angular distribution types
MU_TREATMENTS = ('legendre', 'histogram')

# Maximum Legendre order supported by OpenMC
<<<<<<< HEAD
MAX_LEGENDRE = 10
=======
_MAX_LEGENDRE = 10
>>>>>>> c4239751


@add_metaclass(ABCMeta)
class MGXS(object):
    """An abstract multi-group cross section for some energy group structure
    within some spatial domain.

    This class can be used for both OpenMC input generation and tally data
    post-processing to compute spatially-homogenized and energy-integrated
    multi-group cross sections for multi-group neutronics calculations.

    NOTE: Users should instantiate the subclasses of this abstract class.

    Parameters
    ----------
    domain : openmc.Material or openmc.Cell or openmc.Universe or openmc.Mesh
        The domain for spatial homogenization
    domain_type : {'material', 'cell', 'distribcell', 'universe', 'mesh'}
        The domain type for spatial homogenization
    energy_groups : openmc.mgxs.EnergyGroups
        The energy group structure for energy condensation
    by_nuclide : bool
        If true, computes cross sections for each nuclide in domain
    name : str, optional
        Name of the multi-group cross section. Used as a label to identify
        tallies in OpenMC 'tallies.xml' file.

    Attributes
    ----------
    name : str, optional
        Name of the multi-group cross section
    rxn_type : str
        Reaction type (e.g., 'total', 'nu-fission', etc.)
    by_nuclide : bool
        If true, computes cross sections for each nuclide in domain
    domain : Material or Cell or Universe or Mesh
        Domain for spatial homogenization
    domain_type : {'material', 'cell', 'distribcell', 'universe', 'mesh'}
        Domain type for spatial homogenization
    energy_groups : openmc.mgxs.EnergyGroups
        Energy group structure for energy condensation
    tally_trigger : openmc.Trigger
        An (optional) tally precision trigger given to each tally used to
        compute the cross section
    scores : list of str
        The scores in each tally used to compute the multi-group cross section
    filters : list of openmc.Filter
        The filters in each tally used to compute the multi-group cross section
    tally_keys : list of str
        The keys into the tallies dictionary for each tally used to compute
        the multi-group cross section
    estimator : {'tracklength', 'collision', 'analog'}
        The tally estimator used to compute the multi-group cross section
    tallies : collections.OrderedDict
        OpenMC tallies needed to compute the multi-group cross section
    rxn_rate_tally : openmc.Tally
        Derived tally for the reaction rate tally used in the numerator to
        compute the multi-group cross section. This attribute is None
        unless the multi-group cross section has been computed.
    xs_tally : openmc.Tally
        Derived tally for the multi-group cross section. This attribute
        is None unless the multi-group cross section has been computed.
    num_subdomains : int
        The number of subdomains is unity for 'material', 'cell' and 'universe'
        domain types. This is equal to the number of cell instances
        for 'distribcell' domain types (it is equal to unity prior to loading
        tally data from a statepoint file) and the number of mesh cells for
        'mesh' domain types.
    num_nuclides : int
        The number of nuclides for which the multi-group cross section is
        being tracked. This is unity if the by_nuclide attribute is False.
    nuclides : Iterable of str or 'sum'
        The optional user-specified nuclides for which to compute cross
        sections (e.g., 'U238', 'O16'). If by_nuclide is True but nuclides
        are not specified by the user, all nuclides in the spatial domain
        are included. This attribute is 'sum' if by_nuclide is false.
    sparse : bool
        Whether or not the MGXS' tallies use SciPy's LIL sparse matrix format
        for compressed data storage
    loaded_sp : bool
        Whether or not a statepoint file has been loaded with tally data
    derived : bool
        Whether or not the MGXS is merged from one or more other MGXS
    hdf5_key : str
        The key used to index multi-group cross sections in an HDF5 data store

    """
    def __init__(self, domain=None, domain_type=None,
                 energy_groups=None, by_nuclide=False, name=''):
        self._name = ''
        self._rxn_type = None
        self._by_nuclide = None
        self._nuclides = None
        self._estimator = 'tracklength'
        self._domain = None
        self._domain_type = None
        self._energy_groups = None
        self._tally_trigger = None
        self._tallies = None
        self._rxn_rate_tally = None
        self._xs_tally = None
        self._sparse = False
        self._loaded_sp = False
        self._derived = False
        self._hdf5_key = None
        self._valid_estimators = ESTIMATOR_TYPES

        self.name = name
        self.by_nuclide = by_nuclide

        if domain_type is not None:
            self.domain_type = domain_type
        if domain is not None:
            self.domain = domain
        if energy_groups is not None:
            self.energy_groups = energy_groups

    def __deepcopy__(self, memo):
        existing = memo.get(id(self))

        # If this is the first time we have tried to copy this object, copy it
        if existing is None:
            clone = type(self).__new__(type(self))
            clone._name = self.name
            clone._rxn_type = self.rxn_type
            clone._by_nuclide = self.by_nuclide
            clone._nuclides = copy.deepcopy(self._nuclides)
            clone._domain = self.domain
            clone._domain_type = self.domain_type
            clone._energy_groups = copy.deepcopy(self.energy_groups, memo)
            clone._tally_trigger = copy.deepcopy(self.tally_trigger, memo)
            clone._rxn_rate_tally = copy.deepcopy(self._rxn_rate_tally, memo)
            clone._xs_tally = copy.deepcopy(self._xs_tally, memo)
            clone._sparse = self.sparse
            clone._derived = self.derived

            clone._tallies = OrderedDict()
            for tally_type, tally in self.tallies.items():
                clone.tallies[tally_type] = copy.deepcopy(tally, memo)

            memo[id(self)] = clone

            return clone

        # If this object has been copied before, return the first copy made
        else:
            return existing

    @property
    def name(self):
        return self._name

    @property
    def rxn_type(self):
        return self._rxn_type

    @property
    def by_nuclide(self):
        return self._by_nuclide

    @property
    def domain(self):
        return self._domain

    @property
    def domain_type(self):
        return self._domain_type

    @property
    def energy_groups(self):
        return self._energy_groups

    @property
    def tally_trigger(self):
        return self._tally_trigger

    @property
    def num_groups(self):
        return self.energy_groups.num_groups

    @property
    def scores(self):
        return ['flux', self.rxn_type]

    @property
    def filters(self):
        group_edges = self.energy_groups.group_edges
        energy_filter = openmc.EnergyFilter(group_edges)
        return [[energy_filter]] * len(self.scores)

    @property
    def tally_keys(self):
        return self.scores

    @property
    def estimator(self):
        return self._estimator

    @property
    def tallies(self):

        # Instantiate tallies if they do not exist
        if self._tallies is None:

            # Initialize a collection of Tallies
            self._tallies = OrderedDict()

            # Create a domain Filter object
            filter_type = _DOMAIN_TO_FILTER[self.domain_type]
            if self.domain_type == 'mesh':
                domain_filter = filter_type(self.domain)
            else:
                domain_filter = filter_type(self.domain.id)

            # Create each Tally needed to compute the multi group cross section
            tally_metadata = zip(self.scores, self.tally_keys, self.filters)
            for score, key, filters in tally_metadata:
                self._tallies[key] = openmc.Tally(name=self.name)
                self._tallies[key].scores = [score]
                self._tallies[key].estimator = self.estimator
                self._tallies[key].filters = [domain_filter]

                # If a tally trigger was specified, add it to each tally
                if self.tally_trigger:
                    trigger_clone = copy.deepcopy(self.tally_trigger)
                    trigger_clone.scores = [score]
                    self._tallies[key].triggers.append(trigger_clone)

                # Add non-domain specific Filters (e.g., 'energy') to the Tally
                for add_filter in filters:
                    self._tallies[key].filters.append(add_filter)

                # If this is a by-nuclide cross-section, add nuclides to Tally
                if self.by_nuclide and score != 'flux':
                    self._tallies[key].nuclides += self.get_nuclides()
                else:
                    self._tallies[key].nuclides.append('total')

        return self._tallies

    @property
    def rxn_rate_tally(self):
        if self._rxn_rate_tally is None:
            self._rxn_rate_tally = self.tallies[self.rxn_type]
            self._rxn_rate_tally.sparse = self.sparse

        return self._rxn_rate_tally

    @property
    def xs_tally(self):
        if self._xs_tally is None:
            if self.tallies is None:
                msg = 'Unable to get xs_tally since tallies have ' \
                      'not been loaded from a statepoint'
                raise ValueError(msg)

            self._xs_tally = self.rxn_rate_tally / self.tallies['flux']
            self._compute_xs()

        return self._xs_tally

    @property
    def sparse(self):
        return self._sparse

    @property
    def num_subdomains(self):
        if self.domain_type.startswith('avg('):
            domain_type = self.domain_type[4:-1]
        else:
            domain_type = self.domain_type
        filter_type = _DOMAIN_TO_FILTER[domain_type]
        domain_filter = self.xs_tally.find_filter(filter_type)
        return domain_filter.num_bins

    @property
    def num_nuclides(self):
        if self.by_nuclide:
            return len(self.get_nuclides())
        else:
            return 1

    @property
    def nuclides(self):
        if self.by_nuclide:
            return self.get_nuclides()
        else:
            return ['sum']

    @property
    def loaded_sp(self):
        return self._loaded_sp

    @property
    def derived(self):
        return self._derived

    @property
    def hdf5_key(self):
        if self._hdf5_key is not None:
            return self._hdf5_key
        else:
            return self._rxn_type

    @name.setter
    def name(self, name):
        cv.check_type('name', name, string_types)
        self._name = name

    @by_nuclide.setter
    def by_nuclide(self, by_nuclide):
        cv.check_type('by_nuclide', by_nuclide, bool)
        self._by_nuclide = by_nuclide

    @nuclides.setter
    def nuclides(self, nuclides):
        cv.check_iterable_type('nuclides', nuclides, string_types)
        self._nuclides = nuclides

    @estimator.setter
    def estimator(self, estimator):
        cv.check_value('estimator', estimator, self._valid_estimators)
        self._estimator = estimator

    @domain.setter
    def domain(self, domain):
        cv.check_type('domain', domain, _DOMAINS)
        self._domain = domain

        # Assign a domain type
        if self.domain_type is None:
            if isinstance(domain, openmc.Material):
                self._domain_type = 'material'
            elif isinstance(domain, openmc.Cell):
                self._domain_type = 'cell'
            elif isinstance(domain, openmc.Universe):
                self._domain_type = 'universe'
            elif isinstance(domain, openmc.Mesh):
                self._domain_type = 'mesh'

    @domain_type.setter
    def domain_type(self, domain_type):
        cv.check_value('domain type', domain_type, DOMAIN_TYPES)
        self._domain_type = domain_type

    @energy_groups.setter
    def energy_groups(self, energy_groups):
        cv.check_type('energy groups', energy_groups, openmc.mgxs.EnergyGroups)
        self._energy_groups = energy_groups

    @tally_trigger.setter
    def tally_trigger(self, tally_trigger):
        cv.check_type('tally trigger', tally_trigger, openmc.Trigger)
        self._tally_trigger = tally_trigger

    @sparse.setter
    def sparse(self, sparse):
        """Convert tally data from NumPy arrays to SciPy list of lists (LIL)
        sparse matrices, and vice versa.

        This property may be used to reduce the amount of data in memory during
        tally data processing. The tally data will be stored as SciPy LIL
        matrices internally within the Tally object. All tally data access
        properties and methods will return data as a dense NumPy array.

        """

        cv.check_type('sparse', sparse, bool)

        # Sparsify or densify the derived MGXS tallies and the base tallies
        if self._xs_tally:
            self.xs_tally.sparse = sparse
        if self._rxn_rate_tally:
            self.rxn_rate_tally.sparse = sparse

        for tally_name in self.tallies:
            self.tallies[tally_name].sparse = sparse

        self._sparse = sparse

    @staticmethod
    def get_mgxs(mgxs_type, domain=None, domain_type=None,
                 energy_groups=None, by_nuclide=False, name=''):
        """Return a MGXS subclass object for some energy group structure within
        some spatial domain for some reaction type.

        This is a factory method which can be used to quickly create MGXS
        subclass objects for various reaction types.

        Parameters
        ----------
        mgxs_type : {'total', 'transport', 'nu-transport', 'absorption', 'capture', 'fission', 'nu-fission', 'kappa-fission', 'scatter', 'nu-scatter', 'scatter matrix', 'nu-scatter matrix', 'multiplicity matrix', 'nu-fission matrix', 'chi', 'chi-prompt', 'inverse-velocity', 'prompt-nu-fission', 'prompt-nu-fission matrix'}
            The type of multi-group cross section object to return
        domain : openmc.Material or openmc.Cell or openmc.Universe or openmc.Mesh
            The domain for spatial homogenization
        domain_type : {'material', 'cell', 'distribcell', 'universe', 'mesh'}
            The domain type for spatial homogenization
        energy_groups : openmc.mgxs.EnergyGroups
            The energy group structure for energy condensation
        by_nuclide : bool
            If true, computes cross sections for each nuclide in domain.
            Defaults to False
        name : str, optional
            Name of the multi-group cross section. Used as a label to identify
            tallies in OpenMC 'tallies.xml' file. Defaults to the empty string.

        Returns
        -------
        openmc.mgxs.MGXS
            A subclass of the abstract MGXS class for the multi-group cross
            section type requested by the user

        """

        cv.check_value('mgxs_type', mgxs_type, MGXS_TYPES)

        if mgxs_type == 'total':
            mgxs = TotalXS(domain, domain_type, energy_groups)
        elif mgxs_type == 'transport':
            mgxs = TransportXS(domain, domain_type, energy_groups)
        elif mgxs_type == 'nu-transport':
            mgxs = NuTransportXS(domain, domain_type, energy_groups)
        elif mgxs_type == 'absorption':
            mgxs = AbsorptionXS(domain, domain_type, energy_groups)
        elif mgxs_type == 'capture':
            mgxs = CaptureXS(domain, domain_type, energy_groups)
        elif mgxs_type == 'fission':
            mgxs = FissionXS(domain, domain_type, energy_groups)
        elif mgxs_type == 'nu-fission':
            mgxs = NuFissionXS(domain, domain_type, energy_groups)
        elif mgxs_type == 'kappa-fission':
            mgxs = KappaFissionXS(domain, domain_type, energy_groups)
        elif mgxs_type == 'scatter':
            mgxs = ScatterXS(domain, domain_type, energy_groups)
        elif mgxs_type == 'nu-scatter':
            mgxs = NuScatterXS(domain, domain_type, energy_groups)
        elif mgxs_type == 'scatter matrix':
            mgxs = ScatterMatrixXS(domain, domain_type, energy_groups)
        elif mgxs_type == 'nu-scatter matrix':
            mgxs = NuScatterMatrixXS(domain, domain_type, energy_groups)
        elif mgxs_type == 'multiplicity matrix':
            mgxs = MultiplicityMatrixXS(domain, domain_type, energy_groups)
        elif mgxs_type == 'nu-fission matrix':
            mgxs = NuFissionMatrixXS(domain, domain_type, energy_groups)
        elif mgxs_type == 'chi':
            mgxs = Chi(domain, domain_type, energy_groups)
        elif mgxs_type == 'chi-prompt':
            mgxs = ChiPrompt(domain, domain_type, energy_groups)
        elif mgxs_type == 'inverse-velocity':
            mgxs = InverseVelocity(domain, domain_type, energy_groups)
        elif mgxs_type == 'prompt-nu-fission':
            mgxs = PromptNuFissionXS(domain, domain_type, energy_groups)
        elif mgxs_type == 'prompt-nu-fission matrix':
            mgxs = PromptNuFissionMatrixXS(domain, domain_type, energy_groups)

        mgxs.by_nuclide = by_nuclide
        mgxs.name = name
        return mgxs

    def get_nuclides(self):
        """Get all nuclides in the cross section's spatial domain.

        Returns
        -------
        list of str
            A list of the string names for each nuclide in the spatial domain
            (e.g., ['U235', 'U238', 'O16'])

        Raises
        ------
        ValueError
            When this method is called before the spatial domain has been set.

        """

        if self.domain is None:
            raise ValueError('Unable to get all nuclides without a domain')

        # If the user defined nuclides, return them
        if self._nuclides:
            return self._nuclides

        # Otherwise, return all nuclides in the spatial domain
        else:
            return self.domain.get_nuclides()

    def get_nuclide_density(self, nuclide):
        """Get the atomic number density in units of atoms/b-cm for a nuclide
        in the cross section's spatial domain.

        Parameters
        ----------
        nuclide : str
            A nuclide name string (e.g., 'U235')

        Returns
        -------
        float
            The atomic number density (atom/b-cm) for the nuclide of interest

        """

        cv.check_type('nuclide', nuclide, string_types)

        # Get list of all nuclides in the spatial domain
        nuclides = self.domain.get_nuclide_densities()

        return nuclides[nuclide][1] if nuclide in nuclides else 0.0

    def get_nuclide_densities(self, nuclides='all'):
        """Get an array of atomic number densities in units of atom/b-cm for all
        nuclides in the cross section's spatial domain.

        Parameters
        ----------
        nuclides : Iterable of str or 'all' or 'sum'
            A list of nuclide name strings (e.g., ['U235', 'U238']). The
            special string 'all' will return the atom densities for all nuclides
            in the spatial domain. The special string 'sum' will return the atom
            density summed across all nuclides in the spatial domain. Defaults
            to 'all'.

        Returns
        -------
        numpy.ndarray of float
            An array of the atomic number densities (atom/b-cm) for each of the
            nuclides in the spatial domain

        Raises
        ------
        ValueError
            When this method is called before the spatial domain has been set.

        """

        if self.domain is None:
            raise ValueError('Unable to get nuclide densities without a domain')

        # Sum the atomic number densities for all nuclides
        if nuclides == 'sum':
            nuclides = self.get_nuclides()
            densities = np.zeros(1, dtype=np.float)
            for nuclide in nuclides:
                densities[0] += self.get_nuclide_density(nuclide)

        # Tabulate the atomic number densities for all nuclides
        elif nuclides == 'all':
            nuclides = self.get_nuclides()
            densities = np.zeros(self.num_nuclides, dtype=np.float)
            for i, nuclide in enumerate(nuclides):
                densities[i] += self.get_nuclide_density(nuclide)

        # Tabulate the atomic number densities for each specified nuclide
        else:
            densities = np.zeros(len(nuclides), dtype=np.float)
            for i, nuclide in enumerate(nuclides):
                densities[i] = self.get_nuclide_density(nuclide)

        return densities

    def _compute_xs(self):
        """Performs generic cleanup after a subclass' uses tally arithmetic to
        compute a multi-group cross section as a derived tally.

        This method replaces CrossNuclides generated by tally arithmetic with
        the original Nuclide objects in the xs_tally instance attribute. The
        simple Nuclides allow for cleaner output through Pandas DataFrames as
        well as simpler data access through the get_xs(...) class method.

        In addition, this routine resets NaNs in the multi group cross section
        array to 0.0. This may be needed occur if no events were scored in
        certain tally bins, which will lead to a divide-by-zero situation.

        """

        # If computing xs for each nuclide, replace CrossNuclides with originals
        if self.by_nuclide:
            self.xs_tally._nuclides = []
            nuclides = self.get_nuclides()
            for nuclide in nuclides:
                self.xs_tally.nuclides.append(openmc.Nuclide(nuclide))

        # Remove NaNs which may have resulted from divide-by-zero operations
        self.xs_tally._mean = np.nan_to_num(self.xs_tally.mean)
        self.xs_tally._std_dev = np.nan_to_num(self.xs_tally.std_dev)
        self.xs_tally.sparse = self.sparse

    def load_from_statepoint(self, statepoint):
        """Extracts tallies in an OpenMC StatePoint with the data needed to
        compute multi-group cross sections.

        This method is needed to compute cross section data from tallies
        in an OpenMC StatePoint object.

        NOTE: The statepoint must first be linked with an OpenMC Summary object.

        Parameters
        ----------
        statepoint : openmc.StatePoint
            An OpenMC StatePoint object with tally data

        Raises
        ------
        ValueError
            When this method is called with a statepoint that has not been
            linked with a summary object.

        """

        cv.check_type('statepoint', statepoint, openmc.statepoint.StatePoint)

        if statepoint.summary is None:
            msg = 'Unable to load data from a statepoint which has not been ' \
                  'linked with a summary file'
            raise ValueError(msg)

        # Override the domain object that loaded from an OpenMC summary file
        # NOTE: This is necessary for micro cross-sections which require
        # the isotopic number densities as computed by OpenMC
        if self.domain_type == 'cell' or self.domain_type == 'distribcell':
            self.domain = statepoint.summary.get_cell_by_id(self.domain.id)
        elif self.domain_type == 'universe':
            self.domain = statepoint.summary.get_universe_by_id(self.domain.id)
        elif self.domain_type == 'material':
            self.domain = statepoint.summary.get_material_by_id(self.domain.id)
        elif self.domain_type == 'mesh':
            self.domain = statepoint.meshes[self.domain.id]
        else:
            msg = 'Unable to load data from a statepoint for domain type {0} ' \
                  'which is not yet supported'.format(self.domain_type)
            raise ValueError(msg)

        # Use tally "slicing" to ensure that tallies correspond to our domain
        # NOTE: This is important if tally merging was used
        if self.domain_type == 'mesh':
            filters = [_DOMAIN_TO_FILTER[self.domain_type]]
            xyz = [range(1, x+1) for x in self.domain.dimension]
            filter_bins = [tuple(itertools.product(*xyz))]
        elif self.domain_type != 'distribcell':
            filters = [_DOMAIN_TO_FILTER[self.domain_type]]
            filter_bins = [(self.domain.id,)]
        # Distribcell filters only accept single cell - neglect it when slicing
        else:
            filters = []
            filter_bins = []

        # Clear any tallies previously loaded from a statepoint
        if self.loaded_sp:
            self._tallies = None
            self._xs_tally = None
            self._rxn_rate_tally = None
            self._loaded_sp = False

        # Find, slice and store Tallies from StatePoint
        # The tally slicing is needed if tally merging was used
        for tally_type, tally in self.tallies.items():
            sp_tally = statepoint.get_tally(
                tally.scores, tally.filters, tally.nuclides,
                estimator=tally.estimator, exact_filters=True)
            sp_tally = sp_tally.get_slice(
                tally.scores, filters, filter_bins, tally.nuclides)
            sp_tally.sparse = self.sparse
            self.tallies[tally_type] = sp_tally

        self._loaded_sp = True

    def get_xs(self, groups='all', subdomains='all', nuclides='all',
               xs_type='macro', order_groups='increasing',
               value='mean', squeeze=True, **kwargs):
        r"""Returns an array of multi-group cross sections.

        This method constructs a 3D NumPy array for the requested
        multi-group cross section data for one or more subdomains
        (1st dimension), energy groups (2nd dimension), and nuclides
        (3rd dimension).

        Parameters
        ----------
        groups : Iterable of Integral or 'all'
            Energy groups of interest. Defaults to 'all'.
        subdomains : Iterable of Integral or 'all'
            Subdomain IDs of interest. Defaults to 'all'.
        nuclides : Iterable of str or 'all' or 'sum'
            A list of nuclide name strings (e.g., ['U235', 'U238']). The
            special string 'all' will return the cross sections for all nuclides
            in the spatial domain. The special string 'sum' will return the
            cross section summed over all nuclides. Defaults to 'all'.
        xs_type: {'macro', 'micro'}
            Return the macro or micro cross section in units of cm^-1 or barns.
            Defaults to 'macro'.
        order_groups: {'increasing', 'decreasing'}
            Return the cross section indexed according to increasing or
            decreasing energy groups (decreasing or increasing energies).
            Defaults to 'increasing'.
        value : {'mean', 'std_dev', 'rel_err'}
            A string for the type of value to return. Defaults to 'mean'.
        squeeze : bool
            A boolean representing whether to eliminate the extra dimensions
            of the multi-dimensional array to be returned. Defaults to True.

        Returns
        -------
        numpy.ndarray
            A NumPy array of the multi-group cross section indexed in the order
            each group, subdomain and nuclide is listed in the parameters.

        Raises
        ------
        ValueError
            When this method is called before the multi-group cross section is
            computed from tally data.

        """

        cv.check_value('value', value, ['mean', 'std_dev', 'rel_err'])
        cv.check_value('xs_type', xs_type, ['macro', 'micro'])

        # FIXME: Unable to get microscopic xs for mesh domain because the mesh
        # cells do not know the nuclide densities in each mesh cell.
        if self.domain_type == 'mesh' and xs_type == 'micro':
            msg = 'Unable to get micro xs for mesh domain since the mesh ' \
                  'cells do not know the nuclide densities in each mesh cell.'
            raise ValueError(msg)

        filters = []
        filter_bins = []

        # Construct a collection of the domain filter bins
        if not isinstance(subdomains, string_types):
            cv.check_iterable_type('subdomains', subdomains, Integral,
                                   max_depth=3)
            for subdomain in subdomains:
                filters.append(_DOMAIN_TO_FILTER[self.domain_type])
                filter_bins.append((subdomain,))

        # Construct list of energy group bounds tuples for all requested groups
        if not isinstance(groups, string_types):
            cv.check_iterable_type('groups', groups, Integral)
            for group in groups:
                filters.append(openmc.EnergyFilter)
                filter_bins.append((self.energy_groups.get_group_bounds(group),))

        # Construct a collection of the nuclides to retrieve from the xs tally
        if self.by_nuclide:
            if nuclides == 'all' or nuclides == 'sum' or nuclides == ['sum']:
                query_nuclides = self.get_nuclides()
            else:
                query_nuclides = nuclides
        else:
            query_nuclides = ['total']

        # If user requested the sum for all nuclides, use tally summation
        if nuclides == 'sum' or nuclides == ['sum']:
            xs_tally = self.xs_tally.summation(nuclides=query_nuclides)
            xs = xs_tally.get_values(filters=filters,
                                     filter_bins=filter_bins, value=value)
        else:
            xs = self.xs_tally.get_values(filters=filters, filter_bins=filter_bins,
                                          nuclides=query_nuclides, value=value)

        # Divide by atom number densities for microscopic cross sections
        if xs_type == 'micro':
            if self.by_nuclide:
                densities = self.get_nuclide_densities(nuclides)
            else:
                densities = self.get_nuclide_densities('sum')
            if value == 'mean' or value == 'std_dev':
                xs /= densities[np.newaxis, :, np.newaxis]

        # Eliminate the trivial score dimension
        xs = np.squeeze(xs, axis=len(xs.shape) - 1)
        xs = np.nan_to_num(xs)

        if groups == 'all':
            num_groups = self.num_groups
        else:
            num_groups = len(groups)

        # Reshape tally data array with separate axes for domain and energy
        num_subdomains = int(xs.shape[0] / num_groups)
        new_shape = (num_subdomains, num_groups) + xs.shape[1:]
        xs = np.reshape(xs, new_shape)

        # Reverse data if user requested increasing energy groups since
        # tally data is stored in order of increasing energies
        if order_groups == 'increasing':
            xs = xs[:, ::-1, :]

        if squeeze:
            xs = np.squeeze(xs)
            xs = np.atleast_1d(xs)

        return xs

    def get_condensed_xs(self, coarse_groups):
        """Construct an energy-condensed version of this cross section.

        Parameters
        ----------
        coarse_groups : openmc.mgxs.EnergyGroups
            The coarse energy group structure of interest

        Returns
        -------
        MGXS
            A new MGXS condensed to the group structure of interest

        """

        cv.check_type('coarse_groups', coarse_groups, EnergyGroups)
        cv.check_less_than('coarse groups', coarse_groups.num_groups,
                           self.num_groups, equality=True)
        cv.check_value('upper coarse energy', coarse_groups.group_edges[-1],
                       [self.energy_groups.group_edges[-1]])
        cv.check_value('lower coarse energy', coarse_groups.group_edges[0],
                       [self.energy_groups.group_edges[0]])

        # Clone this MGXS to initialize the condensed version
        condensed_xs = copy.deepcopy(self)
        condensed_xs._rxn_rate_tally = None
        condensed_xs._xs_tally = None
        condensed_xs._sparse = False
        condensed_xs._energy_groups = coarse_groups

        # Build energy indices to sum across
        energy_indices = []
        for group in range(coarse_groups.num_groups, 0, -1):
            low, high = coarse_groups.get_group_bounds(group)
            low_index = np.where(self.energy_groups.group_edges == low)[0][0]
            energy_indices.append(low_index)

        fine_edges = self.energy_groups.group_edges

        # Condense each of the tallies to the coarse group structure
        for tally in condensed_xs.tallies.values():

            # Make condensed tally derived and null out sum, sum_sq
            tally._derived = True
            tally._sum = None
            tally._sum_sq = None

            # Get tally data arrays reshaped with one dimension per filter
            mean = tally.get_reshaped_data(value='mean')
            std_dev = tally.get_reshaped_data(value='std_dev')

            # Sum across all applicable fine energy group filters
            for i, tally_filter in enumerate(tally.filters):
                if not isinstance(tally_filter, (openmc.EnergyFilter,
                                                 openmc.EnergyoutFilter)):
                    continue
                elif len(tally_filter.bins) != len(fine_edges):
                    continue
                elif not np.allclose(tally_filter.bins, fine_edges):
                    continue
                else:
                    tally_filter.bins = coarse_groups.group_edges
                    mean = np.add.reduceat(mean, energy_indices, axis=i)
                    std_dev = np.add.reduceat(std_dev**2, energy_indices, axis=i)
                    std_dev = np.sqrt(std_dev)

            # Reshape condensed data arrays with one dimension for all filters
            mean = np.reshape(mean, tally.shape)
            std_dev = np.reshape(std_dev, tally.shape)

            # Override tally's data with the new condensed data
            tally._mean = mean
            tally._std_dev = std_dev

        # Compute the energy condensed multi-group cross section
        condensed_xs.sparse = self.sparse
        return condensed_xs

    def get_subdomain_avg_xs(self, subdomains='all'):
        """Construct a subdomain-averaged version of this cross section.

        This method is useful for averaging cross sections across distribcell
        instances. The method performs spatial homogenization to compute the
        scalar flux-weighted average cross section across the subdomains.

        Parameters
        ----------
        subdomains : Iterable of Integral or 'all'
            The subdomain IDs to average across. Defaults to 'all'.

        Returns
        -------
        openmc.mgxs.MGXS
            A new MGXS averaged across the subdomains of interest

        Raises
        ------
        ValueError
            When this method is called before the multi-group cross section is
            computed from tally data.

        """

        # Construct a collection of the subdomain filter bins to average across
        if not isinstance(subdomains, string_types):
            cv.check_iterable_type('subdomains', subdomains, Integral)
        elif self.domain_type == 'distribcell':
            subdomains = np.arange(self.num_subdomains)
        else:
            subdomains = None

        # Clone this MGXS to initialize the subdomain-averaged version
        avg_xs = copy.deepcopy(self)

        if self.derived:
            avg_xs._rxn_rate_tally = avg_xs.rxn_rate_tally.average(
                filter_type=_DOMAIN_TO_FILTER[self.domain_type],
                filter_bins=subdomains)
        else:
            avg_xs._rxn_rate_tally = None
            avg_xs._xs_tally = None

            # Average each of the tallies across subdomains
            for tally_type, tally in avg_xs.tallies.items():
                filt_type = _DOMAIN_TO_FILTER[self.domain_type]
                tally_avg = tally.average(filter_type=filt_type,
                                          filter_bins=subdomains)
                avg_xs.tallies[tally_type] = tally_avg

        avg_xs._domain_type = 'avg({0})'.format(self.domain_type)
        avg_xs.sparse = self.sparse
        return avg_xs

    def get_slice(self, nuclides=[], groups=[]):
        """Build a sliced MGXS for the specified nuclides and energy groups.

        This method constructs a new MGXS to encapsulate a subset of the data
        represented by this MGXS. The subset of data to include in the tally
        slice is determined by the nuclides and energy groups specified in
        the input parameters.

        Parameters
        ----------
        nuclides : list of str
            A list of nuclide name strings
            (e.g., ['U235', 'U238']; default is [])
        groups : list of int
            A list of energy group indices starting at 1 for the high energies
            (e.g., [1, 2, 3]; default is [])

        Returns
        -------
        openmc.mgxs.MGXS
            A new MGXS object which encapsulates the subset of data requested
            for the nuclide(s) and/or energy group(s) requested in the
            parameters.

        """

        cv.check_iterable_type('nuclides', nuclides, string_types)
        cv.check_iterable_type('energy_groups', groups, Integral)

        # Build lists of filters and filter bins to slice
        filters = []
        filter_bins = []

        if len(groups) != 0:
            energy_bins = []
            for group in groups:
                group_bounds = self.energy_groups.get_group_bounds(group)
                energy_bins.append(group_bounds)
            filter_bins.append(tuple(energy_bins))
            filters.append(openmc.EnergyFilter)

        # Clone this MGXS to initialize the sliced version
        slice_xs = copy.deepcopy(self)
        slice_xs._rxn_rate_tally = None
        slice_xs._xs_tally = None

        # Slice each of the tallies across nuclides and energy groups
        for tally_type, tally in slice_xs.tallies.items():
            slice_nuclides = [nuc for nuc in nuclides if nuc in tally.nuclides]
            if len(groups) != 0 and tally.contains_filter(openmc.EnergyFilter):
                tally_slice = tally.get_slice(filters=filters,
                                              filter_bins=filter_bins,
                                              nuclides=slice_nuclides)
            else:
                tally_slice = tally.get_slice(nuclides=slice_nuclides)
            slice_xs.tallies[tally_type] = tally_slice

        # Assign sliced energy group structure to sliced MGXS
        if groups:
            new_group_edges = []
            for group in groups:
                group_edges = self.energy_groups.get_group_bounds(group)
                new_group_edges.extend(group_edges)
            new_group_edges = np.unique(new_group_edges)
            slice_xs.energy_groups.group_edges = sorted(new_group_edges)

        # Assign sliced nuclides to sliced MGXS
        if nuclides:
            slice_xs.nuclides = nuclides

        slice_xs.sparse = self.sparse
        return slice_xs

    def can_merge(self, other):
        """Determine if another MGXS can be merged with this one

        If results have been loaded from a statepoint, then MGXS are only
        mergeable along one and only one of enegy groups or nuclides.

        Parameters
        ----------
        other : openmc.mgxs.MGXS
            MGXS to check for merging

        """

        if not isinstance(other, type(self)):
            return False

        # Compare reaction type, energy groups, nuclides, domain type
        if self.rxn_type != other.rxn_type:
            return False
        elif not self.energy_groups.can_merge(other.energy_groups):
            return False
        elif self.by_nuclide != other.by_nuclide:
            return False
        elif self.domain_type != other.domain_type:
            return False
        elif 'distribcell' not in self.domain_type and self.domain != other.domain:
            return False
        elif not self.xs_tally.can_merge(other.xs_tally):
            return False
        elif not self.rxn_rate_tally.can_merge(other.rxn_rate_tally):
            return False

        # If all conditionals pass then MGXS are mergeable
        return True

    def merge(self, other):
        """Merge another MGXS with this one

        MGXS are only mergeable if their energy groups and nuclides are either
        identical or mutually exclusive. If results have been loaded from a
        statepoint, then MGXS are only mergeable along one and only one of
        energy groups or nuclides.

        Parameters
        ----------
        other : openmc.mgxs.MGXS
            MGXS to merge with this one

        Returns
        -------
        merged_mgxs : openmc.mgxs.MGXS
            Merged MGXS

        """

        if not self.can_merge(other):
            raise ValueError('Unable to merge MGXS')

        # Create deep copy of tally to return as merged tally
        merged_mgxs = copy.deepcopy(self)
        merged_mgxs._derived = True

        # Merge energy groups
        if self.energy_groups != other.energy_groups:
            merged_groups = self.energy_groups.merge(other.energy_groups)
            merged_mgxs.energy_groups = merged_groups

        # Merge nuclides
        if self.nuclides != other.nuclides:

            # The nuclides must be mutually exclusive
            for nuclide in self.nuclides:
                if nuclide in other.nuclides:
                    msg = 'Unable to merge MGXS with shared nuclides'
                    raise ValueError(msg)

            # Concatenate lists of nuclides for the merged MGXS
            merged_mgxs.nuclides = self.nuclides + other.nuclides

        # Null base tallies but merge reaction rate and cross section tallies
        merged_mgxs._tallies = OrderedDict()
        merged_mgxs._rxn_rate_tally = self.rxn_rate_tally.merge(other.rxn_rate_tally)
        merged_mgxs._xs_tally = self.xs_tally.merge(other.xs_tally)

        return merged_mgxs

    def print_xs(self, subdomains='all', nuclides='all', xs_type='macro'):
        """Print a string representation for the multi-group cross section.

        Parameters
        ----------
        subdomains : Iterable of Integral or 'all'
            The subdomain IDs of the cross sections to include in the report.
            Defaults to 'all'.
        nuclides : Iterable of str or 'all' or 'sum'
            The nuclides of the cross-sections to include in the report. This
            may be a list of nuclide name strings (e.g., ['U235', 'U238']).
            The special string 'all' will report the cross sections for all
            nuclides in the spatial domain. The special string 'sum' will report
            the cross sections summed over all nuclides. Defaults to 'all'.
        xs_type: {'macro', 'micro'}
            Return the macro or micro cross section in units of cm^-1 or barns.
            Defaults to 'macro'.

        """

        # Construct a collection of the subdomains to report
        if not isinstance(subdomains, string_types):
            cv.check_iterable_type('subdomains', subdomains, Integral)
        elif self.domain_type == 'distribcell':
            subdomains = np.arange(self.num_subdomains, dtype=np.int)
        elif self.domain_type == 'mesh':
            xyz = [range(1, x+1) for x in self.domain.dimension]
            subdomains = list(itertools.product(*xyz))
        else:
            subdomains = [self.domain.id]

        # Construct a collection of the nuclides to report
        if self.by_nuclide:
            if nuclides == 'all':
                nuclides = self.get_nuclides()
            elif nuclides == 'sum':
                nuclides = ['sum']
            else:
                cv.check_iterable_type('nuclides', nuclides, string_types)
        else:
            nuclides = ['sum']

        cv.check_value('xs_type', xs_type, ['macro', 'micro'])

        # Build header for string with type and domain info
        string = 'Multi-Group XS\n'
        string += '{0: <16}=\t{1}\n'.format('\tReaction Type', self.rxn_type)
        string += '{0: <16}=\t{1}\n'.format('\tDomain Type', self.domain_type)
        string += '{0: <16}=\t{1}\n'.format('\tDomain ID', self.domain.id)

        # Generate the header for an individual XS
        xs_header = '\tCross Sections [{0}]:'.format(self.get_units(xs_type))

        # If cross section data has not been computed, only print string header
        if self.tallies is None:
            print(string)
            return

        # Loop over all subdomains
        for subdomain in subdomains:

            if self.domain_type == 'distribcell' or self.domain_type == 'mesh':
                string += '{0: <16}=\t{1}\n'.format('\tSubdomain', subdomain)

            # Loop over all Nuclides
            for nuclide in nuclides:

                # Build header for nuclide type
                if nuclide != 'sum':
                    string += '{0: <16}=\t{1}\n'.format('\tNuclide', nuclide)

                # Build header for cross section type
                string += '{0: <16}\n'.format(xs_header)
                template = '{0: <12}Group {1} [{2: <10} - {3: <10}eV]:\t'

                # Loop over energy groups ranges
                for group in range(1, self.num_groups+1):
                    bounds = self.energy_groups.get_group_bounds(group)
                    string += template.format('', group, bounds[0], bounds[1])
                    average = self.get_xs([group], [subdomain], [nuclide],
                                          xs_type=xs_type, value='mean')
                    rel_err = self.get_xs([group], [subdomain], [nuclide],
                                          xs_type=xs_type, value='rel_err')
                    average = average.flatten()[0]
                    rel_err = rel_err.flatten()[0] * 100.
                    string += '{:.2e} +/- {:1.2e}%'.format(average, rel_err)
                    string += '\n'
                string += '\n'
            string += '\n'

        print(string)

    def build_hdf5_store(self, filename='mgxs.h5', directory='mgxs',
                         subdomains='all', nuclides='all',
                         xs_type='macro', row_column='inout', append=True):
        """Export the multi-group cross section data to an HDF5 binary file.

        This method constructs an HDF5 file which stores the multi-group
        cross section data. The data is stored in a hierarchy of HDF5 groups
        from the domain type, domain id, subdomain id (for distribcell domains),
        nuclides and cross section type. Two datasets for the mean and standard
        deviation are stored for each subdomain entry in the HDF5 file.

        NOTE: This requires the h5py Python package.

        Parameters
        ----------
        filename : str
            Filename for the HDF5 file. Defaults to 'mgxs.h5'.
        directory : str
            Directory for the HDF5 file. Defaults to 'mgxs'.
        subdomains : Iterable of Integral or 'all'
            The subdomain IDs of the cross sections to include in the report.
            Defaults to 'all'.
        nuclides : Iterable of str or 'all' or 'sum'
            The nuclides of the cross-sections to include in the report. This
            may be a list of nuclide name strings (e.g., ['U235', 'U238']).
            The special string 'all' will report the cross sections for all
            nuclides in the spatial domain. The special string 'sum' will report
            the cross sections summed over all nuclides. Defaults to 'all'.
        xs_type: {'macro', 'micro'}
            Store the macro or micro cross section in units of cm^-1 or barns.
            Defaults to 'macro'.
        row_column: {'inout', 'outin'}
            Store scattering matrices indexed first by incoming group and
            second by outgoing group ('inout'), or vice versa ('outin').
            Defaults to 'inout'.
        append : bool
            If true, appends to an existing HDF5 file with the same filename
            directory (if one exists). Defaults to True.

        Raises
        ------
        ValueError
            When this method is called before the multi-group cross section is
            computed from tally data.
        ImportError
            When h5py is not installed.

        """

        import h5py

        # Make directory if it does not exist
        if not os.path.exists(directory):
            os.makedirs(directory)

        filename = os.path.join(directory, filename)
        filename = filename.replace(' ', '-')

        if append and os.path.isfile(filename):
            xs_results = h5py.File(filename, 'a')
        else:
            xs_results = h5py.File(filename, 'w')

        # Construct a collection of the subdomains to report
        if not isinstance(subdomains, string_types):
            cv.check_iterable_type('subdomains', subdomains, Integral)
        elif self.domain_type == 'distribcell':
            subdomains = np.arange(self.num_subdomains, dtype=np.int)
        elif self.domain_type == 'avg(distribcell)':
            domain_filter = self.xs_tally.find_filter('avg(distribcell)')
            subdomains = domain_filter.bins
        elif self.domain_type == 'mesh':
            xyz = [range(1, x+1) for x in self.domain.dimension]
            subdomains = list(itertools.product(*xyz))
        else:
            subdomains = [self.domain.id]

        # Construct a collection of the nuclides to report
        if self.by_nuclide:
            if nuclides == 'all':
                nuclides = self.get_nuclides()
                densities = np.zeros(len(nuclides), dtype=np.float)
            elif nuclides == 'sum':
                nuclides = ['sum']
            else:
                cv.check_iterable_type('nuclides', nuclides, string_types)
        else:
            nuclides = ['sum']

        cv.check_value('xs_type', xs_type, ['macro', 'micro'])

        # Create an HDF5 group within the file for the domain
        domain_type_group = xs_results.require_group(self.domain_type)
        domain_group = domain_type_group.require_group(str(self.domain.id))

        # Determine number of digits to pad subdomain group keys
        num_digits = len(str(self.num_subdomains))

        # Create a separate HDF5 group for each subdomain
        for subdomain in subdomains:

            # Create an HDF5 group for the subdomain
            if self.domain_type == 'distribcell':
                group_name = ''.zfill(num_digits)
                subdomain_group = domain_group.require_group(group_name)
            else:
                subdomain_group = domain_group

            # Create a separate HDF5 group for this cross section
            rxn_group = subdomain_group.require_group(self.hdf5_key)

            # Create a separate HDF5 group for each nuclide
            for j, nuclide in enumerate(nuclides):

                if nuclide != 'sum':
                    density = densities[j]
                    nuclide_group = rxn_group.require_group(nuclide)
                    nuclide_group.require_dataset('density', dtype=np.float64,
                                                  data=[density], shape=(1,))
                else:
                    nuclide_group = rxn_group

                # Extract the cross section for this subdomain and nuclide
                average = self.get_xs(subdomains=[subdomain], nuclides=[nuclide],
                                      xs_type=xs_type, value='mean',
                                      row_column=row_column)
                std_dev = self.get_xs(subdomains=[subdomain], nuclides=[nuclide],
                                      xs_type=xs_type, value='std_dev',
                                      row_column=row_column)

                # Add MGXS results data to the HDF5 group
                nuclide_group.require_dataset('average', dtype=np.float64,
                                              shape=average.shape, data=average)
                nuclide_group.require_dataset('std. dev.', dtype=np.float64,
                                              shape=std_dev.shape, data=std_dev)

        # Close the results HDF5 file
        xs_results.close()

    def export_xs_data(self, filename='mgxs', directory='mgxs',
                       format='csv', groups='all', xs_type='macro'):
        """Export the multi-group cross section data to a file.

        This method leverages the functionality in the Pandas library to export
        the multi-group cross section data in a variety of output file formats
        for storage and/or post-processing.

        Parameters
        ----------
        filename : str
            Filename for the exported file. Defaults to 'mgxs'.
        directory : str
            Directory for the exported file. Defaults to 'mgxs'.
        format : {'csv', 'excel', 'pickle', 'latex'}
            The format for the exported data file. Defaults to 'csv'.
        groups : Iterable of Integral or 'all'
            Energy groups of interest. Defaults to 'all'.
        xs_type: {'macro', 'micro'}
            Store the macro or micro cross section in units of cm^-1 or barns.
            Defaults to 'macro'.

        """

        cv.check_type('filename', filename, string_types)
        cv.check_type('directory', directory, string_types)
        cv.check_value('format', format, ['csv', 'excel', 'pickle', 'latex'])
        cv.check_value('xs_type', xs_type, ['macro', 'micro'])

        # Make directory if it does not exist
        if not os.path.exists(directory):
            os.makedirs(directory)

        filename = os.path.join(directory, filename)
        filename = filename.replace(' ', '-')

        # Get a Pandas DataFrame for the data
        df = self.get_pandas_dataframe(groups=groups, xs_type=xs_type)

        # Export the data using Pandas IO API
        if format == 'csv':
            df.to_csv(filename + '.csv', index=False)
        elif format == 'excel':
            if self.domain_type == 'mesh':
                df.to_excel(filename + '.xls')
            else:
                df.to_excel(filename + '.xls', index=False)
        elif format == 'pickle':
            df.to_pickle(filename + '.pkl')
        elif format == 'latex':
            if self.domain_type == 'distribcell':
                msg = 'Unable to export distribcell multi-group cross section' \
                      'data to a LaTeX table'
                raise NotImplementedError(msg)

            df.to_latex(filename + '.tex', bold_rows=True,
                        longtable=True, index=False)

            # Surround LaTeX table with code needed to run pdflatex
            with open(filename + '.tex', 'r') as original:
                data = original.read()
            with open(filename + '.tex', 'w') as modified:
                modified.write(
                    '\\documentclass[preview, 12pt, border=1mm]{standalone}\n')
                modified.write('\\usepackage{caption}\n')
                modified.write('\\usepackage{longtable}\n')
                modified.write('\\usepackage{booktabs}\n')
                modified.write('\\begin{document}\n\n')
                modified.write(data)
                modified.write('\n\\end{document}')

    def get_pandas_dataframe(self, groups='all', nuclides='all',
                             xs_type='macro', distribcell_paths=True):
        """Build a Pandas DataFrame for the MGXS data.

        This method leverages :meth:`openmc.Tally.get_pandas_dataframe`, but
        renames the columns with terminology appropriate for cross section data.

        Parameters
        ----------
        groups : Iterable of Integral or 'all'
            Energy groups of interest. Defaults to 'all'.
        nuclides : Iterable of str or 'all' or 'sum'
            The nuclides of the cross-sections to include in the dataframe. This
            may be a list of nuclide name strings (e.g., ['U235', 'U238']).
            The special string 'all' will include the cross sections for all
            nuclides in the spatial domain. The special string 'sum' will
            include the cross sections summed over all nuclides. Defaults
            to 'all'.
        xs_type: {'macro', 'micro'}
            Return macro or micro cross section in units of cm^-1 or barns.
            Defaults to 'macro'.
        distribcell_paths : bool, optional
            Construct columns for distribcell tally filters (default is True).
            The geometric information in the Summary object is embedded into
            a Multi-index column with a geometric "path" to each distribcell
            instance.

        Returns
        -------
        pandas.DataFrame
            A Pandas DataFrame for the cross section data.

        Raises
        ------
        ValueError
            When this method is called before the multi-group cross section is
            computed from tally data.

        """

        if not isinstance(groups, string_types):
            cv.check_iterable_type('groups', groups, Integral)
        if nuclides != 'all' and nuclides != 'sum':
            cv.check_iterable_type('nuclides', nuclides, string_types)
        cv.check_value('xs_type', xs_type, ['macro', 'micro'])

        # Get a Pandas DataFrame from the derived xs tally
        if self.by_nuclide and nuclides == 'sum':

            # Use tally summation to sum across all nuclides
            query_nuclides = [nuclides]
            xs_tally = self.xs_tally.summation(nuclides=self.get_nuclides())
            df = xs_tally.get_pandas_dataframe(
                distribcell_paths=distribcell_paths)

            # Remove nuclide column since it is homogeneous and redundant
            if self.domain_type == 'mesh':
                df.drop('sum(nuclide)', axis=1, level=0, inplace=True)
            else:
                df.drop('sum(nuclide)', axis=1, inplace=True)

        # If the user requested a specific set of nuclides
        elif self.by_nuclide and nuclides != 'all':
            query_nuclides = nuclides
            xs_tally = self.xs_tally.get_slice(nuclides=nuclides)
            df = xs_tally.get_pandas_dataframe(
                distribcell_paths=distribcell_paths)

        # If the user requested all nuclides, keep nuclide column in dataframe
        else:
            query_nuclides = self.nuclides
            df = self.xs_tally.get_pandas_dataframe(
                distribcell_paths=distribcell_paths)

        # Remove the score column since it is homogeneous and redundant
        if self.domain_type == 'mesh':
            df = df.drop('score', axis=1, level=0)
        else:
            df = df.drop('score', axis=1)

        # Determine if change-in-angle bins are included in the MGXS to
        # properly tile the group boundaries
        if 'mu low' in df:
            # Find the length of the mu filters indirectly from the number
            # of times the mu bins repeats.
            num_mu = int(df.shape[0] /
                         df[df['mu low'] == df['mu low'][0]].shape[0])
        else:
            num_mu = 1

        # Override energy groups bounds with indices
        all_groups = np.arange(self.num_groups, 0, -1, dtype=np.int)
        all_groups = np.repeat(all_groups, len(query_nuclides) * num_mu)
        if 'energy low [eV]' in df and 'energyout low [eV]' in df:
            df.rename(columns={'energy low [eV]': 'group in'},
                      inplace=True)
            in_groups = np.tile(all_groups, int(self.num_subdomains))
            in_groups = np.repeat(in_groups, int(df.shape[0] / in_groups.size))
            df['group in'] = in_groups
            del df['energy high [eV]']

            df.rename(columns={'energyout low [eV]': 'group out'},
                      inplace=True)
            out_groups = np.repeat(all_groups, self.xs_tally.num_scores)
            out_groups = np.tile(out_groups, int(df.shape[0] / out_groups.size))
            df['group out'] = out_groups
            del df['energyout high [eV]']
            columns = ['group in', 'group out']

        elif 'energyout low [eV]' in df:
            df.rename(columns={'energyout low [eV]': 'group out'},
                      inplace=True)
            in_groups = np.tile(all_groups, int(df.shape[0] / all_groups.size))
            df['group out'] = in_groups
            del df['energyout high [eV]']
            columns = ['group out']

        elif 'energy low [eV]' in df:
            df.rename(columns={'energy low [eV]': 'group in'}, inplace=True)
            in_groups = np.tile(all_groups, int(df.shape[0] / all_groups.size))
            df['group in'] = in_groups
            del df['energy high [eV]']
            columns = ['group in']

        # Select out those groups the user requested
        if not isinstance(groups, string_types):
            if 'group in' in df:
                df = df[df['group in'].isin(groups)]
            if 'group out' in df:
                df = df[df['group out'].isin(groups)]

        # If user requested micro cross sections, divide out the atom densities
        if xs_type == 'micro':
            if self.by_nuclide:
                densities = self.get_nuclide_densities(nuclides)
            else:
                densities = self.get_nuclide_densities('sum')
            densities = np.repeat(densities, len(self.rxn_rate_tally.scores))
            tile_factor = df.shape[0] / len(densities)
            df['mean'] /= np.tile(densities, tile_factor)
            df['std. dev.'] /= np.tile(densities, tile_factor)

            # Replace NaNs by zeros (happens if nuclide density is zero)
            df['mean'].replace(np.nan, 0.0, inplace=True)
            df['std. dev.'].replace(np.nan, 0.0, inplace=True)

        # Sort the dataframe by domain type id (e.g., distribcell id) and
        # energy groups such that data is from fast to thermal
        if self.domain_type == 'mesh':
            mesh_str = 'mesh {0}'.format(self.domain.id)
            df.sort_values(by=[(mesh_str, 'x'), (mesh_str, 'y'), \
                               (mesh_str, 'z')] + columns, inplace=True)
        else:
            df.sort_values(by=[self.domain_type] + columns, inplace=True)

        return df

    def get_units(self, xs_type='macro'):
        """This method returns the units of a MGXS based on a desired xs_type.

        Parameters
        ----------
        xs_type: {'macro', 'micro'}
            Return the macro or micro cross section units.
            Defaults to 'macro'.

        Returns
        -------
        str
            A string representing the units of the MGXS.

        """

        cv.check_value('xs_type', xs_type, ['macro', 'micro'])

        return 'cm^-1' if xs_type == 'macro' else 'barns'


@add_metaclass(ABCMeta)
class MatrixMGXS(MGXS):
    """An abstract multi-group cross section for some energy group structure
    within some spatial domain. This class is specifically intended for
    cross sections which depend on both the incoming and outgoing energy groups
    and are therefore represented by matrices. Examples of this include the
    scattering and nu-fission matrices.

    This class can be used for both OpenMC input generation and tally data
    post-processing to compute spatially-homogenized and energy-integrated
    multi-group cross sections for multi-group neutronics calculations.

    NOTE: Users should instantiate the subclasses of this abstract class.

    Parameters
    ----------
    domain : openmc.Material or openmc.Cell or openmc.Universe or openmc.Mesh
        The domain for spatial homogenization
    domain_type : {'material', 'cell', 'distribcell', 'universe', 'mesh'}
        The domain type for spatial homogenization
    energy_groups : openmc.mgxs.EnergyGroups
        The energy group structure for energy condensation
    by_nuclide : bool
        If true, computes cross sections for each nuclide in domain
    name : str, optional
        Name of the multi-group cross section. Used as a label to identify
        tallies in OpenMC 'tallies.xml' file.

    Attributes
    ----------
    name : str, optional
        Name of the multi-group cross section
    rxn_type : str
        Reaction type (e.g., 'total', 'nu-fission', etc.)
    by_nuclide : bool
        If true, computes cross sections for each nuclide in domain
    domain : Material or Cell or Universe or Mesh
        Domain for spatial homogenization
    domain_type : {'material', 'cell', 'distribcell', 'universe', 'mesh'}
        Domain type for spatial homogenization
    energy_groups : openmc.mgxs.EnergyGroups
        Energy group structure for energy condensation
    tally_trigger : openmc.Trigger
        An (optional) tally precision trigger given to each tally used to
        compute the cross section
    scores : list of str
        The scores in each tally used to compute the multi-group cross section
    filters : list of openmc.Filter
        The filters in each tally used to compute the multi-group cross section
    tally_keys : list of str
        The keys into the tallies dictionary for each tally used to compute
        the multi-group cross section
    estimator : {'tracklength', 'collision', 'analog'}
        The tally estimator used to compute the multi-group cross section
    tallies : collections.OrderedDict
        OpenMC tallies needed to compute the multi-group cross section
    rxn_rate_tally : openmc.Tally
        Derived tally for the reaction rate tally used in the numerator to
        compute the multi-group cross section. This attribute is None
        unless the multi-group cross section has been computed.
    xs_tally : openmc.Tally
        Derived tally for the multi-group cross section. This attribute
        is None unless the multi-group cross section has been computed.
    num_subdomains : int
        The number of subdomains is unity for 'material', 'cell' and 'universe'
        domain types. This is equal to the number of cell instances
        for 'distribcell' domain types (it is equal to unity prior to loading
        tally data from a statepoint file) and the number of mesh cells for
        'mesh' domain types.
    num_nuclides : int
        The number of nuclides for which the multi-group cross section is
        being tracked. This is unity if the by_nuclide attribute is False.
    nuclides : Iterable of str or 'sum'
        The optional user-specified nuclides for which to compute cross
        sections (e.g., 'U238', 'O16'). If by_nuclide is True but nuclides
        are not specified by the user, all nuclides in the spatial domain
        are included. This attribute is 'sum' if by_nuclide is false.
    sparse : bool
        Whether or not the MGXS' tallies use SciPy's LIL sparse matrix format
        for compressed data storage
    loaded_sp : bool
        Whether or not a statepoint file has been loaded with tally data
    derived : bool
        Whether or not the MGXS is merged from one or more other MGXS
    hdf5_key : str
        The key used to index multi-group cross sections in an HDF5 data store

    """
    @property
    def filters(self):
        # Create the non-domain specific Filters for the Tallies
        group_edges = self.energy_groups.group_edges
        energy = openmc.EnergyFilter(group_edges)
        energyout = openmc.EnergyoutFilter(group_edges)

        return [[energy], [energy, energyout]]

    def get_xs(self, in_groups='all', out_groups='all',
               subdomains='all', nuclides='all',
               xs_type='macro', order_groups='increasing',
               row_column='inout', value='mean', squeeze=True, **kwargs):
        """Returns an array of multi-group cross sections.

        This method constructs a 4D NumPy array for the requested
        multi-group cross section data for one or more subdomains
        (1st dimension), energy groups in (2nd dimension), energy groups out
        (3rd dimension), and nuclides (4th dimension).

        Parameters
        ----------
        in_groups : Iterable of Integral or 'all'
            Incoming energy groups of interest. Defaults to 'all'.
        out_groups : Iterable of Integral or 'all'
            Outgoing energy groups of interest. Defaults to 'all'.
        subdomains : Iterable of Integral or 'all'
            Subdomain IDs of interest. Defaults to 'all'.
        nuclides : Iterable of str or 'all' or 'sum'
            A list of nuclide name strings (e.g., ['U235', 'U238']). The
            special string 'all' will return the cross sections for all
            nuclides in the spatial domain. The special string 'sum' will
            return the cross section summed over all nuclides. Defaults to
            'all'.
        xs_type: {'macro', 'micro'}
            Return the macro or micro cross section in units of cm^-1 or barns.
            Defaults to 'macro'.
        order_groups: {'increasing', 'decreasing'}
            Return the cross section indexed according to increasing or
            decreasing energy groups (decreasing or increasing energies).
            Defaults to 'increasing'.
        row_column: {'inout', 'outin'}
            Return the cross section indexed first by incoming group and
            second by outgoing group ('inout'), or vice versa ('outin').
            Defaults to 'inout'.
        value : {'mean', 'std_dev', 'rel_err'}
            A string for the type of value to return. Defaults to 'mean'.
        squeeze : bool
            A boolean representing whether to eliminate the extra dimensions
            of the multi-dimensional array to be returned. Defaults to True.

        Returns
        -------
        numpy.ndarray
            A NumPy array of the multi-group cross section indexed in the order
            each group and subdomain is listed in the parameters.

        Raises
        ------
        ValueError
            When this method is called before the multi-group cross section is
            computed from tally data.

        """

        cv.check_value('value', value, ['mean', 'std_dev', 'rel_err'])
        cv.check_value('xs_type', xs_type, ['macro', 'micro'])

        # FIXME: Unable to get microscopic xs for mesh domain because the mesh
        # cells do not know the nuclide densities in each mesh cell.
        if self.domain_type == 'mesh' and xs_type == 'micro':
            msg = 'Unable to get micro xs for mesh domain since the mesh ' \
                  'cells do not know the nuclide densities in each mesh cell.'
            raise ValueError(msg)

        filters = []
        filter_bins = []

        # Construct a collection of the domain filter bins
        if not isinstance(subdomains, string_types):
            cv.check_iterable_type('subdomains', subdomains, Integral,
                                   max_depth=3)
            for subdomain in subdomains:
                filters.append(_DOMAIN_TO_FILTER[self.domain_type])
                filter_bins.append((subdomain,))

        # Construct list of energy group bounds tuples for all requested groups
        if not isinstance(in_groups, string_types):
            cv.check_iterable_type('groups', in_groups, Integral)
            for group in in_groups:
                filters.append(openmc.EnergyFilter)
                filter_bins.append((
                    self.energy_groups.get_group_bounds(group),))

        # Construct list of energy group bounds tuples for all requested groups
        if not isinstance(out_groups, string_types):
            cv.check_iterable_type('groups', out_groups, Integral)
            for group in out_groups:
                filters.append(openmc.EnergyoutFilter)
                filter_bins.append((
                    self.energy_groups.get_group_bounds(group),))

        # Construct a collection of the nuclides to retrieve from the xs tally
        if self.by_nuclide:
            if nuclides == 'all' or nuclides == 'sum' or nuclides == ['sum']:
                query_nuclides = self.get_nuclides()
            else:
                query_nuclides = nuclides
        else:
            query_nuclides = ['total']

        # Use tally summation if user requested the sum for all nuclides
        if nuclides == 'sum' or nuclides == ['sum']:
            xs_tally = self.xs_tally.summation(nuclides=query_nuclides)
            xs = xs_tally.get_values(filters=filters, filter_bins=filter_bins,
                                     value=value)
        else:
            xs = self.xs_tally.get_values(filters=filters,
                                          filter_bins=filter_bins,
                                          nuclides=query_nuclides, value=value)

        # Divide by atom number densities for microscopic cross sections
        if xs_type == 'micro':
            if self.by_nuclide:
                densities = self.get_nuclide_densities(nuclides)
            else:
                densities = self.get_nuclide_densities('sum')
            if value == 'mean' or value == 'std_dev':
                xs /= densities[np.newaxis, :, np.newaxis]

        # Eliminate the trivial score dimension
        xs = np.squeeze(xs, axis=len(xs.shape) - 1)
        xs = np.nan_to_num(xs)

        if in_groups == 'all':
            num_in_groups = self.num_groups
        else:
            num_in_groups = len(in_groups)

        if out_groups == 'all':
            num_out_groups = self.num_groups
        else:
            num_out_groups = len(out_groups)

        # Reshape tally data array with separate axes for domain and energy
        num_subdomains = int(xs.shape[0] / (num_in_groups * num_out_groups))
        new_shape = (num_subdomains, num_in_groups, num_out_groups)
        new_shape += xs.shape[1:]
        xs = np.reshape(xs, new_shape)

        # Transpose the matrix if requested by user
        if row_column == 'outin':
            xs = np.swapaxes(xs, 1, 2)

        # Reverse data if user requested increasing energy groups since
        # tally data is stored in order of increasing energies
        if order_groups == 'increasing':
            xs = xs[:, ::-1, ::-1, :]

        if squeeze:
            xs = np.squeeze(xs)
            xs = np.atleast_2d(xs)

        return xs

    def get_slice(self, nuclides=[], in_groups=[], out_groups=[]):
        """Build a sliced MatrixMGXS object for the specified nuclides and
        energy groups.

        This method constructs a new MGXS to encapsulate a subset of the data
        represented by this MGXS. The subset of data to include in the tally
        slice is determined by the nuclides and energy groups specified in
        the input parameters.

        Parameters
        ----------
        nuclides : list of str
            A list of nuclide name strings
            (e.g., ['U235', 'U238']; default is [])
        in_groups : list of int
            A list of incoming energy group indices starting at 1 for the high
            energies (e.g., [1, 2, 3]; default is [])
        out_groups : list of int
            A list of outgoing energy group indices starting at 1 for the high
            energies (e.g., [1, 2, 3]; default is [])

        Returns
        -------
        openmc.mgxs.MatrixMGXS
            A new MatrixMGXS object which encapsulates the subset of data
            requested for the nuclide(s) and/or energy group(s) requested in
            the parameters.

        """

        # Call super class method and null out derived tallies
        slice_xs = super(MatrixMGXS, self).get_slice(nuclides, in_groups)
        slice_xs._rxn_rate_tally = None
        slice_xs._xs_tally = None

        # Slice outgoing energy groups if needed
        if len(out_groups) != 0:
            filter_bins = []
            for group in out_groups:
                group_bounds = self.energy_groups.get_group_bounds(group)
                filter_bins.append(group_bounds)
            filter_bins = [tuple(filter_bins)]

            # Slice each of the tallies across energyout groups
            for tally_type, tally in slice_xs.tallies.items():
                if tally.contains_filter(openmc.EnergyoutFilter):
                    tally_slice = tally.get_slice(
                        filters=[openmc.EnergyoutFilter],
                        filter_bins=filter_bins)
                    slice_xs.tallies[tally_type] = tally_slice

        slice_xs.sparse = self.sparse
        return slice_xs

    def print_xs(self, subdomains='all', nuclides='all', xs_type='macro'):
        """Prints a string representation for the multi-group cross section.

        Parameters
        ----------
        subdomains : Iterable of Integral or 'all'
            The subdomain IDs of the cross sections to include in the report.
            Defaults to 'all'.
        nuclides : Iterable of str or 'all' or 'sum'
            The nuclides of the cross-sections to include in the report. This
            may be a list of nuclide name strings (e.g., ['U235', 'U238']).
            The special string 'all' will report the cross sections for all
            nuclides in the spatial domain. The special string 'sum' will
            report the cross sections summed over all nuclides. Defaults to
            'all'.
        xs_type: {'macro', 'micro'}
            Return the macro or micro cross section in units of cm^-1 or barns.
            Defaults to 'macro'.

        """

        # Construct a collection of the subdomains to report
        if not isinstance(subdomains, string_types):
            cv.check_iterable_type('subdomains', subdomains, Integral)
        elif self.domain_type == 'distribcell':
            subdomains = np.arange(self.num_subdomains, dtype=np.int)
        elif self.domain_type == 'mesh':
            xyz = [range(1, x+1) for x in self.domain.dimension]
            subdomains = list(itertools.product(*xyz))
        else:
            subdomains = [self.domain.id]

        # Construct a collection of the nuclides to report
        if self.by_nuclide:
            if nuclides == 'all':
                nuclides = self.get_nuclides()
            if nuclides == 'sum':
                nuclides = ['sum']
            else:
                cv.check_iterable_type('nuclides', nuclides, string_types)
        else:
            nuclides = ['sum']

        cv.check_value('xs_type', xs_type, ['macro', 'micro'])

        # Build header for string with type and domain info
        string = 'Multi-Group XS\n'
        string += '{0: <16}=\t{1}\n'.format('\tReaction Type', self.rxn_type)
        string += '{0: <16}=\t{1}\n'.format('\tDomain Type', self.domain_type)
        string += '{0: <16}=\t{1}\n'.format('\tDomain ID', self.domain.id)

        # Generate the header for an individual XS
        xs_header = '\tCross Sections [{0}]:'.format(self.get_units(xs_type))

        # If cross section data has not been computed, only print string header
        if self.tallies is None:
            print(string)
            return

        string += '{0: <16}\n'.format('\tEnergy Groups:')
        template = '{0: <12}Group {1} [{2: <10} - {3: <10}eV]\n'

        # Loop over energy groups ranges
        for group in range(1, self.num_groups + 1):
            bounds = self.energy_groups.get_group_bounds(group)
            string += template.format('', group, bounds[0], bounds[1])

        # Loop over all subdomains
        for subdomain in subdomains:

            if self.domain_type == 'distribcell':
                string += \
                    '{0: <16}=\t{1}\n'.format('\tSubdomain', subdomain)

            # Loop over all Nuclides
            for nuclide in nuclides:

                # Build header for nuclide type
                if xs_type != 'sum':
                    string += '{0: <16}=\t{1}\n'.format('\tNuclide', nuclide)

                # Build header for cross section type
                string += '{0: <16}\n'.format(xs_header)
                template = '{0: <12}Group {1} -> Group {2}:\t\t'

                # Loop over incoming/outgoing energy groups ranges
                for in_group in range(1, self.num_groups + 1):
                    for out_group in range(1, self.num_groups + 1):
                        string += template.format('', in_group, out_group)
                        average = \
                            self.get_xs([in_group], [out_group],
                                        [subdomain], [nuclide],
                                        xs_type=xs_type, value='mean')
                        rel_err = \
                            self.get_xs([in_group], [out_group],
                                        [subdomain], [nuclide],
                                        xs_type=xs_type, value='rel_err')
                        average = average.flatten()[0]
                        rel_err = rel_err.flatten()[0] * 100.
                        string += '{:1.2e} +/- {:1.2e}%'.format(average,
                                                                rel_err)
                        string += '\n'
                    string += '\n'
                string += '\n'
            string += '\n'

        print(string)


class TotalXS(MGXS):
    r"""A total multi-group cross section.

    This class can be used for both OpenMC input generation and tally data
    post-processing to compute spatially-homogenized and energy-integrated
    multi-group total cross sections for multi-group neutronics calculations. At
    a minimum, one needs to set the :attr:`TotalXS.energy_groups` and
    :attr:`TotalXS.domain` properties. Tallies for the flux and appropriate
    reaction rates over the specified domain are generated automatically via the
    :attr:`TotalXS.tallies` property, which can then be appended to a
    :class:`openmc.Tallies` instance.

    For post-processing, the :meth:`MGXS.load_from_statepoint` will pull in the
    necessary data to compute multi-group cross sections from a
    :class:`openmc.StatePoint` instance. The derived multi-group cross section
    can then be obtained from the :attr:`TotalXS.xs_tally` property.

    For a spatial domain :math:`V` and energy group :math:`[E_g,E_{g-1}]`, the
    total cross section is calculated as:

    .. math::

       \frac{\int_{r \in V} dr \int_{4\pi} d\Omega \int_{E_g}^{E_{g-1}} dE \;
       \sigma_t (r, E) \psi (r, E, \Omega)}{\int_{r \in V} dr \int_{4\pi}
       d\Omega \int_{E_g}^{E_{g-1}} dE \; \psi (r, E, \Omega)}.

    Parameters
    ----------
    domain : openmc.Material or openmc.Cell or openmc.Universe or openmc.Mesh
        The domain for spatial homogenization
    domain_type : {'material', 'cell', 'distribcell', 'universe', 'mesh'}
        The domain type for spatial homogenization
    groups : openmc.mgxs.EnergyGroups
        The energy group structure for energy condensation
    by_nuclide : bool
        If true, computes cross sections for each nuclide in domain
    name : str, optional
        Name of the multi-group cross section. Used as a label to identify
        tallies in OpenMC 'tallies.xml' file.

    Attributes
    ----------
    name : str, optional
        Name of the multi-group cross section
    rxn_type : str
        Reaction type (e.g., 'total', 'nu-fission', etc.)
    by_nuclide : bool
        If true, computes cross sections for each nuclide in domain
    domain : Material or Cell or Universe or Mesh
        Domain for spatial homogenization
    domain_type : {'material', 'cell', 'distribcell', 'universe', 'mesh'}
        Domain type for spatial homogenization
    energy_groups : openmc.mgxs.EnergyGroups
        Energy group structure for energy condensation
    tally_trigger : openmc.Trigger
        An (optional) tally precision trigger given to each tally used to
        compute the cross section
    scores : list of str
        The scores in each tally used to compute the multi-group cross section
    filters : list of openmc.Filter
        The filters in each tally used to compute the multi-group cross section
    tally_keys : list of str
        The keys into the tallies dictionary for each tally used to compute
        the multi-group cross section
    estimator : {'tracklength', 'collision', 'analog'}
        The tally estimator used to compute the multi-group cross section
    tallies : collections.OrderedDict
        OpenMC tallies needed to compute the multi-group cross section. The keys
        are strings listed in the :attr:`TotalXS.tally_keys` property and values
        are instances of :class:`openmc.Tally`.
    rxn_rate_tally : openmc.Tally
        Derived tally for the reaction rate tally used in the numerator to
        compute the multi-group cross section. This attribute is None
        unless the multi-group cross section has been computed.
    xs_tally : openmc.Tally
        Derived tally for the multi-group cross section. This attribute
        is None unless the multi-group cross section has been computed.
    num_subdomains : int
        The number of subdomains is unity for 'material', 'cell' and 'universe'
        domain types. This is equal to the number of cell instances
        for 'distribcell' domain types (it is equal to unity prior to loading
        tally data from a statepoint file).
    num_nuclides : int
        The number of nuclides for which the multi-group cross section is
        being tracked. This is unity if the by_nuclide attribute is False.
    nuclides : Iterable of str or 'sum'
        The optional user-specified nuclides for which to compute cross
        sections (e.g., 'U238', 'O16'). If by_nuclide is True but nuclides
        are not specified by the user, all nuclides in the spatial domain
        are included. This attribute is 'sum' if by_nuclide is false.
    sparse : bool
        Whether or not the MGXS' tallies use SciPy's LIL sparse matrix format
        for compressed data storage
    loaded_sp : bool
        Whether or not a statepoint file has been loaded with tally data
    derived : bool
        Whether or not the MGXS is merged from one or more other MGXS
    hdf5_key : str
        The key used to index multi-group cross sections in an HDF5 data store

    """

    def __init__(self, domain=None, domain_type=None,
                 groups=None, by_nuclide=False, name=''):
        super(TotalXS, self).__init__(domain, domain_type,
                                      groups, by_nuclide, name)
        self._rxn_type = 'total'


class TransportXS(MGXS):
    r"""A transport-corrected total multi-group cross section.

    This class can be used for both OpenMC input generation and tally data
    post-processing to compute spatially-homogenized and energy-integrated
    multi-group cross sections for multi-group neutronics calculations. At a
    minimum, one needs to set the :attr:`TransportXS.energy_groups` and
    :attr:`TransportXS.domain` properties. Tallies for the flux and appropriate
    reaction rates over the specified domain are generated automatically via the
    :attr:`TransportXS.tallies` property, which can then be appended to a
    :class:`openmc.Tallies` instance.

    For post-processing, the :meth:`MGXS.load_from_statepoint` will pull in the
    necessary data to compute multi-group cross sections from a
    :class:`openmc.StatePoint` instance. The derived multi-group cross section
    can then be obtained from the :attr:`TransportXS.xs_tally` property.

    For a spatial domain :math:`V` and energy group :math:`[E_g,E_{g-1}]`, the
    transport-corrected total cross section is calculated as:

    .. math::

       \langle \sigma_t \phi \rangle &= \int_{r \in V} dr \int_{4\pi}
       d\Omega \int_{E_g}^{E_{g-1}} dE \sigma_t (r, E) \psi
       (r, E, \Omega) \\
       \langle \sigma_{s1} \phi \rangle &= \int_{r \in V} dr
       \int_{4\pi} d\Omega \int_{E_g}^{E_{g-1}} dE \int_{4\pi}
       d\Omega' \int_0^\infty dE' \int_{-1}^1 d\mu \; \mu \sigma_s
       (r, E' \rightarrow E, \Omega' \cdot \Omega)
       \phi (r, E', \Omega) \\
       \langle \phi \rangle &= \int_{r \in V} dr \int_{4\pi} d\Omega
       \int_{E_g}^{E_{g-1}} dE \; \psi (r, E, \Omega) \\
       \sigma_{tr} &= \frac{\langle \sigma_t \phi \rangle - \langle \sigma_{s1}
       \phi \rangle}{\langle \phi \rangle}

    Parameters
    ----------
    domain : openmc.Material or openmc.Cell or openmc.Universe or openmc.Mesh
        The domain for spatial homogenization
    domain_type : {'material', 'cell', 'distribcell', 'universe', 'mesh'}
        The domain type for spatial homogenization
    groups : openmc.mgxs.EnergyGroups
        The energy group structure for energy condensation
    by_nuclide : bool
        If true, computes cross sections for each nuclide in domain
    name : str, optional
        Name of the multi-group cross section. Used as a label to identify
        tallies in OpenMC 'tallies.xml' file.

    Attributes
    ----------
    name : str, optional
        Name of the multi-group cross section
    rxn_type : str
        Reaction type (e.g., 'total', 'nu-fission', etc.)
    by_nuclide : bool
        If true, computes cross sections for each nuclide in domain
    domain : Material or Cell or Universe or Mesh
        Domain for spatial homogenization
    domain_type : {'material', 'cell', 'distribcell', 'universe', 'mesh'}
        Domain type for spatial homogenization
    energy_groups : openmc.mgxs.EnergyGroups
        Energy group structure for energy condensation
    tally_trigger : openmc.Trigger
        An (optional) tally precision trigger given to each tally used to
        compute the cross section
    scores : list of str
        The scores in each tally used to compute the multi-group cross section
    filters : list of openmc.Filter
        The filters in each tally used to compute the multi-group cross section
    tally_keys : list of str
        The keys into the tallies dictionary for each tally used to compute
        the multi-group cross section
    estimator : 'analog'
        The tally estimator used to compute the multi-group cross section
    tallies : collections.OrderedDict
        OpenMC tallies needed to compute the multi-group cross section. The keys
        are strings listed in the :attr:`TransportXS.tally_keys` property and
        values are instances of :class:`openmc.Tally`.
    rxn_rate_tally : openmc.Tally
        Derived tally for the reaction rate tally used in the numerator to
        compute the multi-group cross section. This attribute is None
        unless the multi-group cross section has been computed.
    xs_tally : openmc.Tally
        Derived tally for the multi-group cross section. This attribute
        is None unless the multi-group cross section has been computed.
    num_subdomains : int
        The number of subdomains is unity for 'material', 'cell' and 'universe'
        domain types. This is equal to the number of cell instances
        for 'distribcell' domain types (it is equal to unity prior to loading
        tally data from a statepoint file).
    num_nuclides : int
        The number of nuclides for which the multi-group cross section is
        being tracked. This is unity if the by_nuclide attribute is False.
    nuclides : Iterable of str or 'sum'
        The optional user-specified nuclides for which to compute cross
        sections (e.g., 'U238', 'O16'). If by_nuclide is True but nuclides
        are not specified by the user, all nuclides in the spatial domain
        are included. This attribute is 'sum' if by_nuclide is false.
    sparse : bool
        Whether or not the MGXS' tallies use SciPy's LIL sparse matrix format
        for compressed data storage
    loaded_sp : bool
        Whether or not a statepoint file has been loaded with tally data
    derived : bool
        Whether or not the MGXS is merged from one or more other MGXS
    hdf5_key : str
        The key used to index multi-group cross sections in an HDF5 data store

    """

    def __init__(self, domain=None, domain_type=None,
                 groups=None, by_nuclide=False, name=''):
        super(TransportXS, self).__init__(domain, domain_type,
                                          groups, by_nuclide, name)
        self._rxn_type = 'transport'
        self._estimator = 'analog'
        self._valid_estimators = ['analog']

    @property
    def scores(self):
        return ['flux', 'total', 'scatter-1']

    @property
    def filters(self):
        group_edges = self.energy_groups.group_edges
        energy_filter = openmc.EnergyFilter(group_edges)
        energyout_filter = openmc.EnergyoutFilter(group_edges)
        return [[energy_filter], [energy_filter], [energyout_filter]]

    @property
    def rxn_rate_tally(self):
        if self._rxn_rate_tally is None:
            # Switch EnergyoutFilter to EnergyFilter.
            old_filt = self.tallies['scatter-1'].filters[-1]
            new_filt = openmc.EnergyFilter(old_filt.bins)
            new_filt.stride = old_filt.stride
            self.tallies['scatter-1'].filters[-1] = new_filt

            self._rxn_rate_tally = \
                self.tallies['total'] - self.tallies['scatter-1']
            self._rxn_rate_tally.sparse = self.sparse

        return self._rxn_rate_tally


class NuTransportXS(TransportXS):
    r"""A transport-corrected total multi-group cross section which
    accounts for neutron multiplicity in scattering reactions.

    This class can be used for both OpenMC input generation and tally data
    post-processing to compute spatially-homogenized and energy-integrated
    multi-group cross sections for multi-group neutronics calculations. At a
    minimum, one needs to set the :attr:`NuTransportXS.energy_groups` and
    :attr:`NuTransportXS.domain` properties. Tallies for the flux and
    appropriate reaction rates over the specified domain are generated
    automatically via the :attr:`NuTransportXS.tallies` property, which can then
    be appended to a :class:`openmc.Tallies` instance.

    For post-processing, the :meth:`MGXS.load_from_statepoint` will pull in the
    necessary data to compute multi-group cross sections from a
    :class:`openmc.StatePoint` instance. The derived multi-group cross section
    can then be obtained from the :attr:`NuTransportXS.xs_tally` property.

    The calculation of the transport-corrected cross section is the same as that
    for :class:`TransportXS` except that the scattering multiplicity is
    accounted for.

    Parameters
    ----------
    domain : openmc.Material or openmc.Cell or openmc.Universe or openmc.Mesh
        The domain for spatial homogenization
    domain_type : {'material', 'cell', 'distribcell', 'universe', 'mesh'}
        The domain type for spatial homogenization
    groups : openmc.mgxs.EnergyGroups
        The energy group structure for energy condensation
    by_nuclide : bool
        If true, computes cross sections for each nuclide in domain
    name : str, optional
        Name of the multi-group cross section. Used as a label to identify
        tallies in OpenMC 'tallies.xml' file.

    Attributes
    ----------
    name : str, optional
        Name of the multi-group cross section
    rxn_type : str
        Reaction type (e.g., 'total', 'nu-fission', etc.)
    by_nuclide : bool
        If true, computes cross sections for each nuclide in domain
    domain : Material or Cell or Universe or Mesh
        Domain for spatial homogenization
    domain_type : {'material', 'cell', 'distribcell', 'universe', 'mesh'}
        Domain type for spatial homogenization
    energy_groups : openmc.mgxs.EnergyGroups
        Energy group structure for energy condensation
    tally_trigger : openmc.Trigger
        An (optional) tally precision trigger given to each tally used to
        compute the cross section
    scores : list of str
        The scores in each tally used to compute the multi-group cross section
    filters : list of openmc.Filter
        The filters in each tally used to compute the multi-group cross section
    tally_keys : list of str
        The keys into the tallies dictionary for each tally used to compute
        the multi-group cross section
    estimator : 'analog'
        The tally estimator used to compute the multi-group cross section
    tallies : collections.OrderedDict
        OpenMC tallies needed to compute the multi-group cross section. The keys
        are strings listed in the :attr:`NuTransportXS.tally_keys` property and
        values are instances of :class:`openmc.Tally`.
    rxn_rate_tally : openmc.Tally
        Derived tally for the reaction rate tally used in the numerator to
        compute the multi-group cross section. This attribute is None
        unless the multi-group cross section has been computed.
    xs_tally : openmc.Tally
        Derived tally for the multi-group cross section. This attribute
        is None unless the multi-group cross section has been computed.
    num_subdomains : int
        The number of subdomains is unity for 'material', 'cell' and 'universe'
        domain types. This is equal to the number of cell instances
        for 'distribcell' domain types (it is equal to unity prior to loading
        tally data from a statepoint file).
    num_nuclides : int
        The number of nuclides for which the multi-group cross section is
        being tracked. This is unity if the by_nuclide attribute is False.
    nuclides : Iterable of str or 'sum'
        The optional user-specified nuclides for which to compute cross
        sections (e.g., 'U238', 'O16'). If by_nuclide is True but nuclides
        are not specified by the user, all nuclides in the spatial domain
        are included. This attribute is 'sum' if by_nuclide is false.
    sparse : bool
        Whether or not the MGXS' tallies use SciPy's LIL sparse matrix format
        for compressed data storage
    loaded_sp : bool
        Whether or not a statepoint file has been loaded with tally data
    derived : bool
        Whether or not the MGXS is merged from one or more other MGXS
    hdf5_key : str
        The key used to index multi-group cross sections in an HDF5 data store

    """

    def __init__(self, domain=None, domain_type=None,
                 groups=None, by_nuclide=False, name=''):
        super(NuTransportXS, self).__init__(domain, domain_type,
                                            groups, by_nuclide, name)
        self._rxn_type = 'nu-transport'

    @property
    def scores(self):
        return ['flux', 'total', 'nu-scatter-1']

    @property
    def tally_keys(self):
        return ['flux', 'total', 'scatter-1']


class AbsorptionXS(MGXS):
    r"""An absorption multi-group cross section.

    Absorption is defined as all reactions that do not produce secondary
    neutrons (disappearance) plus fission reactions.

    This class can be used for both OpenMC input generation and tally data
    post-processing to compute spatially-homogenized and energy-integrated
    multi-group absorption cross sections for multi-group neutronics
    calculations. At a minimum, one needs to set the
    :attr:`AbsorptionXS.energy_groups` and :attr:`AbsorptionXS.domain`
    properties. Tallies for the flux and appropriate reaction rates over the
    specified domain are generated automatically via the
    :attr:`AbsorptionXS.tallies` property, which can then be appended to a
    :class:`openmc.Tallies` instance.

    For post-processing, the :meth:`MGXS.load_from_statepoint` will pull in the
    necessary data to compute multi-group cross sections from a
    :class:`openmc.StatePoint` instance. The derived multi-group cross section
    can then be obtained from the :attr:`AbsorptionXS.xs_tally` property.

    For a spatial domain :math:`V` and energy group :math:`[E_g,E_{g-1}]`, the
    absorption cross section is calculated as:

    .. math::

       \frac{\int_{r \in V} dr \int_{4\pi} d\Omega \int_{E_g}^{E_{g-1}} dE \;
       \sigma_a (r, E) \psi (r, E, \Omega)}{\int_{r \in V} dr \int_{4\pi}
       d\Omega \int_{E_g}^{E_{g-1}} dE \; \psi (r, E, \Omega)}.

    Parameters
    ----------
    domain : openmc.Material or openmc.Cell or openmc.Universe or openmc.Mesh
        The domain for spatial homogenization
    domain_type : {'material', 'cell', 'distribcell', 'universe', 'mesh'}
        The domain type for spatial homogenization
    groups : openmc.mgxs.EnergyGroups
        The energy group structure for energy condensation
    by_nuclide : bool
        If true, computes cross sections for each nuclide in domain
    name : str, optional
        Name of the multi-group cross section. Used as a label to identify
        tallies in OpenMC 'tallies.xml' file.

    Attributes
    ----------
    name : str, optional
        Name of the multi-group cross section
    rxn_type : str
        Reaction type (e.g., 'total', 'nu-fission', etc.)
    by_nuclide : bool
        If true, computes cross sections for each nuclide in domain
    domain : Material or Cell or Universe or Mesh
        Domain for spatial homogenization
    domain_type : {'material', 'cell', 'distribcell', 'universe', 'mesh'}
        Domain type for spatial homogenization
    energy_groups : openmc.mgxs.EnergyGroups
        Energy group structure for energy condensation
    tally_trigger : openmc.Trigger
        An (optional) tally precision trigger given to each tally used to
        compute the cross section
    scores : list of str
        The scores in each tally used to compute the multi-group cross section
    filters : list of openmc.Filter
        The filters in each tally used to compute the multi-group cross section
    tally_keys : list of str
        The keys into the tallies dictionary for each tally used to compute
        the multi-group cross section
    estimator : {'tracklength', 'collision', 'analog'}
        The tally estimator used to compute the multi-group cross section
    tallies : collections.OrderedDict
        OpenMC tallies needed to compute the multi-group cross section. The keys
        are strings listed in the :attr:`AbsorptionXS.tally_keys` property and
        values are instances of :class:`openmc.Tally`.
    rxn_rate_tally : openmc.Tally
        Derived tally for the reaction rate tally used in the numerator to
        compute the multi-group cross section. This attribute is None
        unless the multi-group cross section has been computed.
    xs_tally : openmc.Tally
        Derived tally for the multi-group cross section. This attribute
        is None unless the multi-group cross section has been computed.
    num_subdomains : int
        The number of subdomains is unity for 'material', 'cell' and 'universe'
        domain types. This is equal to the number of cell instances
        for 'distribcell' domain types (it is equal to unity prior to loading
        tally data from a statepoint file) and the number of mesh cells for
        'mesh' domain types.
    num_nuclides : int
        The number of nuclides for which the multi-group cross section is
        being tracked. This is unity if the by_nuclide attribute is False.
    nuclides : Iterable of str or 'sum'
        The optional user-specified nuclides for which to compute cross
        sections (e.g., 'U238', 'O16'). If by_nuclide is True but nuclides
        are not specified by the user, all nuclides in the spatial domain
        are included. This attribute is 'sum' if by_nuclide is false.
    sparse : bool
        Whether or not the MGXS' tallies use SciPy's LIL sparse matrix format
        for compressed data storage
    loaded_sp : bool
        Whether or not a statepoint file has been loaded with tally data
    derived : bool
        Whether or not the MGXS is merged from one or more other MGXS
    hdf5_key : str
        The key used to index multi-group cross sections in an HDF5 data store

    """

    def __init__(self, domain=None, domain_type=None,
                 groups=None, by_nuclide=False, name=''):
        super(AbsorptionXS, self).__init__(domain, domain_type,
                                           groups, by_nuclide, name)
        self._rxn_type = 'absorption'


class CaptureXS(MGXS):
    r"""A capture multi-group cross section.

    The neutron capture reaction rate is defined as the difference between
    OpenMC's 'absorption' and 'fission' reaction rate score types. This includes
    not only radiative capture, but all forms of neutron disappearance aside
    from fission (i.e., MT > 100).

    This class can be used for both OpenMC input generation and tally data
    post-processing to compute spatially-homogenized and energy-integrated
    multi-group capture cross sections for multi-group neutronics
    calculations. At a minimum, one needs to set the
    :attr:`CaptureXS.energy_groups` and :attr:`CaptureXS.domain`
    properties. Tallies for the flux and appropriate reaction rates over the
    specified domain are generated automatically via the
    :attr:`CaptureXS.tallies` property, which can then be appended to a
    :class:`openmc.Tallies` instance.

    For post-processing, the :meth:`MGXS.load_from_statepoint` will pull in the
    necessary data to compute multi-group cross sections from a
    :class:`openmc.StatePoint` instance. The derived multi-group cross section
    can then be obtained from the :attr:`CaptureXS.xs_tally` property.

    For a spatial domain :math:`V` and energy group :math:`[E_g,E_{g-1}]`, the
    capture cross section is calculated as:

    .. math::

       \frac{\int_{r \in V} dr \int_{4\pi} d\Omega \int_{E_g}^{E_{g-1}} dE \;
       \left [ \sigma_a (r, E) \psi (r, E, \Omega) - \sigma_f (r, E) \psi (r, E,
       \Omega) \right ]}{\int_{r \in V} dr \int_{4\pi} d\Omega
       \int_{E_g}^{E_{g-1}} dE \; \psi (r, E, \Omega)}.

    Parameters
    ----------
    domain : openmc.Material or openmc.Cell or openmc.Universe or openmc.Mesh
        The domain for spatial homogenization
    domain_type : {'material', 'cell', 'distribcell', 'universe', 'mesh'}
        The domain type for spatial homogenization
    groups : openmc.mgxs.EnergyGroups
        The energy group structure for energy condensation
    by_nuclide : bool
        If true, computes cross sections for each nuclide in domain
    name : str, optional
        Name of the multi-group cross section. Used as a label to identify
        tallies in OpenMC 'tallies.xml' file.

    Attributes
    ----------
    name : str, optional
        Name of the multi-group cross section
    rxn_type : str
        Reaction type (e.g., 'total', 'nu-fission', etc.)
    by_nuclide : bool
        If true, computes cross sections for each nuclide in domain
    domain : Material or Cell or Universe or Mesh
        Domain for spatial homogenization
    domain_type : {'material', 'cell', 'distribcell', 'universe', 'mesh'}
        Domain type for spatial homogenization
    energy_groups : openmc.mgxs.EnergyGroups
        Energy group structure for energy condensation
    tally_trigger : openmc.Trigger
        An (optional) tally precision trigger given to each tally used to
        compute the cross section
    scores : list of str
        The scores in each tally used to compute the multi-group cross section
    filters : list of openmc.Filter
        The filters in each tally used to compute the multi-group cross section
    tally_keys : list of str
        The keys into the tallies dictionary for each tally used to compute
        the multi-group cross section
    estimator : {'tracklength', 'collision', 'analog'}
        The tally estimator used to compute the multi-group cross section
    tallies : collections.OrderedDict
        OpenMC tallies needed to compute the multi-group cross section. The keys
        are strings listed in the :attr:`CaptureXS.tally_keys` property and
        values are instances of :class:`openmc.Tally`.
    rxn_rate_tally : openmc.Tally
        Derived tally for the reaction rate tally used in the numerator to
        compute the multi-group cross section. This attribute is None
        unless the multi-group cross section has been computed.
    xs_tally : openmc.Tally
        Derived tally for the multi-group cross section. This attribute
        is None unless the multi-group cross section has been computed.
    num_subdomains : int
        The number of subdomains is unity for 'material', 'cell' and 'universe'
        domain types. This is equal to the number of cell instances
        for 'distribcell' domain types (it is equal to unity prior to loading
        tally data from a statepoint file).
    num_nuclides : int
        The number of nuclides for which the multi-group cross section is
        being tracked. This is unity if the by_nuclide attribute is False.
    nuclides : Iterable of str or 'sum'
        The optional user-specified nuclides for which to compute cross
        sections (e.g., 'U238', 'O16'). If by_nuclide is True but nuclides
        are not specified by the user, all nuclides in the spatial domain
        are included. This attribute is 'sum' if by_nuclide is false.
    sparse : bool
        Whether or not the MGXS' tallies use SciPy's LIL sparse matrix format
        for compressed data storage
    loaded_sp : bool
        Whether or not a statepoint file has been loaded with tally data
    derived : bool
        Whether or not the MGXS is merged from one or more other MGXS
    hdf5_key : str
        The key used to index multi-group cross sections in an HDF5 data store

    """

    def __init__(self, domain=None, domain_type=None,
                 groups=None, by_nuclide=False, name=''):
        super(CaptureXS, self).__init__(domain, domain_type,
                                        groups, by_nuclide, name)
        self._rxn_type = 'capture'

    @property
    def scores(self):
        return ['flux', 'absorption', 'fission']

    @property
    def rxn_rate_tally(self):
        if self._rxn_rate_tally is None:
            self._rxn_rate_tally = \
                self.tallies['absorption'] - self.tallies['fission']
            self._rxn_rate_tally.sparse = self.sparse
        return self._rxn_rate_tally


class FissionXS(MGXS):
    r"""A fission multi-group cross section.

    This class can be used for both OpenMC input generation and tally data
    post-processing to compute spatially-homogenized and energy-integrated
    multi-group fission cross sections for multi-group neutronics
    calculations. At a minimum, one needs to set the
    :attr:`FissionXS.energy_groups` and :attr:`FissionXS.domain`
    properties. Tallies for the flux and appropriate reaction rates over the
    specified domain are generated automatically via the
    :attr:`FissionXS.tallies` property, which can then be appended to a
    :class:`openmc.Tallies` instance.

    For post-processing, the :meth:`MGXS.load_from_statepoint` will pull in the
    necessary data to compute multi-group cross sections from a
    :class:`openmc.StatePoint` instance. The derived multi-group cross section
    can then be obtained from the :attr:`FissionXS.xs_tally` property.

    For a spatial domain :math:`V` and energy group :math:`[E_g,E_{g-1}]`, the
    fission cross section is calculated as:

    .. math::

       \frac{\int_{r \in V} dr \int_{4\pi} d\Omega \int_{E_g}^{E_{g-1}} dE \;
       \sigma_f (r, E) \psi (r, E, \Omega)}{\int_{r \in V} dr \int_{4\pi}
       d\Omega \int_{E_g}^{E_{g-1}} dE \; \psi (r, E, \Omega)}.

    Parameters
    ----------
    domain : openmc.Material or openmc.Cell or openmc.Universe or openmc.Mesh
        The domain for spatial homogenization
    domain_type : {'material', 'cell', 'distribcell', 'universe', 'mesh'}
        The domain type for spatial homogenization
    groups : openmc.mgxs.EnergyGroups
        The energy group structure for energy condensation
    by_nuclide : bool
        If true, computes cross sections for each nuclide in domain
    name : str, optional
        Name of the multi-group cross section. Used as a label to identify
        tallies in OpenMC 'tallies.xml' file.

    Attributes
    ----------
    name : str, optional
        Name of the multi-group cross section
    rxn_type : str
        Reaction type (e.g., 'total', 'nu-fission', etc.)
    by_nuclide : bool
        If true, computes cross sections for each nuclide in domain
    domain : Material or Cell or Universe or Mesh
        Domain for spatial homogenization
    domain_type : {'material', 'cell', 'distribcell', 'universe', 'mesh'}
        Domain type for spatial homogenization
    energy_groups : openmc.mgxs.EnergyGroups
        Energy group structure for energy condensation
    tally_trigger : openmc.Trigger
        An (optional) tally precision trigger given to each tally used to
        compute the cross section
    scores : list of str
        The scores in each tally used to compute the multi-group cross section
    filters : list of openmc.Filter
        The filters in each tally used to compute the multi-group cross section
    tally_keys : list of str
        The keys into the tallies dictionary for each tally used to compute
        the multi-group cross section
    estimator : {'tracklength', 'collision', 'analog'}
        The tally estimator used to compute the multi-group cross section
    tallies : collections.OrderedDict
        OpenMC tallies needed to compute the multi-group cross section. The keys
        are strings listed in the :attr:`FissionXS.tally_keys` property and
        values are instances of :class:`openmc.Tally`.
    rxn_rate_tally : openmc.Tally
        Derived tally for the reaction rate tally used in the numerator to
        compute the multi-group cross section. This attribute is None
        unless the multi-group cross section has been computed.
    xs_tally : openmc.Tally
        Derived tally for the multi-group cross section. This attribute
        is None unless the multi-group cross section has been computed.
    num_subdomains : int
        The number of subdomains is unity for 'material', 'cell' and 'universe'
        domain types. This is equal to the number of cell instances
        for 'distribcell' domain types (it is equal to unity prior to loading
        tally data from a statepoint file).
    num_nuclides : int
        The number of nuclides for which the multi-group cross section is
        being tracked. This is unity if the by_nuclide attribute is False.
    nuclides : Iterable of str or 'sum'
        The optional user-specified nuclides for which to compute cross
        sections (e.g., 'U238', 'O16'). If by_nuclide is True but nuclides
        are not specified by the user, all nuclides in the spatial domain
        are included. This attribute is 'sum' if by_nuclide is false.
    sparse : bool
        Whether or not the MGXS' tallies use SciPy's LIL sparse matrix format
        for compressed data storage
    loaded_sp : bool
        Whether or not a statepoint file has been loaded with tally data
    derived : bool
        Whether or not the MGXS is merged from one or more other MGXS
    hdf5_key : str
        The key used to index multi-group cross sections in an HDF5 data store

    """

    def __init__(self, domain=None, domain_type=None,
                 groups=None, by_nuclide=False, name=''):
        super(FissionXS, self).__init__(domain, domain_type,
                                        groups, by_nuclide, name)
        self._rxn_type = 'fission'


class NuFissionXS(MGXS):
    r"""A fission neutron production multi-group cross section.

    This class can be used for both OpenMC input generation and tally data
    post-processing to compute spatially-homogenized and energy-integrated
    multi-group fission neutron production cross sections for multi-group
    neutronics calculations. At a minimum, one needs to set the
    :attr:`NuFissionXS.energy_groups` and :attr:`NuFissionXS.domain`
    properties. Tallies for the flux and appropriate reaction rates over the
    specified domain are generated automatically via the
    :attr:`NuFissionXS.tallies` property, which can then be appended to a
    :class:`openmc.Tallies` instance.

    For post-processing, the :meth:`MGXS.load_from_statepoint` will pull in the
    necessary data to compute multi-group cross sections from a
    :class:`openmc.StatePoint` instance. The derived multi-group cross section
    can then be obtained from the :attr:`NuFissionXS.xs_tally` property.

    For a spatial domain :math:`V` and energy group :math:`[E_g,E_{g-1}]`, the
    fission neutron production cross section is calculated as:

    .. math::

       \frac{\int_{r \in V} dr \int_{4\pi} d\Omega \int_{E_g}^{E_{g-1}} dE \;
       \nu\sigma_f (r, E) \psi (r, E, \Omega)}{\int_{r \in V} dr \int_{4\pi}
       d\Omega \int_{E_g}^{E_{g-1}} dE \; \psi (r, E, \Omega)}.


    Parameters
    ----------
    domain : openmc.Material or openmc.Cell or openmc.Universe or openmc.Mesh
        The domain for spatial homogenization
    domain_type : {'material', 'cell', 'distribcell', 'universe', 'mesh'}
        The domain type for spatial homogenization
    groups : openmc.mgxs.EnergyGroups
        The energy group structure for energy condensation
    by_nuclide : bool
        If true, computes cross sections for each nuclide in domain
    name : str, optional
        Name of the multi-group cross section. Used as a label to identify
        tallies in OpenMC 'tallies.xml' file.

    Attributes
    ----------
    name : str, optional
        Name of the multi-group cross section
    rxn_type : str
        Reaction type (e.g., 'total', 'nu-fission', etc.)
    by_nuclide : bool
        If true, computes cross sections for each nuclide in domain
    domain : Material or Cell or Universe or Mesh
        Domain for spatial homogenization
    domain_type : {'material', 'cell', 'distribcell', 'universe', 'mesh'}
        Domain type for spatial homogenization
    energy_groups : openmc.mgxs.EnergyGroups
        Energy group structure for energy condensation
    tally_trigger : openmc.Trigger
        An (optional) tally precision trigger given to each tally used to
        compute the cross section
    scores : list of str
        The scores in each tally used to compute the multi-group cross section
    filters : list of openmc.Filter
        The filters in each tally used to compute the multi-group cross section
    tally_keys : list of str
        The keys into the tallies dictionary for each tally used to compute
        the multi-group cross section
    estimator : {'tracklength', 'collision', 'analog'}
        The tally estimator used to compute the multi-group cross section
    tallies : collections.OrderedDict
        OpenMC tallies needed to compute the multi-group cross section. The keys
        are strings listed in the :attr:`NuFissionXS.tally_keys` property and
        values are instances of :class:`openmc.Tally`.
    rxn_rate_tally : openmc.Tally
        Derived tally for the reaction rate tally used in the numerator to
        compute the multi-group cross section. This attribute is None
        unless the multi-group cross section has been computed.
    xs_tally : openmc.Tally
        Derived tally for the multi-group cross section. This attribute
        is None unless the multi-group cross section has been computed.
    num_subdomains : int
        The number of subdomains is unity for 'material', 'cell' and 'universe'
        domain types. This is equal to the number of cell instances
        for 'distribcell' domain types (it is equal to unity prior to loading
        tally data from a statepoint file).
    num_nuclides : int
        The number of nuclides for which the multi-group cross section is
        being tracked. This is unity if the by_nuclide attribute is False.
    nuclides : Iterable of str or 'sum'
        The optional user-specified nuclides for which to compute cross
        sections (e.g., 'U238', 'O16'). If by_nuclide is True but nuclides
        are not specified by the user, all nuclides in the spatial domain
        are included. This attribute is 'sum' if by_nuclide is false.
    sparse : bool
        Whether or not the MGXS' tallies use SciPy's LIL sparse matrix format
        for compressed data storage
    loaded_sp : bool
        Whether or not a statepoint file has been loaded with tally data
    derived : bool
        Whether or not the MGXS is merged from one or more other MGXS
    hdf5_key : str
        The key used to index multi-group cross sections in an HDF5 data store

    """

    def __init__(self, domain=None, domain_type=None,
                 groups=None, by_nuclide=False, name=''):
        super(NuFissionXS, self).__init__(domain, domain_type,
                                          groups, by_nuclide, name)
        self._rxn_type = 'nu-fission'

class KappaFissionXS(MGXS):
    r"""A recoverable fission energy production rate multi-group cross section.

    The recoverable energy per fission, :math:`\kappa`, is defined as the
    fission product kinetic energy, prompt and delayed neutron kinetic energies,
    prompt and delayed :math:`\gamma`-ray total energies, and the total energy
    released by the delayed :math:`\beta` particles. The neutrino energy does
    not contribute to this response. The prompt and delayed :math:`\gamma`-rays
    are assumed to deposit their energy locally.

    This class can be used for both OpenMC input generation and tally data
    post-processing to compute spatially-homogenized and energy-integrated
    multi-group cross sections for multi-group neutronics calculations. At a
    minimum, one needs to set the :attr:`KappaFissionXS.energy_groups` and
    :attr:`KappaFissionXS.domain` properties. Tallies for the flux and appropriate
    reaction rates over the specified domain are generated automatically via the
    :attr:`KappaFissionXS.tallies` property, which can then be appended to a
    :class:`openmc.Tallies` instance.

    For post-processing, the :meth:`MGXS.load_from_statepoint` will pull in the
    necessary data to compute multi-group cross sections from a
    :class:`openmc.StatePoint` instance. The derived multi-group cross section
    can then be obtained from the :attr:`KappaFissionXS.xs_tally` property.

    For a spatial domain :math:`V` and energy group :math:`[E_g,E_{g-1}]`, the
    recoverable fission energy production rate cross section is calculated as:

    .. math::

       \frac{\int_{r \in V} dr \int_{4\pi} d\Omega \int_{E_g}^{E_{g-1}} dE \;
       \kappa\sigma_f (r, E) \psi (r, E, \Omega)}{\int_{r \in V} dr \int_{4\pi}
       d\Omega \int_{E_g}^{E_{g-1}} dE \; \psi (r, E, \Omega)}.

    Parameters
    ----------
    domain : openmc.Material or openmc.Cell or openmc.Universe or openmc.Mesh
        The domain for spatial homogenization
    domain_type : {'material', 'cell', 'distribcell', 'universe', 'mesh'}
        The domain type for spatial homogenization
    groups : openmc.mgxs.EnergyGroups
        The energy group structure for energy condensation
    by_nuclide : bool
        If true, computes cross sections for each nuclide in domain
    name : str, optional
        Name of the multi-group cross section. Used as a label to identify
        tallies in OpenMC 'tallies.xml' file.

    Attributes
    ----------
    name : str, optional
        Name of the multi-group cross section
    rxn_type : str
        Reaction type (e.g., 'total', 'nu-fission', etc.)
    by_nuclide : bool
        If true, computes cross sections for each nuclide in domain
    domain : Material or Cell or Universe or Mesh
        Domain for spatial homogenization
    domain_type : {'material', 'cell', 'distribcell', 'universe', 'mesh'}
        Domain type for spatial homogenization
    energy_groups : openmc.mgxs.EnergyGroups
        Energy group structure for energy condensation
    tally_trigger : openmc.Trigger
        An (optional) tally precision trigger given to each tally used to
        compute the cross section
    scores : list of str
        The scores in each tally used to compute the multi-group cross section
    filters : list of openmc.Filter
        The filters in each tally used to compute the multi-group cross section
    tally_keys : list of str
        The keys into the tallies dictionary for each tally used to compute
        the multi-group cross section
    estimator : {'tracklength', 'collision', 'analog'}
        The tally estimator used to compute the multi-group cross section
    tallies : collections.OrderedDict
        OpenMC tallies needed to compute the multi-group cross section. The keys
        are strings listed in the :attr:`KappaFissionXS.tally_keys` property and
        values are instances of :class:`openmc.Tally`.
    rxn_rate_tally : openmc.Tally
        Derived tally for the reaction rate tally used in the numerator to
        compute the multi-group cross section. This attribute is None
        unless the multi-group cross section has been computed.
    xs_tally : openmc.Tally
        Derived tally for the multi-group cross section. This attribute
        is None unless the multi-group cross section has been computed.
    num_subdomains : int
        The number of subdomains is unity for 'material', 'cell' and 'universe'
        domain types. This is equal to the number of cell instances
        for 'distribcell' domain types (it is equal to unity prior to loading
        tally data from a statepoint file).
    num_nuclides : int
        The number of nuclides for which the multi-group cross section is
        being tracked. This is unity if the by_nuclide attribute is False.
    nuclides : Iterable of str or 'sum'
        The optional user-specified nuclides for which to compute cross
        sections (e.g., 'U238', 'O16'). If by_nuclide is True but nuclides
        are not specified by the user, all nuclides in the spatial domain
        are included. This attribute is 'sum' if by_nuclide is false.
    sparse : bool
        Whether or not the MGXS' tallies use SciPy's LIL sparse matrix format
        for compressed data storage
    loaded_sp : bool
        Whether or not a statepoint file has been loaded with tally data
    derived : bool
        Whether or not the MGXS is merged from one or more other MGXS
    hdf5_key : str
        The key used to index multi-group cross sections in an HDF5 data store

    """

    def __init__(self, domain=None, domain_type=None,
                 groups=None, by_nuclide=False, name=''):
        super(KappaFissionXS, self).__init__(domain, domain_type,
                                             groups, by_nuclide, name)
        self._rxn_type = 'kappa-fission'


class ScatterXS(MGXS):
    r"""A scattering multi-group cross section.

    The scattering cross section is defined as the difference between the total
    and absorption cross sections.

    This class can be used for both OpenMC input generation and tally data
    post-processing to compute spatially-homogenized and energy-integrated
    multi-group cross sections for multi-group neutronics calculations. At a
    minimum, one needs to set the :attr:`ScatterXS.energy_groups` and
    :attr:`ScatterXS.domain` properties. Tallies for the flux and
    appropriate reaction rates over the specified domain are generated
    automatically via the :attr:`ScatterXS.tallies` property, which can
    then be appended to a :class:`openmc.Tallies` instance.

    For post-processing, the :meth:`MGXS.load_from_statepoint` will pull in the
    necessary data to compute multi-group cross sections from a
    :class:`openmc.StatePoint` instance. The derived multi-group cross section
    can then be obtained from the :attr:`ScatterXS.xs_tally` property.

    For a spatial domain :math:`V` and energy group :math:`[E_g,E_{g-1}]`, the
    scattering cross section is calculated as:

    .. math::

       \frac{\int_{r \in V} dr \int_{4\pi} d\Omega \int_{E_g}^{E_{g-1}} dE \;
       \left [ \sigma_t (r, E) \psi (r, E, \Omega) - \sigma_a (r, E) \psi (r, E,
       \Omega) \right ]}{\int_{r \in V} dr \int_{4\pi} d\Omega
       \int_{E_g}^{E_{g-1}} dE \; \psi (r, E, \Omega)}.

    Parameters
    ----------
    domain : openmc.Material or openmc.Cell or openmc.Universe or openmc.Mesh
        The domain for spatial homogenization
    domain_type : {'material', 'cell', 'distribcell', 'universe', 'mesh'}
        The domain type for spatial homogenization
    groups : openmc.mgxs.EnergyGroups
        The energy group structure for energy condensation
    by_nuclide : bool
        If true, computes cross sections for each nuclide in domain
    name : str, optional
        Name of the multi-group cross section. Used as a label to identify
        tallies in OpenMC 'tallies.xml' file.

    Attributes
    ----------
    name : str, optional
        Name of the multi-group cross section
    rxn_type : str
        Reaction type (e.g., 'total', 'nu-fission', etc.)
    by_nuclide : bool
        If true, computes cross sections for each nuclide in domain
    domain : Material or Cell or Universe or Mesh
        Domain for spatial homogenization
    domain_type : {'material', 'cell', 'distribcell', 'universe', 'mesh'}
        Domain type for spatial homogenization
    energy_groups : openmc.mgxs.EnergyGroups
        Energy group structure for energy condensation
    tally_trigger : openmc.Trigger
        An (optional) tally precision trigger given to each tally used to
        compute the cross section
    scores : list of str
        The scores in each tally used to compute the multi-group cross section
    filters : list of openmc.Filter
        The filters in each tally used to compute the multi-group cross section
    tally_keys : list of str
        The keys into the tallies dictionary for each tally used to compute
        the multi-group cross section
    estimator : {'tracklength', 'collision', 'analog'}
        The tally estimator used to compute the multi-group cross section
    tallies : collections.OrderedDict
        OpenMC tallies needed to compute the multi-group cross section. The keys
        are strings listed in the :attr:`ScatterXS.tally_keys` property and
        values are instances of :class:`openmc.Tally`.
    rxn_rate_tally : openmc.Tally
        Derived tally for the reaction rate tally used in the numerator to
        compute the multi-group cross section. This attribute is None
        unless the multi-group cross section has been computed.
    xs_tally : openmc.Tally
        Derived tally for the multi-group cross section. This attribute
        is None unless the multi-group cross section has been computed.
    num_subdomains : int
        The number of subdomains is unity for 'material', 'cell' and 'universe'
        domain types. This is equal to the number of cell instances
        for 'distribcell' domain types (it is equal to unity prior to loading
        tally data from a statepoint file).
    num_nuclides : int
        The number of nuclides for which the multi-group cross section is
        being tracked. This is unity if the by_nuclide attribute is False.
    nuclides : Iterable of str or 'sum'
        The optional user-specified nuclides for which to compute cross
        sections (e.g., 'U238', 'O16'). If by_nuclide is True but nuclides
        are not specified by the user, all nuclides in the spatial domain
        are included. This attribute is 'sum' if by_nuclide is false.
    sparse : bool
        Whether or not the MGXS' tallies use SciPy's LIL sparse matrix format
        for compressed data storage
    loaded_sp : bool
        Whether or not a statepoint file has been loaded with tally data
    derived : bool
        Whether or not the MGXS is merged from one or more other MGXS
    hdf5_key : str
        The key used to index multi-group cross sections in an HDF5 data store

    """

    def __init__(self, domain=None, domain_type=None,
                 groups=None, by_nuclide=False, name=''):
        super(ScatterXS, self).__init__(domain, domain_type,
                                        groups, by_nuclide, name)
        self._rxn_type = 'scatter'


class NuScatterXS(MGXS):
    r"""A scattering neutron production multi-group cross section.

    The neutron production from scattering is defined as the average number of
    neutrons produced from all neutron-producing reactions except for fission.

    This class can be used for both OpenMC input generation and tally data
    post-processing to compute spatially-homogenized and energy-integrated
    multi-group cross sections for multi-group neutronics calculations. At a
    minimum, one needs to set the :attr:`NuScatterXS.energy_groups` and
    :attr:`NuScatterXS.domain` properties. Tallies for the flux and appropriate
    reaction rates over the specified domain are generated automatically via the
    :attr:`NuScatterXS.tallies` property, which can then be appended to a
    :class:`openmc.Tallies` instance.

    For post-processing, the :meth:`MGXS.load_from_statepoint` will pull in the
    necessary data to compute multi-group cross sections from a
    :class:`openmc.StatePoint` instance. The derived multi-group cross section
    can then be obtained from the :attr:`NuScatterXS.xs_tally` property.

    For a spatial domain :math:`V` and energy group :math:`[E_g,E_{g-1}]`, the
    scattering neutron production cross section is calculated as:

    .. math::

       \frac{\int_{r \in V} dr \int_{4\pi} d\Omega \int_{E_g}^{E_{g-1}} dE \;
       \sum_i \upsilon_i \sigma_i (r, E) \psi (r, E, \Omega)}{\int_{r \in V} dr
       \int_{4\pi} d\Omega \int_{E_g}^{E_{g-1}} dE \; \psi (r, E, \Omega)}.

    where :math:`\upsilon_i` is the multiplicity of the :math:`i`-th scattering
    reaction.

    Parameters
    ----------
    domain : openmc.Material or openmc.Cell or openmc.Universe or openmc.Mesh
        The domain for spatial homogenization
    domain_type : {'material', 'cell', 'distribcell', 'universe', 'mesh'}
        The domain type for spatial homogenization
    groups : openmc.mgxs.EnergyGroups
        The energy group structure for energy condensation
    by_nuclide : bool
        If true, computes cross sections for each nuclide in domain
    name : str, optional
        Name of the multi-group cross section. Used as a label to identify
        tallies in OpenMC 'tallies.xml' file.

    Attributes
    ----------
    name : str, optional
        Name of the multi-group cross section
    rxn_type : str
        Reaction type (e.g., 'total', 'nu-fission', etc.)
    by_nuclide : bool
        If true, computes cross sections for each nuclide in domain
    domain : Material or Cell or Universe or Mesh
        Domain for spatial homogenization
    domain_type : {'material', 'cell', 'distribcell', 'universe', 'mesh'}
        Domain type for spatial homogenization
    energy_groups : openmc.mgxs.EnergyGroups
        Energy group structure for energy condensation
    tally_trigger : openmc.Trigger
        An (optional) tally precision trigger given to each tally used to
        compute the cross section
    scores : list of str
        The scores in each tally used to compute the multi-group cross section
    filters : list of openmc.Filter
        The filters in each tally used to compute the multi-group cross section
    tally_keys : list of str
        The keys into the tallies dictionary for each tally used to compute
        the multi-group cross section
    estimator : {'tracklength', 'collision', 'analog'}
        The tally estimator used to compute the multi-group cross section
    tallies : collections.OrderedDict
        OpenMC tallies needed to compute the multi-group cross section. The keys
        are strings listed in the :attr:`NuScatterXS.tally_keys` property and
        values are instances of :class:`openmc.Tally`.
    rxn_rate_tally : openmc.Tally
        Derived tally for the reaction rate tally used in the numerator to
        compute the multi-group cross section. This attribute is None
        unless the multi-group cross section has been computed.
    xs_tally : openmc.Tally
        Derived tally for the multi-group cross section. This attribute
        is None unless the multi-group cross section has been computed.
    num_subdomains : int
        The number of subdomains is unity for 'material', 'cell' and 'universe'
        domain types. This is equal to the number of cell instances
        for 'distribcell' domain types (it is equal to unity prior to loading
        tally data from a statepoint file).
    num_nuclides : int
        The number of nuclides for which the multi-group cross section is
        being tracked. This is unity if the by_nuclide attribute is False.
    nuclides : Iterable of str or 'sum'
        The optional user-specified nuclides for which to compute cross
        sections (e.g., 'U238', 'O16'). If by_nuclide is True but nuclides
        are not specified by the user, all nuclides in the spatial domain
        are included. This attribute is 'sum' if by_nuclide is false.
    sparse : bool
        Whether or not the MGXS' tallies use SciPy's LIL sparse matrix format
        for compressed data storage
    loaded_sp : bool
        Whether or not a statepoint file has been loaded with tally data
    derived : bool
        Whether or not the MGXS is merged from one or more other MGXS
    hdf5_key : str
        The key used to index multi-group cross sections in an HDF5 data store

    """

    def __init__(self, domain=None, domain_type=None,
                 groups=None, by_nuclide=False, name=''):
        super(NuScatterXS, self).__init__(domain, domain_type,
                                          groups, by_nuclide, name)
        self._rxn_type = 'nu-scatter'
        self._estimator = 'analog'
        self._valid_estimators = ['analog']


class ScatterMatrixXS(MatrixMGXS):
    r"""A scattering matrix multi-group cross section with the cosine of the
    change-in-angle represented as one or more Legendre moments or a histogram.

    This class can be used for both OpenMC input generation and tally data
    post-processing to compute spatially-homogenized and energy-integrated
    multi-group cross sections for multi-group neutronics calculations. At a
    minimum, one needs to set the :attr:`ScatterMatrixXS.energy_groups` and
    :attr:`ScatterMatrixXS.domain` properties. Tallies for the flux and
    appropriate reaction rates over the specified domain are generated
    automatically via the :attr:`ScatterMatrixXS.tallies` property, which can
    then be appended to a :class:`openmc.Tallies` instance.

    For post-processing, the :meth:`MGXS.load_from_statepoint` will pull in the
    necessary data to compute multi-group cross sections from a
    :class:`openmc.StatePoint` instance. The derived multi-group cross section
    can then be obtained from the :attr:`ScatterMatrixXS.xs_tally` property.

    For a spatial domain :math:`V`, incoming energy group
    :math:`[E_{g'},E_{g'-1}]`, and outgoing energy group :math:`[E_g,E_{g-1}]`,
    the Legendre scattering moments are calculated as:

    .. math::

       \langle \sigma_{s,\ell,g'\rightarrow g} \phi \rangle &= \int_{r \in V} dr
       \int_{4\pi} d\Omega' \int_{E_{g'}}^{E_{g'-1}} dE' \int_{4\pi} d\Omega
       \int_{E_g}^{E_{g-1}} dE \; P_\ell (\Omega \cdot \Omega') \sigma_s (r, E'
       \rightarrow E, \Omega' \cdot \Omega) \psi(r, E', \Omega')\\
       \langle \phi \rangle &= \int_{r \in V} dr \int_{4\pi} d\Omega
       \int_{E_g}^{E_{g-1}} dE \; \psi (r, E, \Omega) \\
       \sigma_{s,\ell,g'\rightarrow g} &= \frac{\langle
       \sigma_{s,\ell,g'\rightarrow g} \phi \rangle}{\langle \phi \rangle}

    If the order is zero and a :math:`P_0` transport-correction is applied
    (default), the scattering matrix elements are:

    .. math::

       \sigma_{s,g'\rightarrow g} = \frac{\langle \sigma_{s,0,g'\rightarrow g}
       \phi \rangle - \delta_{gg'} \sum_{g''} \langle \sigma_{s,1,g''\rightarrow
       g} \phi \rangle}{\langle \phi \rangle}


    Parameters
    ----------
    domain : openmc.Material or openmc.Cell or openmc.Universe or openmc.Mesh
        The domain for spatial homogenization
    domain_type : {'material', 'cell', 'distribcell', 'universe', 'mesh'}
        The domain type for spatial homogenization
    groups : openmc.mgxs.EnergyGroups
        The energy group structure for energy condensation
    by_nuclide : bool
        If true, computes cross sections for each nuclide in domain
    name : str, optional
        Name of the multi-group cross section. Used as a label to identify
        tallies in OpenMC 'tallies.xml' file.

    Attributes
    ----------
    correction : 'P0' or None
        Apply the P0 correction to scattering matrices if set to 'P0'; this is
        used only if :attr:`ScatterMatrixXS.scatter_format` is 'legendre'
    scatter_format : {'legendre', or 'histogram'}
        Representation of the angular scattering distribution (default is
        'legendre')
    legendre_order : int
        The highest Legendre moment in the scattering matrix; this is used if
        :attr:`ScatterMatrixXS.scatter_format` is 'legendre'. (default is 0)
    histogram_bins : int
        The number of equally-spaced bins for the histogram representation of
        the angular scattering distribution; this is used if
        :attr:`ScatterMatrixXS.scatter_format` is 'histogram'. (default is 16)
    name : str, optional
        Name of the multi-group cross section
    rxn_type : str
        Reaction type (e.g., 'total', 'nu-fission', etc.)
    by_nuclide : bool
        If true, computes cross sections for each nuclide in domain
    domain : Material or Cell or Universe or Mesh
        Domain for spatial homogenization
    domain_type : {'material', 'cell', 'distribcell', 'universe', 'mesh'}
        Domain type for spatial homogenization
    energy_groups : openmc.mgxs.EnergyGroups
        Energy group structure for energy condensation
    tally_trigger : openmc.Trigger
        An (optional) tally precision trigger given to each tally used to
        compute the cross section
    scores : list of str
        The scores in each tally used to compute the multi-group cross section
    filters : list of openmc.Filter
        The filters in each tally used to compute the multi-group cross section
    tally_keys : list of str
        The keys into the tallies dictionary for each tally used to compute
        the multi-group cross section
    estimator : 'analog'
        The tally estimator used to compute the multi-group cross section
    tallies : collections.OrderedDict
        OpenMC tallies needed to compute the multi-group cross section. The keys
        are strings listed in the :attr:`ScatterMatrixXS.tally_keys` property
        and values are instances of :class:`openmc.Tally`.
    rxn_rate_tally : openmc.Tally
        Derived tally for the reaction rate tally used in the numerator to
        compute the multi-group cross section. This attribute is None
        unless the multi-group cross section has been computed.
    xs_tally : openmc.Tally
        Derived tally for the multi-group cross section. This attribute
        is None unless the multi-group cross section has been computed.
    num_subdomains : int
        The number of subdomains is unity for 'material', 'cell' and 'universe'
        domain types. This is equal to the number of cell instances
        for 'distribcell' domain types (it is equal to unity prior to loading
        tally data from a statepoint file).
    num_nuclides : int
        The number of nuclides for which the multi-group cross section is
        being tracked. This is unity if the by_nuclide attribute is False.
    nuclides : Iterable of str or 'sum'
        The optional user-specified nuclides for which to compute cross
        sections (e.g., 'U238', 'O16'). If by_nuclide is True but nuclides
        are not specified by the user, all nuclides in the spatial domain
        are included. This attribute is 'sum' if by_nuclide is false.
    sparse : bool
        Whether or not the MGXS' tallies use SciPy's LIL sparse matrix format
        for compressed data storage
    loaded_sp : bool
        Whether or not a statepoint file has been loaded with tally data
    derived : bool
        Whether or not the MGXS is merged from one or more other MGXS
    hdf5_key : str
        The key used to index multi-group cross sections in an HDF5 data store

    """

    def __init__(self, domain=None, domain_type=None,
                 groups=None, by_nuclide=False, name=''):
        super(ScatterMatrixXS, self).__init__(domain, domain_type,
                                              groups, by_nuclide, name)
        self._rxn_type = 'scatter'
        self._correction = 'P0'
        self._scatter_format = 'legendre'
        self._legendre_order = 0
        self._histogram_bins = 16
        self._hdf5_key = 'scatter matrix'
        self._estimator = 'analog'
        self._valid_estimators = ['analog']

    def __deepcopy__(self, memo):
        clone = super(ScatterMatrixXS, self).__deepcopy__(memo)
        clone._correction = self.correction
        clone._scatter_format = self.scatter_format
        clone._legendre_order = self.legendre_order
        clone._histogram_bins = self.histogram_bins
        return clone

    @property
    def correction(self):
        return self._correction

    @property
    def scatter_format(self):
        return self._scatter_format

    @property
    def legendre_order(self):
        return self._legendre_order

    @property
    def histogram_bins(self):
        return self._histogram_bins

    @property
    def scores(self):
        scores = ['flux']

        if self.scatter_format == 'legendre':
            if self.correction == 'P0' and self.legendre_order == 0:
                scores += ['{}-0'.format(self.rxn_type),
                           '{}-1'.format(self.rxn_type)]
            else:
                scores += ['{}-P{}'.format(self.rxn_type, self.legendre_order)]
        elif self.scatter_format == 'histogram':
            scores += [self.rxn_type]

        return scores

    @property
    def filters(self):
        group_edges = self.energy_groups.group_edges
        energy = openmc.EnergyFilter(group_edges)
        energyout = openmc.EnergyoutFilter(group_edges)

        if self.scatter_format == 'legendre':
            if self.correction == 'P0' and self.legendre_order == 0:
                filters = [[energy], [energy, energyout], [energyout]]
            else:
                filters = [[energy], [energy, energyout]]
        elif self.scatter_format == 'histogram':
            bins = np.linspace(-1., 1., num=self.histogram_bins + 1,
                               endpoint=True)
            filters = [[energy], [energy, energyout, openmc.MuFilter(bins)]]

        return filters

    @property
    def rxn_rate_tally(self):

        if self._rxn_rate_tally is None:
            if self.scatter_format == 'legendre':
                # If using P0 correction subtract scatter-1 from the diagonal
                if self.correction == 'P0' and self.legendre_order == 0:
                    scatter_p0 = self.tallies['{}-0'.format(self.rxn_type)]
                    scatter_p1 = self.tallies['{}-1'.format(self.rxn_type)]
                    energy_filter = scatter_p0.find_filter(openmc.EnergyFilter)
                    energy_filter = copy.deepcopy(energy_filter)
                    scatter_p1 = scatter_p1.diagonalize_filter(energy_filter)
                    self._rxn_rate_tally = scatter_p0 - scatter_p1

                # Extract scattering moment reaction rate Tally
                else:
                    tally_key = '{}-P{}'.format(self.rxn_type,
                                                self.legendre_order)
                    self._rxn_rate_tally = self.tallies[tally_key]
            elif self.scatter_format == 'histogram':
                # Extract scattering rate distribution tally
                self._rxn_rate_tally = self.tallies[self.rxn_type]

            self._rxn_rate_tally.sparse = self.sparse

        return self._rxn_rate_tally

    @correction.setter
    def correction(self, correction):
        cv.check_value('correction', correction, ('P0', None))

        if self.scatter_format == 'legendre':
            if correction == 'P0' and self.legendre_order > 0:
                msg = 'The P0 correction will be ignored since the ' \
                      'scattering order {} is greater than '\
                      'zero'.format(self.legendre_order)
                warnings.warn(msg)
        elif self.scatter_format == 'histogram':
            msg = 'The P0 correction will be ignored since the ' \
                  'scatter format is set to histogram'
            warnings.warn(msg)

        self._correction = correction

    @scatter_format.setter
    def scatter_format(self, scatter_format):
        cv.check_value('scatter_format', scatter_format, MU_TREATMENTS)
        self._scatter_format = scatter_format

    @legendre_order.setter
    def legendre_order(self, legendre_order):
        cv.check_type('legendre_order', legendre_order, Integral)
        cv.check_greater_than('legendre_order', legendre_order, 0,
                              equality=True)
<<<<<<< HEAD
        cv.check_less_than('legendre_order', legendre_order, MAX_LEGENDRE,
=======
        cv.check_less_than('legendre_order', legendre_order, _MAX_LEGENDRE,
>>>>>>> c4239751
                           equality=True)

        if self.scatter_format == 'legendre':
            if self.correction == 'P0' and legendre_order > 0:
                msg = 'The P0 correction will be ignored since the ' \
                      'scattering order {} is greater than '\
                      'zero'.format(self.legendre_order)
                warnings.warn(msg, RuntimeWarning)
                self.correction = None
        elif self.scatter_format == 'histogram':
            msg = 'The legendre order will be ignored since the ' \
                  'scatter format is set to histogram'
            warnings.warn(msg)

        self._legendre_order = legendre_order

    @histogram_bins.setter
    def histogram_bins(self, histogram_bins):
        cv.check_type('histogram_bins', histogram_bins, Integral)
        cv.check_greater_than('histogram_bins', histogram_bins, 0)

        self._histogram_bins = histogram_bins

    def load_from_statepoint(self, statepoint):
        """Extracts tallies in an OpenMC StatePoint with the data needed to
        compute multi-group cross sections.

        This method is needed to compute cross section data from tallies
        in an OpenMC StatePoint object.

        NOTE: The statepoint must first be linked with an OpenMC Summary object.

        Parameters
        ----------
        statepoint : openmc.StatePoint
            An OpenMC StatePoint object with tally data

        Raises
        ------
        ValueError
            When this method is called with a statepoint that has not been
            linked with a summary object.

        """

        # Clear any tallies previously loaded from a statepoint
        if self.loaded_sp:
            self._tallies = None
            self._xs_tally = None
            self._rxn_rate_tally = None
            self._loaded_sp = False

        if self.scatter_format == 'legendre':
            # Expand scores to match the format in the statepoint
            # e.g., "scatter-P2" -> "scatter-0", "scatter-1", "scatter-2"
            if self.correction != 'P0' or self.legendre_order != 0:
                tally_key = '{}-P{}'.format(self.rxn_type, self.legendre_order)
                self.tallies[tally_key].scores = \
                    [self.rxn_type + '-{}'.format(i)
                     for i in range(self.legendre_order + 1)]
        elif self.scatter_format == 'histogram':
            self.tallies[self.rxn_type].scores = [self.rxn_type]

        super(ScatterMatrixXS, self).load_from_statepoint(statepoint)

    def get_slice(self, nuclides=[], in_groups=[], out_groups=[],
                  legendre_order='same'):
        """Build a sliced ScatterMatrix for the specified nuclides and
        energy groups.

        This method constructs a new MGXS to encapsulate a subset of the data
        represented by this MGXS. The subset of data to include in the tally
        slice is determined by the nuclides and energy groups specified in
        the input parameters.

        Parameters
        ----------
        nuclides : list of str
            A list of nuclide name strings
            (e.g., ['U235', 'U238']; default is [])
        in_groups : list of int
            A list of incoming energy group indices starting at 1 for the high
            energies (e.g., [1, 2, 3]; default is [])
        out_groups : list of int
            A list of outgoing energy group indices starting at 1 for the high
            energies (e.g., [1, 2, 3]; default is [])
        legendre_order : int or 'same'
            The highest Legendre moment in the sliced MGXS. If order is 'same'
            then the sliced MGXS will have the same Legendre moments as the
            original MGXS (default). If order is an integer less than the
            original MGXS' order, then only those Legendre moments up to that
            order will be included in the sliced MGXS.

        Returns
        -------
        openmc.mgxs.MatrixMGXS
            A new MatrixMGXS which encapsulates the subset of data requested
            for the nuclide(s) and/or energy group(s) requested in the
            parameters.

        """

        # Call super class method and null out derived tallies
        slice_xs = super(ScatterMatrixXS, self).get_slice(nuclides, in_groups)
        slice_xs._rxn_rate_tally = None
        slice_xs._xs_tally = None

        # Slice the Legendre order if needed
        if legendre_order != 'same' and self.scatter_format == 'legendre':
            cv.check_type('legendre_order', legendre_order, Integral)
            cv.check_less_than('legendre_order', legendre_order,
                               self.legendre_order, equality=True)
            slice_xs.legendre_order = legendre_order

            # Slice the scattering tally
            tally_key = '{}-P{}'.format(self.rxn_type, self.legendre_order)
            expand_scores = \
                [self.rxn_type + '-{}'.format(i)
                 for i in range(self.legendre_order + 1)]
            slice_xs.tallies[tally_key] = \
                slice_xs.tallies[tally_key].get_slice(scores=expand_scores)

        # Slice outgoing energy groups if needed
        if len(out_groups) != 0:
            filter_bins = []
            for group in out_groups:
                group_bounds = self.energy_groups.get_group_bounds(group)
                filter_bins.append(group_bounds)
            filter_bins = [tuple(filter_bins)]

            # Slice each of the tallies across energyout groups
            for tally_type, tally in slice_xs.tallies.items():
                if tally.contains_filter(openmc.EnergyoutFilter):
                    tally_slice = tally.get_slice(
                        filters=[openmc.EnergyoutFilter], filter_bins=filter_bins)
                    slice_xs.tallies[tally_type] = tally_slice

        slice_xs.sparse = self.sparse
        return slice_xs

    def get_xs(self, in_groups='all', out_groups='all',
               subdomains='all', nuclides='all', moment='all',
               xs_type='macro', order_groups='increasing',
               row_column='inout', value='mean', squeeze=True):
        r"""Returns an array of multi-group cross sections.

        This method constructs a 5D NumPy array for the requested
        multi-group cross section data for one or more subdomains
        (1st dimension), energy groups in (2nd dimension), energy groups out
        (3rd dimension), nuclides (4th dimension), and moments/histograms
        (5th dimension).

        NOTE: The scattering moments are not multiplied by the :math:`(2l+1)/2`
        prefactor in the expansion of the scattering source into Legendre
        moments in the neutron transport equation.

        Parameters
        ----------
        in_groups : Iterable of Integral or 'all'
            Incoming energy groups of interest. Defaults to 'all'.
        out_groups : Iterable of Integral or 'all'
            Outgoing energy groups of interest. Defaults to 'all'.
        subdomains : Iterable of Integral or 'all'
            Subdomain IDs of interest. Defaults to 'all'.
        nuclides : Iterable of str or 'all' or 'sum'
            A list of nuclide name strings (e.g., ['U235', 'U238']). The
            special string 'all' will return the cross sections for all nuclides
            in the spatial domain. The special string 'sum' will return the
            cross section summed over all nuclides. Defaults to 'all'.
        moment : int or 'all'
            The scattering matrix moment to return. All moments will be
             returned if the moment is 'all' (default); otherwise, a specific
             moment will be returned.
        xs_type: {'macro', 'micro'}
            Return the macro or micro cross section in units of cm^-1 or barns.
            Defaults to 'macro'.
        order_groups: {'increasing', 'decreasing'}
            Return the cross section indexed according to increasing or
            decreasing energy groups (decreasing or increasing energies).
            Defaults to 'increasing'.
        row_column: {'inout', 'outin'}
            Return the cross section indexed first by incoming group and
            second by outgoing group ('inout'), or vice versa ('outin').
            Defaults to 'inout'.
        value : {'mean', 'std_dev', 'rel_err'}
            A string for the type of value to return. Defaults to 'mean'.
        squeeze : bool
            A boolean representing whether to eliminate the extra dimensions
            of the multi-dimensional array to be returned. Defaults to True.

        Returns
        -------
        numpy.ndarray
            A NumPy array of the multi-group cross section indexed in the order
            each group and subdomain is listed in the parameters.

        Raises
        ------
        ValueError
            When this method is called before the multi-group cross section is
            computed from tally data.

        """

        cv.check_value('value', value, ['mean', 'std_dev', 'rel_err'])
        cv.check_value('xs_type', xs_type, ['macro', 'micro'])

        # FIXME: Unable to get microscopic xs for mesh domain because the mesh
        # cells do not know the nuclide densities in each mesh cell.
        if self.domain_type == 'mesh' and xs_type == 'micro':
            msg = 'Unable to get micro xs for mesh domain since the mesh ' \
                  'cells do not know the nuclide densities in each mesh cell.'
            raise ValueError(msg)

        filters = []
        filter_bins = []

        # Construct a collection of the domain filter bins
        if not isinstance(subdomains, string_types):
            cv.check_iterable_type('subdomains', subdomains, Integral, max_depth=3)
            for subdomain in subdomains:
                filters.append(_DOMAIN_TO_FILTER[self.domain_type])
                filter_bins.append((subdomain,))

        # Construct list of energy group bounds tuples for all requested groups
        if not isinstance(in_groups, string_types):
            cv.check_iterable_type('groups', in_groups, Integral)
            for group in in_groups:
                filters.append(openmc.EnergyFilter)
                filter_bins.append((self.energy_groups.get_group_bounds(group),))

        # Construct list of energy group bounds tuples for all requested groups
        if not isinstance(out_groups, string_types):
            cv.check_iterable_type('groups', out_groups, Integral)
            for group in out_groups:
                filters.append(openmc.EnergyoutFilter)
                filter_bins.append((self.energy_groups.get_group_bounds(group),))

        # Construct CrossScore for requested scattering moment
        if moment != 'all' and self.scatter_format == 'legendre':
            cv.check_type('moment', moment, Integral)
            cv.check_greater_than('moment', moment, 0, equality=True)
            cv.check_less_than(
                'moment', moment, self.legendre_order, equality=True)
            scores = [self.xs_tally.scores[moment]]
        else:
            scores = []

        # Construct a collection of the nuclides to retrieve from the xs tally
        if self.by_nuclide:
            if nuclides == 'all' or nuclides == 'sum' or nuclides == ['sum']:
                query_nuclides = self.get_nuclides()
            else:
                query_nuclides = nuclides
        else:
            query_nuclides = ['total']

        # Use tally summation if user requested the sum for all nuclides
        if nuclides == 'sum' or nuclides == ['sum']:
            xs_tally = self.xs_tally.summation(nuclides=query_nuclides)
            xs = xs_tally.get_values(scores=scores, filters=filters,
                                     filter_bins=filter_bins, value=value)
        else:
            xs = self.xs_tally.get_values(scores=scores, filters=filters,
                                          filter_bins=filter_bins,
                                          nuclides=query_nuclides, value=value)

        # Divide by atom number densities for microscopic cross sections
        if xs_type == 'micro':
            if self.by_nuclide:
                densities = self.get_nuclide_densities(nuclides)
            else:
                densities = self.get_nuclide_densities('sum')
            if value == 'mean' or value == 'std_dev':
                xs /= densities[np.newaxis, :, np.newaxis]

        # Convert and nans to zero
        xs = np.nan_to_num(xs)

        if in_groups == 'all':
            num_in_groups = self.num_groups
        else:
            num_in_groups = len(in_groups)

        if out_groups == 'all':
            num_out_groups = self.num_groups
        else:
            num_out_groups = len(out_groups)

        if self.scatter_format == 'histogram':
            num_mu_bins = self.histogram_bins
        else:
            num_mu_bins = 1

        # Reshape tally data array with separate axes for domain and energy
        num_subdomains = int(xs.shape[0] /
                             (num_mu_bins * num_in_groups * num_out_groups))
        if self.scatter_format == 'histogram':
            new_shape = (num_subdomains, num_in_groups, num_out_groups,
                         num_mu_bins)
        else:
            new_shape = (num_subdomains, num_in_groups, num_out_groups)
        new_shape += xs.shape[1:]
        xs = np.reshape(xs, new_shape)

        # Transpose the scattering matrix if requested by user
        if row_column == 'outin':
            xs = np.swapaxes(xs, 1, 2)

        # Reverse data if user requested increasing energy groups since
        # tally data is stored in order of increasing energies
        if order_groups == 'increasing':
            xs = xs[:, ::-1, ::-1, ...]

        if squeeze:
            # We want to squeeze out everything but the in_groups, out_groups,
            # and, if needed, num_mu_bins dimension. These must not be squeezed
            # so 1-group problems have the correct shape.
            if self.scatter_format == 'histogram':
                axes = (5, 4, 0)
            else:
                axes = (4, 3, 0)
            # Squeeze will return a ValueError if the axis has a size greater
            # than 1, so try each axis in axes one at a time, catching the
            # ValueError as needed.
            for axis in axes:
                if xs.shape[axis] == 1:
                    xs = np.squeeze(xs, axis=axis)

        return xs

    def get_pandas_dataframe(self, groups='all', nuclides='all', moment='all',
                             xs_type='macro', distribcell_paths=True):
        """Build a Pandas DataFrame for the MGXS data.

        This method leverages :meth:`openmc.Tally.get_pandas_dataframe`, but
        renames the columns with terminology appropriate for cross section data.

        Parameters
        ----------
        groups : Iterable of Integral or 'all'
            Energy groups of interest. Defaults to 'all'.
        nuclides : Iterable of str or 'all' or 'sum'
            The nuclides of the cross-sections to include in the dataframe. This
            may be a list of nuclide name strings (e.g., ['U235', 'U238']).
            The special string 'all' will include the cross sections for all
            nuclides in the spatial domain. The special string 'sum' will
            include the cross sections summed over all nuclides. Defaults
            to 'all'.
        moment : int or 'all'
            The scattering matrix moment to return. All moments will be
             returned if the moment is 'all' (default); otherwise, a specific
             moment will be returned.
        xs_type: {'macro', 'micro'}
            Return macro or micro cross section in units of cm^-1 or barns.
            Defaults to 'macro'.
        distribcell_paths : bool, optional
            Construct columns for distribcell tally filters (default is True).
            The geometric information in the Summary object is embedded into a
            Multi-index column with a geometric "path" to each distribcell
            instance.

        Returns
        -------
        pandas.DataFrame
            A Pandas DataFrame for the cross section data.

        Raises
        ------
        ValueError
            When this method is called before the multi-group cross section is
            computed from tally data.

        """

        df = super(ScatterMatrixXS, self).get_pandas_dataframe(
            groups, nuclides, xs_type, distribcell_paths)

        if self.scatter_format == 'legendre':
            # Add a moment column to dataframe
            if self.legendre_order > 0:
                # Insert a column corresponding to the Legendre moments
                moments = ['P{}'.format(i)
                           for i in range(self.legendre_order + 1)]
                moments = np.tile(moments, int(df.shape[0] / len(moments)))
                df['moment'] = moments

                # Place the moment column before the mean column
                columns = df.columns.tolist()
                mean_index \
                    = [i for i, s in enumerate(columns) if 'mean' in s][0]
                if self.domain_type == 'mesh':
                    df = df[columns[:mean_index] + [('moment', '')] +
                            columns[mean_index:-1]]
                else:
                    df = df[columns[:mean_index] + ['moment'] +
                            columns[mean_index:-1]]

            # Select rows corresponding to requested scattering moment
            if moment != 'all':
                cv.check_type('moment', moment, Integral)
                cv.check_greater_than('moment', moment, 0, equality=True)
                cv.check_less_than(
                    'moment', moment, self.legendre_order, equality=True)
                df = df[df['moment'] == 'P{}'.format(moment)]

        elif self.scatter_format == 'histogram':
            # Replace the mu low and mu high columns with a single mu bin
            del df['mu high']
            df.rename(columns={'mu low': 'mu bins'}, inplace=True)
            bins = [i + 1 for i in range(self.histogram_bins)]
            bins = np.tile(bins, int(df.shape[0] / len(bins)))
            df['mu bins'] = bins

        return df

    def print_xs(self, subdomains='all', nuclides='all',
                 xs_type='macro', moment=0):
        """Prints a string representation for the multi-group cross section.

        Parameters
        ----------
        subdomains : Iterable of Integral or 'all'
            The subdomain IDs of the cross sections to include in the report.
            Defaults to 'all'.
        nuclides : Iterable of str or 'all' or 'sum'
            The nuclides of the cross-sections to include in the report. This
            may be a list of nuclide name strings (e.g., ['U235', 'U238']).
            The special string 'all' will report the cross sections for all
            nuclides in the spatial domain. The special string 'sum' will report
            the cross sections summed over all nuclides. Defaults to 'all'.
        xs_type: {'macro', 'micro'}
            Return the macro or micro cross section in units of cm^-1 or barns.
            Defaults to 'macro'.
        moment : int
            The scattering moment to print (default is 0)

        """

        # Construct a collection of the subdomains to report
        if not isinstance(subdomains, string_types):
            cv.check_iterable_type('subdomains', subdomains, Integral)
        elif self.domain_type == 'distribcell':
            subdomains = np.arange(self.num_subdomains, dtype=np.int)
        elif self.domain_type == 'mesh':
            xyz = [range(1, x+1) for x in self.domain.dimension]
            subdomains = list(itertools.product(*xyz))
        else:
            subdomains = [self.domain.id]

        # Construct a collection of the nuclides to report
        if self.by_nuclide:
            if nuclides == 'all':
                nuclides = self.get_nuclides()
            if nuclides == 'sum':
                nuclides = ['sum']
            else:
                cv.check_iterable_type('nuclides', nuclides, string_types)
        else:
            nuclides = ['sum']

        cv.check_value('xs_type', xs_type, ['macro', 'micro'])

        if self.correction != 'P0' and self.scatter_format == 'legendre':
            rxn_type = '{0} (P{1})'.format(self.rxn_type, moment)
        else:
            rxn_type = self.rxn_type

        # Build header for string with type and domain info
        string = 'Multi-Group XS\n'
        string += '{0: <16}=\t{1}\n'.format('\tReaction Type', rxn_type)
        string += '{0: <16}=\t{1}\n'.format('\tDomain Type', self.domain_type)
        string += '{0: <16}=\t{1}\n'.format('\tDomain ID', self.domain.id)

        # Generate the header for an individual XS
        xs_header = '\tCross Sections [{0}]:'.format(self.get_units(xs_type))

        # If cross section data has not been computed, only print string header
        if self.tallies is None:
            print(string)
            return

        string += '{0: <16}\n'.format('\tEnergy Groups:')
        template = '{0: <12}Group {1} [{2: <10} - {3: <10}eV]\n'

        # Loop over energy groups ranges
        for group in range(1, self.num_groups + 1):
            bounds = self.energy_groups.get_group_bounds(group)
            string += template.format('', group, bounds[0], bounds[1])

        # Loop over all subdomains
        for subdomain in subdomains:

            if self.domain_type == 'distribcell':
                string += \
                    '{0: <16}=\t{1}\n'.format('\tSubdomain', subdomain)

            # Loop over all Nuclides
            for nuclide in nuclides:

                # Build header for nuclide type
                if xs_type != 'sum':
                    string += '{0: <16}=\t{1}\n'.format('\tNuclide', nuclide)

                # Build header for cross section type
                string += '{0: <16}\n'.format(xs_header)
                template = '{0: <12}Group {1} -> Group {2}:\t\t'

                # Loop over incoming/outgoing energy groups ranges
                for in_group in range(1, self.num_groups + 1):
                    for out_group in range(1, self.num_groups + 1):
                        string += template.format('', in_group, out_group)
                        average = \
                            self.get_xs([in_group], [out_group],
                                        [subdomain], [nuclide], moment=moment,
                                        xs_type=xs_type, value='mean')
                        rel_err = \
                            self.get_xs([in_group], [out_group],
                                        [subdomain], [nuclide], moment=moment,
                                        xs_type=xs_type, value='rel_err')
                        average = average.flatten()[0]
                        rel_err = rel_err.flatten()[0] * 100.
                        string += '{:1.2e} +/- {:1.2e}%'.format(average,
                                                                rel_err)
                        string += '\n'
                    string += '\n'
                string += '\n'
            string += '\n'

        print(string)


class NuScatterMatrixXS(ScatterMatrixXS):
    """A scattering production matrix multi-group cross section for one or
    more Legendre moments.

    This class can be used for both OpenMC input generation and tally data
    post-processing to compute spatially-homogenized and energy-integrated
    multi-group cross sections for multi-group neutronics calculations. At a
    minimum, one needs to set the :attr:`NuScatterMatrixXS.energy_groups` and
    :attr:`NuScatterMatrixXS.domain` properties. Tallies for the flux and
    appropriate reaction rates over the specified domain are generated
    automatically via the :attr:`NuScatterMatrixXS.tallies` property, which can
    then be appended to a :class:`openmc.Tallies` instance.

    For post-processing, the :meth:`MGXS.load_from_statepoint` will pull in the
    necessary data to compute multi-group cross sections from a
    :class:`openmc.StatePoint` instance. The derived multi-group cross section
    can then be obtained from the :attr:`NuScatterMatrixXS.xs_tally` property.

    The calculation of the scattering-production matrix is the same as that for
    :class:`ScatterMatrixXS` except that the scattering multiplicity is
    accounted for.

    Parameters
    ----------
    domain : openmc.Material or openmc.Cell or openmc.Universe or openmc.Mesh
        The domain for spatial homogenization
    domain_type : {'material', 'cell', 'distribcell', 'universe', 'mesh'}
        The domain type for spatial homogenization
    groups : openmc.mgxs.EnergyGroups
        The energy group structure for energy condensation
    by_nuclide : bool
        If true, computes cross sections for each nuclide in domain
    name : str, optional
        Name of the multi-group cross section. Used as a label to identify
        tallies in OpenMC 'tallies.xml' file.

    Attributes
    ----------
    correction : 'P0' or None
        Apply the P0 correction to scattering matrices if set to 'P0'
    legendre_order : int
        The highest legendre moment in the scattering matrix (default is 0)
    name : str, optional
        Name of the multi-group cross section
    rxn_type : str
        Reaction type (e.g., 'total', 'nu-fission', etc.)
    by_nuclide : bool
        If true, computes cross sections for each nuclide in domain
    domain : Material or Cell or Universe or Mesh
        Domain for spatial homogenization
    domain_type : {'material', 'cell', 'distribcell', 'universe', 'mesh'}
        Domain type for spatial homogenization
    energy_groups : openmc.mgxs.EnergyGroups
        Energy group structure for energy condensation
    tally_trigger : openmc.Trigger
        An (optional) tally precision trigger given to each tally used to
        compute the cross section
    scores : list of str
        The scores in each tally used to compute the multi-group cross section
    filters : list of openmc.Filter
        The filters in each tally used to compute the multi-group cross section
    tally_keys : list of str
        The keys into the tallies dictionary for each tally used to compute
        the multi-group cross section
    estimator : 'analog'
        The tally estimator used to compute the multi-group cross section
    tallies : collections.OrderedDict
        OpenMC tallies needed to compute the multi-group cross section. The keys
        are strings listed in the :attr:`NuScatterMatrixXS.tally_keys` property
        and values are instances of :class:`openmc.Tally`.
    rxn_rate_tally : openmc.Tally
        Derived tally for the reaction rate tally used in the numerator to
        compute the multi-group cross section. This attribute is None
        unless the multi-group cross section has been computed.
    xs_tally : openmc.Tally
        Derived tally for the multi-group cross section. This attribute
        is None unless the multi-group cross section has been computed.
    num_subdomains : int
        The number of subdomains is unity for 'material', 'cell' and 'universe'
        domain types. This is equal to the number of cell instances
        for 'distribcell' domain types (it is equal to unity prior to loading
        tally data from a statepoint file).
    num_nuclides : int
        The number of nuclides for which the multi-group cross section is
        being tracked. This is unity if the by_nuclide attribute is False.
    nuclides : Iterable of str or 'sum'
        The optional user-specified nuclides for which to compute cross
        sections (e.g., 'U238', 'O16'). If by_nuclide is True but nuclides
        are not specified by the user, all nuclides in the spatial domain
        are included. This attribute is 'sum' if by_nuclide is false.
    sparse : bool
        Whether or not the MGXS' tallies use SciPy's LIL sparse matrix format
        for compressed data storage
    loaded_sp : bool
        Whether or not a statepoint file has been loaded with tally data
    derived : bool
        Whether or not the MGXS is merged from one or more other MGXS
    hdf5_key : str
        The key used to index multi-group cross sections in an HDF5 data store

    """

    def __init__(self, domain=None, domain_type=None,
                 groups=None, by_nuclide=False, name=''):
        super(NuScatterMatrixXS, self).__init__(domain, domain_type,
                                                groups, by_nuclide, name)
        self._rxn_type = 'nu-scatter'
        self._hdf5_key = 'nu-scatter matrix'


class MultiplicityMatrixXS(MatrixMGXS):
    r"""The scattering multiplicity matrix.

    This class can be used for both OpenMC input generation and tally data
    post-processing to compute spatially-homogenized and energy-integrated
    multi-group cross sections for multi-group neutronics calculations. At a
    minimum, one needs to set the :attr:`MultiplicityMatrixXS.energy_groups` and
    :attr:`MultiplicityMatrixXS.domain` properties. Tallies for the flux and
    appropriate reaction rates over the specified domain are generated
    automatically via the :attr:`MultiplicityMatrixXS.tallies` property, which
    can then be appended to a :class:`openmc.Tallies` instance.

    For post-processing, the :meth:`MGXS.load_from_statepoint` will pull in the
    necessary data to compute multi-group cross sections from a
    :class:`openmc.StatePoint` instance. The derived multi-group cross section
    can then be obtained from the :attr:`MultiplicityMatrixXS.xs_tally`
    property.

    For a spatial domain :math:`V`, incoming energy group
    :math:`[E_{g'},E_{g'-1}]`, and outgoing energy group :math:`[E_g,E_{g-1}]`,
    the multiplicity is calculated as:

    .. math::

       \langle \upsilon \sigma_{s,g'\rightarrow g} \phi \rangle &= \int_{r \in
       D} dr \int_{4\pi} d\Omega' \int_{E_{g'}}^{E_{g'-1}} dE' \int_{4\pi}
       d\Omega \int_{E_g}^{E_{g-1}} dE \; \sum_i \upsilon_i \sigma_i (r, E' \rightarrow
       E, \Omega' \cdot \Omega) \psi(r, E', \Omega') \\
       \langle \sigma_{s,g'\rightarrow g} \phi \rangle &= \int_{r \in
       D} dr \int_{4\pi} d\Omega' \int_{E_{g'}}^{E_{g'-1}} dE' \int_{4\pi}
       d\Omega \int_{E_g}^{E_{g-1}} dE \; \sum_i \upsilon_i \sigma_i (r, E' \rightarrow
       E, \Omega' \cdot \Omega) \psi(r, E', \Omega') \\
       \upsilon_{g'\rightarrow g} &= \frac{\langle \upsilon
       \sigma_{s,g'\rightarrow g} \rangle}{\langle \sigma_{s,g'\rightarrow g}
       \rangle}

    where :math:`\upsilon_i` is the multiplicity for the :math:`i`-th reaction.

    Parameters
    ----------
    domain : openmc.Material or openmc.Cell or openmc.Universe or openmc.Mesh
        The domain for spatial homogenization
    domain_type : {'material', 'cell', 'distribcell', 'universe', 'mesh'}
        The domain type for spatial homogenization
    groups : openmc.mgxs.EnergyGroups
        The energy group structure for energy condensation
    by_nuclide : bool
        If true, computes cross sections for each nuclide in domain
    name : str, optional
        Name of the multi-group cross section. Used as a label to identify
        tallies in OpenMC 'tallies.xml' file.

    Attributes
    ----------
    name : str, optional
        Name of the multi-group cross section
    rxn_type : str
        Reaction type (e.g., 'total', 'nu-fission', etc.)
    by_nuclide : bool
        If true, computes cross sections for each nuclide in domain
    domain : Material or Cell or Universe or Mesh
        Domain for spatial homogenization
    domain_type : {'material', 'cell', 'distribcell', 'universe', 'mesh'}
        Domain type for spatial homogenization
    energy_groups : openmc.mgxs.EnergyGroups
        Energy group structure for energy condensation
    tally_trigger : openmc.Trigger
        An (optional) tally precision trigger given to each tally used to
        compute the cross section
    scores : list of str
        The scores in each tally used to compute the multi-group cross section
    filters : list of openmc.Filter
        The filters in each tally used to compute the multi-group cross section
    tally_keys : list of str
        The keys into the tallies dictionary for each tally used to compute
        the multi-group cross section
    estimator : 'analog'
        The tally estimator used to compute the multi-group cross section
    tallies : collections.OrderedDict
        OpenMC tallies needed to compute the multi-group cross section. The keys
        are strings listed in the :attr:`MultiplicityMatrixXS.tally_keys`
        property and values are instances of :class:`openmc.Tally`.
    rxn_rate_tally : openmc.Tally
        Derived tally for the reaction rate tally used in the numerator to
        compute the multi-group cross section. This attribute is None
        unless the multi-group cross section has been computed.
    xs_tally : openmc.Tally
        Derived tally for the multi-group cross section. This attribute
        is None unless the multi-group cross section has been computed.
    num_subdomains : int
        The number of subdomains is unity for 'material', 'cell' and 'universe'
        domain types. This is equal to the number of cell instances
        for 'distribcell' domain types (it is equal to unity prior to loading
        tally data from a statepoint file).
    num_nuclides : int
        The number of nuclides for which the multi-group cross section is
        being tracked. This is unity if the by_nuclide attribute is False.
    nuclides : Iterable of str or 'sum'
        The optional user-specified nuclides for which to compute cross
        sections (e.g., 'U238', 'O16'). If by_nuclide is True but nuclides
        are not specified by the user, all nuclides in the spatial domain
        are included. This attribute is 'sum' if by_nuclide is false.
    sparse : bool
        Whether or not the MGXS' tallies use SciPy's LIL sparse matrix format
        for compressed data storage
    loaded_sp : bool
        Whether or not a statepoint file has been loaded with tally data
    derived : bool
        Whether or not the MGXS is merged from one or more other MGXS
    hdf5_key : str
        The key used to index multi-group cross sections in an HDF5 data store

    """

    def __init__(self, domain=None, domain_type=None,
                 groups=None, by_nuclide=False, name=''):
        super(MultiplicityMatrixXS, self).__init__(domain, domain_type, groups,
                                                   by_nuclide, name)
        self._rxn_type = 'multiplicity matrix'
        self._estimator = 'analog'
        self._valid_estimators = ['analog']

    @property
    def scores(self):
        scores = ['nu-scatter', 'scatter']
        return scores

    @property
    def filters(self):
        # Create the non-domain specific Filters for the Tallies
        group_edges = self.energy_groups.group_edges
        energy = openmc.EnergyFilter(group_edges)
        energyout = openmc.EnergyoutFilter(group_edges)

        return [[energy, energyout], [energy, energyout]]

    @property
    def rxn_rate_tally(self):
        if self._rxn_rate_tally is None:
            self._rxn_rate_tally = self.tallies['nu-scatter']
            self._rxn_rate_tally.sparse = self.sparse
        return self._rxn_rate_tally

    @property
    def xs_tally(self):

        if self._xs_tally is None:
            scatter = self.tallies['scatter']

            # Compute the multiplicity
            self._xs_tally = self.rxn_rate_tally / scatter
            super(MultiplicityMatrixXS, self)._compute_xs()

        return self._xs_tally


class NuFissionMatrixXS(MatrixMGXS):
    r"""A fission production matrix multi-group cross section.

    This class can be used for both OpenMC input generation and tally data
    post-processing to compute spatially-homogenized and energy-integrated
    multi-group cross sections for multi-group neutronics calculations. At a
    minimum, one needs to set the :attr:`NuFissionMatrixXS.energy_groups` and
    :attr:`NuFissionMatrixXS.domain` properties. Tallies for the flux and
    appropriate reaction rates over the specified domain are generated
    automatically via the :attr:`NuFissionMatrixXS.tallies` property, which can
    then be appended to a :class:`openmc.Tallies` instance.

    For post-processing, the :meth:`MGXS.load_from_statepoint` will pull in the
    necessary data to compute multi-group cross sections from a
    :class:`openmc.StatePoint` instance. The derived multi-group cross section
    can then be obtained from the :attr:`NuFissionMatrixXS.xs_tally` property.

    For a spatial domain :math:`V`, incoming energy group
    :math:`[E_{g'},E_{g'-1}]`, and outgoing energy group :math:`[E_g,E_{g-1}]`,
    the fission production is calculated as:

    .. math::

       \langle \nu\sigma_{f,g'\rightarrow g} \phi \rangle &= \int_{r \in V} dr
       \int_{4\pi} d\Omega' \int_{E_{g'}}^{E_{g'-1}} dE' \int_{E_g}^{E_{g-1}} dE
       \; \chi(E) \nu\sigma_f (r, E') \psi(r, E', \Omega')\\
       \langle \phi \rangle &= \int_{r \in V} dr \int_{4\pi} d\Omega
       \int_{E_g}^{E_{g-1}} dE \; \psi (r, E, \Omega) \\
       \nu\sigma_{f,g'\rightarrow g} &= \frac{\langle \nu\sigma_{f,g'\rightarrow
       g} \phi \rangle}{\langle \phi \rangle}

    Parameters
    ----------
    domain : openmc.Material or openmc.Cell or openmc.Universe or openmc.Mesh
        The domain for spatial homogenization
    domain_type : {'material', 'cell', 'distribcell', 'universe', 'mesh'}
        The domain type for spatial homogenization
    groups : openmc.mgxs.EnergyGroups
        The energy group structure for energy condensation
    by_nuclide : bool
        If true, computes cross sections for each nuclide in domain
    name : str, optional
        Name of the multi-group cross section. Used as a label to identify
        tallies in OpenMC 'tallies.xml' file.

    Attributes
    ----------
    name : str, optional
        Name of the multi-group cross section
    rxn_type : str
        Reaction type (e.g., 'total', 'nu-fission', etc.)
    by_nuclide : bool
        If true, computes cross sections for each nuclide in domain
    domain : Material or Cell or Universe or Mesh
        Domain for spatial homogenization
    domain_type : {'material', 'cell', 'distribcell', 'universe', 'mesh'}
        Domain type for spatial homogenization
    energy_groups : openmc.mgxs.EnergyGroups
        Energy group structure for energy condensation
    tally_trigger : openmc.Trigger
        An (optional) tally precision trigger given to each tally used to
        compute the cross section
    scores : list of str
        The scores in each tally used to compute the multi-group cross section
    filters : list of openmc.Filter
        The filters in each tally used to compute the multi-group cross section
    tally_keys : list of str
        The keys into the tallies dictionary for each tally used to compute
        the multi-group cross section
    estimator : 'analog'
        The tally estimator used to compute the multi-group cross section
    tallies : collections.OrderedDict
        OpenMC tallies needed to compute the multi-group cross section. The keys
        are strings listed in the :attr:`NuFissionMatrixXS.tally_keys`
        property and values are instances of :class:`openmc.Tally`.
    rxn_rate_tally : openmc.Tally
        Derived tally for the reaction rate tally used in the numerator to
        compute the multi-group cross section. This attribute is None
        unless the multi-group cross section has been computed.
    xs_tally : openmc.Tally
        Derived tally for the multi-group cross section. This attribute
        is None unless the multi-group cross section has been computed.
    num_subdomains : int
        The number of subdomains is unity for 'material', 'cell' and 'universe'
        domain types. This is equal to the number of cell instances
        for 'distribcell' domain types (it is equal to unity prior to loading
        tally data from a statepoint file).
    num_nuclides : int
        The number of nuclides for which the multi-group cross section is
        being tracked. This is unity if the by_nuclide attribute is False.
    nuclides : Iterable of str or 'sum'
        The optional user-specified nuclides for which to compute cross
        sections (e.g., 'U238', 'O16'). If by_nuclide is True but nuclides
        are not specified by the user, all nuclides in the spatial domain
        are included. This attribute is 'sum' if by_nuclide is false.
    sparse : bool
        Whether or not the MGXS' tallies use SciPy's LIL sparse matrix format
        for compressed data storage
    loaded_sp : bool
        Whether or not a statepoint file has been loaded with tally data
    derived : bool
        Whether or not the MGXS is merged from one or more other MGXS
    hdf5_key : str
        The key used to index multi-group cross sections in an HDF5 data store

    """

    def __init__(self, domain=None, domain_type=None,
                 groups=None, by_nuclide=False, name=''):
        super(NuFissionMatrixXS, self).__init__(domain, domain_type,
                                                groups, by_nuclide, name)
        self._rxn_type = 'nu-fission'
        self._hdf5_key = 'nu-fission matrix'
        self._estimator = 'analog'
        self._valid_estimators = ['analog']


class Chi(MGXS):
    r"""The fission spectrum.

    This class can be used for both OpenMC input generation and tally data
    post-processing to compute spatially-homogenized and energy-integrated
    multi-group cross sections for multi-group neutronics calculations. At a
    minimum, one needs to set the :attr:`Chi.energy_groups` and
    :attr:`Chi.domain` properties. Tallies for the flux and appropriate reaction
    rates over the specified domain are generated automatically via the
    :attr:`Chi.tallies` property, which can then be appended to a
    :class:`openmc.Tallies` instance.

    For post-processing, the :meth:`MGXS.load_from_statepoint` will pull in the
    necessary data to compute multi-group cross sections from a
    :class:`openmc.StatePoint` instance. The derived multi-group cross section
    can then be obtained from the :attr:`Chi.xs_tally` property.

    For a spatial domain :math:`V` and energy group :math:`[E_g,E_{g-1}]`, the
    fission spectrum is calculated as:

    .. math::

       \langle \nu\sigma_{f,g' \rightarrow g} \phi \rangle &= \int_{r \in V} dr
       \int_{4\pi} d\Omega' \int_0^\infty dE' \int_{E_g}^{E_{g-1}} dE \; \chi(E)
       \nu\sigma_f (r, E') \psi(r, E', \Omega')\\
       \langle \nu\sigma_f \phi \rangle &= \int_{r \in V} dr \int_{4\pi}
       d\Omega' \int_0^\infty dE' \int_0^\infty dE \; \chi(E) \nu\sigma_f (r,
       E') \psi(r, E', \Omega') \\
       \chi_g &= \frac{\langle \nu\sigma_{f,g' \rightarrow g} \phi \rangle}
       {\langle \nu\sigma_f \phi \rangle}

    Parameters
    ----------
    domain : openmc.Material or openmc.Cell or openmc.Universe or openmc.Mesh
        The domain for spatial homogenization
    domain_type : {'material', 'cell', 'distribcell', 'universe', 'mesh'}
        The domain type for spatial homogenization
    groups : openmc.mgxs.EnergyGroups
        The energy group structure for energy condensation
    by_nuclide : bool
        If true, computes cross sections for each nuclide in domain
    name : str, optional
        Name of the multi-group cross section. Used as a label to identify
        tallies in OpenMC 'tallies.xml' file.

    Attributes
    ----------
    name : str, optional
        Name of the multi-group cross section
    rxn_type : str
        Reaction type (e.g., 'total', 'nu-fission', etc.)
    by_nuclide : bool
        If true, computes cross sections for each nuclide in domain
    domain : Material or Cell or Universe or Mesh
        Domain for spatial homogenization
    domain_type : {'material', 'cell', 'distribcell', 'universe', 'mesh'}
        Domain type for spatial homogenization
    energy_groups : openmc.mgxs.EnergyGroups
        Energy group structure for energy condensation
    tally_trigger : openmc.Trigger
        An (optional) tally precision trigger given to each tally used to
        compute the cross section
    scores : list of str
        The scores in each tally used to compute the multi-group cross section
    filters : list of openmc.Filter
        The filters in each tally used to compute the multi-group cross section
    tally_keys : list of str
        The keys into the tallies dictionary for each tally used to compute
        the multi-group cross section
    estimator : 'analog'
        The tally estimator used to compute the multi-group cross section
    tallies : collections.OrderedDict
        OpenMC tallies needed to compute the multi-group cross section. The keys
        are strings listed in the :attr:`Chi.tally_keys` property and values are
        instances of :class:`openmc.Tally`.
    rxn_rate_tally : openmc.Tally
        Derived tally for the reaction rate tally used in the numerator to
        compute the multi-group cross section. This attribute is None
        unless the multi-group cross section has been computed.
    xs_tally : openmc.Tally
        Derived tally for the multi-group cross section. This attribute
        is None unless the multi-group cross section has been computed.
    num_subdomains : int
        The number of subdomains is unity for 'material', 'cell' and 'universe'
        domain types. This is equal to the number of cell instances
        for 'distribcell' domain types (it is equal to unity prior to loading
        tally data from a statepoint file).
    num_nuclides : int
        The number of nuclides for which the multi-group cross section is
        being tracked. This is unity if the by_nuclide attribute is False.
    nuclides : Iterable of str or 'sum'
        The optional user-specified nuclides for which to compute cross
        sections (e.g., 'U238', 'O16'). If by_nuclide is True but nuclides
        are not specified by the user, all nuclides in the spatial domain
        are included. This attribute is 'sum' if by_nuclide is false.
    sparse : bool
        Whether or not the MGXS' tallies use SciPy's LIL sparse matrix format
        for compressed data storage
    loaded_sp : bool
        Whether or not a statepoint file has been loaded with tally data
    derived : bool
        Whether or not the MGXS is merged from one or more other MGXS
    hdf5_key : str
        The key used to index multi-group cross sections in an HDF5 data store

    """

    def __init__(self, domain=None, domain_type=None,
                 groups=None, by_nuclide=False, name=''):
        super(Chi, self).__init__(domain, domain_type, groups, by_nuclide, name)
        self._rxn_type = 'chi'
        self._estimator = 'analog'
        self._valid_estimators = ['analog']

    @property
    def scores(self):
        return ['nu-fission', 'nu-fission']

    @property
    def filters(self):
        # Create the non-domain specific Filters for the Tallies
        group_edges = self.energy_groups.group_edges
        energyout = openmc.EnergyoutFilter(group_edges)
        energyin = openmc.EnergyFilter([group_edges[0], group_edges[-1]])
        return [[energyin], [energyout]]

    @property
    def tally_keys(self):
        return ['nu-fission-in', 'nu-fission-out']

    @property
    def rxn_rate_tally(self):
        if self._rxn_rate_tally is None:
            self._rxn_rate_tally = self.tallies['nu-fission-out']
            self._rxn_rate_tally.sparse = self.sparse
        return self._rxn_rate_tally

    @property
    def xs_tally(self):

        if self._xs_tally is None:
            nu_fission_in = self.tallies['nu-fission-in']

            # Remove coarse energy filter to keep it out of tally arithmetic
            energy_filter = nu_fission_in.find_filter(openmc.EnergyFilter)
            nu_fission_in.remove_filter(energy_filter)

            # Compute chi
            self._xs_tally = self.rxn_rate_tally / nu_fission_in

            # Add the coarse energy filter back to the nu-fission tally
            nu_fission_in.filters.append(energy_filter)

        return self._xs_tally

    def get_slice(self, nuclides=[], groups=[]):
        """Build a sliced Chi for the specified nuclides and energy groups.

        This method constructs a new MGXS to encapsulate a subset of the data
        represented by this MGXS. The subset of data to include in the tally
        slice is determined by the nuclides and energy groups specified in
        the input parameters.

        Parameters
        ----------
        nuclides : list of str
            A list of nuclide name strings
            (e.g., ['U235', 'U238']; default is [])
        groups : list of Integral
            A list of energy group indices starting at 1 for the high energies
            (e.g., [1, 2, 3]; default is [])

        Returns
        -------
        openmc.mgxs.MGXS
            A new MGXS which encapsulates the subset of data requested
            for the nuclide(s) and/or energy group(s) requested in the
            parameters.

        """

        # Temporarily remove energy filter from nu-fission-in since its
        # group structure will work in super MGXS.get_slice(...) method
        nu_fission_in = self.tallies['nu-fission-in']
        energy_filter = nu_fission_in.find_filter(openmc.EnergyFilter)
        nu_fission_in.remove_filter(energy_filter)

        # Call super class method and null out derived tallies
        slice_xs = super(Chi, self).get_slice(nuclides, groups)
        slice_xs._rxn_rate_tally = None
        slice_xs._xs_tally = None

        # Slice energy groups if needed
        if len(groups) != 0:
            filter_bins = []
            for group in groups:
                group_bounds = self.energy_groups.get_group_bounds(group)
                filter_bins.append(group_bounds)
            filter_bins = [tuple(filter_bins)]

            # Slice nu-fission-out tally along energyout filter
            nu_fission_out = slice_xs.tallies['nu-fission-out']
            tally_slice = nu_fission_out.get_slice(
                filters=[openmc.EnergyoutFilter], filter_bins=filter_bins)
            slice_xs._tallies['nu-fission-out'] = tally_slice

        # Add energy filter back to nu-fission-in tallies
        self.tallies['nu-fission-in'].add_filter(energy_filter)
        slice_xs._tallies['nu-fission-in'].add_filter(energy_filter)

        slice_xs.sparse = self.sparse
        return slice_xs

    def merge(self, other):
        """Merge another Chi with this one

        If results have been loaded from a statepoint, then Chi are only
        mergeable along one and only one of energy groups or nuclides.

        Parameters
        ----------
        other : openmc.mgxs.MGXS
            MGXS to merge with this one

        Returns
        -------
        merged_mgxs : openmc.mgxs.MGXS
            Merged MGXS
        """

        if not self.can_merge(other):
            raise ValueError('Unable to merge a Chi MGXS')

        # Create deep copy of tally to return as merged tally
        merged_mgxs = copy.deepcopy(self)
        merged_mgxs._derived = True
        merged_mgxs._rxn_rate_tally = None
        merged_mgxs._xs_tally = None

        # Merge energy groups
        if self.energy_groups != other.energy_groups:
            merged_groups = self.energy_groups.merge(other.energy_groups)
            merged_mgxs.energy_groups = merged_groups

        # Merge nuclides
        if self.nuclides != other.nuclides:

            # The nuclides must be mutually exclusive
            for nuclide in self.nuclides:
                if nuclide in other.nuclides:
                    msg = 'Unable to merge a Chi MGXS with shared nuclides'
                    raise ValueError(msg)

            # Concatenate lists of nuclides for the merged MGXS
            merged_mgxs.nuclides = self.nuclides + other.nuclides

        # Merge tallies
        for tally_key in self.tallies:
            merged_tally = self.tallies[tally_key].merge(other.tallies[tally_key])
            merged_mgxs.tallies[tally_key] = merged_tally

        return merged_mgxs

    def get_xs(self, groups='all', subdomains='all', nuclides='all',
               xs_type='macro', order_groups='increasing',
               value='mean', squeeze=True, **kwargs):
        """Returns an array of the fission spectrum.

        This method constructs a 3D NumPy array for the requested
        multi-group cross section data for one or more subdomains
        (1st dimension), energy groups (2nd dimension), and nuclides
        (3rd dimension).

        Parameters
        ----------
        groups : Iterable of Integral or 'all'
            Energy groups of interest. Defaults to 'all'.
        subdomains : Iterable of Integral or 'all'
            Subdomain IDs of interest. Defaults to 'all'.
        nuclides : Iterable of str or 'all' or 'sum'
            A list of nuclide name strings (e.g., ['U235', 'U238']). The
            special string 'all' will return the cross sections for all nuclides
            in the spatial domain. The special string 'sum' will return the
            cross section summed over all nuclides. Defaults to 'all'.
        xs_type: {'macro', 'micro'}
            This parameter is not relevant for chi but is included here to
            mirror the parent MGXS.get_xs(...) class method
        order_groups: {'increasing', 'decreasing'}
            Return the cross section indexed according to increasing or
            decreasing energy groups (decreasing or increasing energies).
            Defaults to 'increasing'.
        value : {'mean', 'std_dev', 'rel_err'}
            A string for the type of value to return. Defaults to 'mean'.
        squeeze : bool
            A boolean representing whether to eliminate the extra dimensions
            of the multi-dimensional array to be returned. Defaults to True.

        Returns
        -------
        numpy.ndarray
            A NumPy array of the multi-group cross section indexed in the order
            each group, subdomain and nuclide is listed in the parameters.

        Raises
        ------
        ValueError
            When this method is called before the multi-group cross section is
            computed from tally data.

        """

        cv.check_value('value', value, ['mean', 'std_dev', 'rel_err'])
        cv.check_value('xs_type', xs_type, ['macro', 'micro'])

        # FIXME: Unable to get microscopic xs for mesh domain because the mesh
        # cells do not know the nuclide densities in each mesh cell.
        if self.domain_type == 'mesh' and xs_type == 'micro':
            msg = 'Unable to get micro xs for mesh domain since the mesh ' \
                  'cells do not know the nuclide densities in each mesh cell.'
            raise ValueError(msg)

        filters = []
        filter_bins = []

        # Construct a collection of the domain filter bins
        if not isinstance(subdomains, string_types):
            cv.check_iterable_type('subdomains', subdomains, Integral, max_depth=3)
            for subdomain in subdomains:
                filters.append(_DOMAIN_TO_FILTER[self.domain_type])
                filter_bins.append((subdomain,))

        # Construct list of energy group bounds tuples for all requested groups
        if not isinstance(groups, string_types):
            cv.check_iterable_type('groups', groups, Integral)
            for group in groups:
                filters.append(openmc.EnergyoutFilter)
                filter_bins.append((self.energy_groups.get_group_bounds(group),))

        # If chi was computed for each nuclide in the domain
        if self.by_nuclide:

            # Get the sum as the fission source weighted average chi for all
            # nuclides in the domain
            if nuclides == 'sum' or nuclides == ['sum']:

                # Retrieve the fission production tallies
                nu_fission_in = self.tallies['nu-fission-in']
                nu_fission_out = self.tallies['nu-fission-out']

                # Sum out all nuclides
                nuclides = self.get_nuclides()
                nu_fission_in = nu_fission_in.summation(nuclides=nuclides)
                nu_fission_out = nu_fission_out.summation(nuclides=nuclides)

                # Remove coarse energy filter to keep it out of tally arithmetic
                energy_filter = nu_fission_in.find_filter(openmc.EnergyFilter)
                nu_fission_in.remove_filter(energy_filter)

                # Compute chi and store it as the xs_tally attribute so we can
                # use the generic get_xs(...) method
                xs_tally = nu_fission_out / nu_fission_in

                # Add the coarse energy filter back to the nu-fission tally
                nu_fission_in.filters.append(energy_filter)

                xs = xs_tally.get_values(filters=filters,
                                         filter_bins=filter_bins, value=value)

            # Get chi for all nuclides in the domain
            elif nuclides == 'all':
                nuclides = self.get_nuclides()
                xs = self.xs_tally.get_values(filters=filters,
                                              filter_bins=filter_bins,
                                              nuclides=nuclides, value=value)

            # Get chi for user-specified nuclides in the domain
            else:
                cv.check_iterable_type('nuclides', nuclides, string_types)
                xs = self.xs_tally.get_values(filters=filters,
                                              filter_bins=filter_bins,
                                              nuclides=nuclides, value=value)

        # If chi was computed as an average of nuclides in the domain
        else:
            xs = self.xs_tally.get_values(filters=filters,
                                          filter_bins=filter_bins, value=value)

        # Eliminate the trivial score dimension
        xs = np.squeeze(xs, axis=len(xs.shape) - 1)
        xs = np.nan_to_num(xs)

        # Reshape tally data array with separate axes for domain and energy
        if groups == 'all':
            num_groups = self.num_groups
        else:
            num_groups = len(groups)

        num_subdomains = int(xs.shape[0] / num_groups)
        new_shape = (num_subdomains, num_groups) + xs.shape[1:]
        xs = np.reshape(xs, new_shape)

        # Reverse data if user requested increasing energy groups since
        # tally data is stored in order of increasing energies
        if order_groups == 'increasing':
            xs = xs[:, ::-1, :]

        if squeeze:
            xs = np.squeeze(xs)
            xs = np.atleast_1d(xs)

        return xs

    def get_pandas_dataframe(self, groups='all', nuclides='all',
                             xs_type='macro', distribcell_paths=False):
        """Build a Pandas DataFrame for the MGXS data.

        This method leverages :meth:`openmc.Tally.get_pandas_dataframe`, but
        renames the columns with terminology appropriate for cross section data.

        Parameters
        ----------
        groups : Iterable of Integral or 'all'
            Energy groups of interest. Defaults to 'all'.
        nuclides : Iterable of str or 'all' or 'sum'
            The nuclides of the cross-sections to include in the dataframe. This
            may be a list of nuclide name strings (e.g., ['U235', 'U238']).
            The special string 'all' will include the cross sections for all
            nuclides in the spatial domain. The special string 'sum' will
            include the cross sections summed over all nuclides. Defaults to
            'all'.
        xs_type: {'macro', 'micro'}
            Return macro or micro cross section in units of cm^-1 or barns.
            Defaults to 'macro'.
        distribcell_paths : bool, optional
            Construct columns for distribcell tally filters (default is True).
            The geometric information in the Summary object is embedded into
            a Multi-index column with a geometric "path" to each distribcell
            instance.

        Returns
        -------
        pandas.DataFrame
            A Pandas DataFrame for the cross section data.

        Raises
        ------
        ValueError
            When this method is called before the multi-group cross section is
            computed from tally data.

        """

        # Build the dataframe using the parent class method
        df = super(Chi, self).get_pandas_dataframe(
            groups, nuclides, xs_type, distribcell_paths=distribcell_paths)

        # If user requested micro cross sections, multiply by the atom
        # densities to cancel out division made by the parent class method
        if xs_type == 'micro':
            if self.by_nuclide:
                densities = self.get_nuclide_densities(nuclides)
            else:
                densities = self.get_nuclide_densities('sum')
            tile_factor = df.shape[0] / len(densities)
            df['mean'] *= np.tile(densities, tile_factor)
            df['std. dev.'] *= np.tile(densities, tile_factor)

        return df

    def get_units(self, xs_type='macro'):
        """Returns the units of Chi.

        This method returns the units of Chi, which is "%" for both macro
        and micro xs types.

        Parameters
        ----------
        xs_type: {'macro', 'micro'}
            Return the macro or micro cross section units.
            Defaults to 'macro'.

        Returns
        -------
        str
            A string representing the units of Chi.

        """

        cv.check_value('xs_type', xs_type, ['macro', 'micro'])

        # Chi has the same units (%) for both macro and micro
        return '%'


class ChiPrompt(Chi):
    r"""The prompt fission spectrum.

    This class can be used for both OpenMC input generation and tally data
    post-processing to compute spatially-homogenized and energy-integrated
    multi-group cross sections for multi-group neutronics calculations. At a
    minimum, one needs to set the :attr:`ChiPrompt.energy_groups` and
    :attr:`ChiPrompt.domain` properties. Tallies for the flux and appropriate
    reaction rates over the specified domain are generated automatically via the
    :attr:`ChiPrompt.tallies` property, which can then be appended to a
    :class:`openmc.Tallies` instance.

    For post-processing, the :meth:`MGXS.load_from_statepoint` will pull in the
    necessary data to compute multi-group cross sections from a
    :class:`openmc.StatePoint` instance. The derived multi-group cross section
    can then be obtained from the :attr:`ChiPrompt.xs_tally` property.

    For a spatial domain :math:`V` and energy group :math:`[E_g,E_{g-1}]`, the
    fission spectrum is calculated as:

    .. math::

       \langle \nu^p \sigma_{f,g' \rightarrow g} \phi \rangle &= \int_{r \in V}
       dr \int_{4\pi} d\Omega' \int_0^\infty dE' \int_{E_g}^{E_{g-1}} dE \;
       \chi(E)^p \nu^p \sigma_f (r, E') \psi(r, E', \Omega')\\
       \langle \nu^p \sigma_f \phi \rangle &= \int_{r \in V} dr \int_{4\pi}
       d\Omega' \int_0^\infty dE' \int_0^\infty dE \; \chi(E) \nu^p \sigma_f (r,
       E') \psi(r, E', \Omega') \\
       \chi_g^p &= \frac{\langle \nu^p \sigma_{f,g' \rightarrow g} \phi \rangle}
       {\langle \nu^p \sigma_f \phi \rangle}

    Parameters
    ----------
    domain : openmc.Material or openmc.Cell or openmc.Universe or openmc.Mesh
        The domain for spatial homogenization
    domain_type : {'material', 'cell', 'distribcell', 'universe', 'mesh'}
        The domain type for spatial homogenization
    groups : openmc.mgxs.EnergyGroups
        The energy group structure for energy condensation
    by_nuclide : bool
        If true, computes cross sections for each nuclide in domain
    name : str, optional
        Name of the multi-group cross section. Used as a label to identify
        tallies in OpenMC 'tallies.xml' file.

    Attributes
    ----------
    name : str, optional
        Name of the multi-group cross section
    rxn_type : str
        Reaction type (e.g., 'total', 'nu-fission', etc.)
    by_nuclide : bool
        If true, computes cross sections for each nuclide in domain
    domain : Material or Cell or Universe or Mesh
        Domain for spatial homogenization
    domain_type : {'material', 'cell', 'distribcell', 'universe', 'mesh'}
        Domain type for spatial homogenization
    energy_groups : openmc.mgxs.EnergyGroups
        Energy group structure for energy condensation
    tally_trigger : openmc.Trigger
        An (optional) tally precision trigger given to each tally used to
        compute the cross section
    scores : list of str
        The scores in each tally used to compute the multi-group cross section
    filters : list of openmc.Filter
        The filters in each tally used to compute the multi-group cross section
    tally_keys : list of str
        The keys into the tallies dictionary for each tally used to compute
        the multi-group cross section
    estimator : 'analog'
        The tally estimator used to compute the multi-group cross section
    tallies : collections.OrderedDict
        OpenMC tallies needed to compute the multi-group cross section. The keys
        are strings listed in the :attr:`ChiPrompt.tally_keys` property and
        values are instances of :class:`openmc.Tally`.
    rxn_rate_tally : openmc.Tally
        Derived tally for the reaction rate tally used in the numerator to
        compute the multi-group cross section. This attribute is None
        unless the multi-group cross section has been computed.
    xs_tally : openmc.Tally
        Derived tally for the multi-group cross section. This attribute
        is None unless the multi-group cross section has been computed.
    num_subdomains : int
        The number of subdomains is unity for 'material', 'cell' and 'universe'
        domain types. This is equal to the number of cell instances
        for 'distribcell' domain types (it is equal to unity prior to loading
        tally data from a statepoint file).
    num_nuclides : int
        The number of nuclides for which the multi-group cross section is
        being tracked. This is unity if the by_nuclide attribute is False.
    nuclides : Iterable of str or 'sum'
        The optional user-specified nuclides for which to compute cross
        sections (e.g., 'U-238', 'O-16'). If by_nuclide is True but nuclides
        are not specified by the user, all nuclides in the spatial domain
        are included. This attribute is 'sum' if by_nuclide is false.
    sparse : bool
        Whether or not the MGXS' tallies use SciPy's LIL sparse matrix format
        for compressed data storage
    loaded_sp : bool
        Whether or not a statepoint file has been loaded with tally data
    derived : bool
        Whether or not the MGXS is merged from one or more other MGXS
    hdf5_key : str
        The key used to index multi-group cross sections in an HDF5 data store

    """

    def __init__(self, domain=None, domain_type=None,
                 groups=None, by_nuclide=False, name=''):
        super(ChiPrompt, self).__init__(domain, domain_type, groups, by_nuclide, name)
        self._rxn_type = 'chi-prompt'

    @property
    def scores(self):
        return ['prompt-nu-fission', 'prompt-nu-fission']


class InverseVelocity(MGXS):
    r"""An inverse velocity multi-group cross section.

    This class can be used for both OpenMC input generation and tally data
    post-processing to compute spatially-homogenized and energy-integrated
    multi-group neutron inverse velocities for multi-group neutronics
    calculations. The units of inverse velocity are seconds per centimeter. At a
    minimum, one needs to set the :attr:`InverseVelocity.energy_groups` and
    :attr:`InverseVelocity.domain` properties. Tallies for the flux and
    appropriate reaction rates over the specified domain are generated
    automatically via the :attr:`InverseVelocity.tallies` property, which can
    then be appended to a :class:`openmc.Tallies` instance.

    For post-processing, the :meth:`MGXS.load_from_statepoint` will pull in the
    necessary data to compute multi-group cross sections from a
    :class:`openmc.StatePoint` instance. The derived multi-group cross section
    can then be obtained from the :attr:`InverseVelocity.xs_tally` property.

    For a spatial domain :math:`V` and energy group :math:`[E_g,E_{g-1}]`, the
    neutron inverse velocities are calculated by tallying the flux-weighted
    inverse velocity and the flux. The inverse velocity is then the
    flux-weighted inverse velocity divided by the flux:

    .. math::

       \frac{\int_{r \in V} dr \int_{4\pi} d\Omega \int_{E_g}^{E_{g-1}} dE \;
       \frac{\psi (r, E, \Omega)}{v (r, E)}}{\int_{r \in V} dr \int_{4\pi}
       d\Omega \int_{E_g}^{E_{g-1}} dE \; \psi (r, E, \Omega)}

    Parameters
    ----------
    domain : openmc.Material or openmc.Cell or openmc.Universe or openmc.Mesh
        The domain for spatial homogenization
    domain_type : {'material', 'cell', 'distribcell', 'universe', 'mesh'}
        The domain type for spatial homogenization
    groups : openmc.mgxs.EnergyGroups
        The energy group structure for energy condensation
    by_nuclide : bool
        If true, computes cross sections for each nuclide in domain
    name : str, optional
        Name of the multi-group cross section. Used as a label to identify
        tallies in OpenMC 'tallies.xml' file.

    Attributes
    ----------
    name : str, optional
        Name of the multi-group cross section
    rxn_type : str
        Reaction type (e.g., 'total', 'nu-fission', etc.)
    by_nuclide : bool
        If true, computes cross sections for each nuclide in domain
    domain : Material or Cell or Universe or Mesh
        Domain for spatial homogenization
    domain_type : {'material', 'cell', 'distribcell', 'universe', 'mesh'}
        Domain type for spatial homogenization
    energy_groups : openmc.mgxs.EnergyGroups
        Energy group structure for energy condensation
    tally_trigger : openmc.Trigger
        An (optional) tally precision trigger given to each tally used to
        compute the cross section
    scores : list of str
        The scores in each tally used to compute the multi-group cross section
    filters : list of openmc.Filter
        The filters in each tally used to compute the multi-group cross section
    tally_keys : list of str
        The keys into the tallies dictionary for each tally used to compute
        the multi-group cross section
    estimator : {'tracklength', 'collision', 'analog'}
        The tally estimator used to compute the multi-group cross section
    tallies : collections.OrderedDict
        OpenMC tallies needed to compute the multi-group cross section. The keys
        are strings listed in the :attr:`InverseVelocity.tally_keys` property
        and values are instances of :class:`openmc.Tally`.
    rxn_rate_tally : openmc.Tally
        Derived tally for the reaction rate tally used in the numerator to
        compute the multi-group cross section. This attribute is None
        unless the multi-group cross section has been computed.
    xs_tally : openmc.Tally
        Derived tally for the multi-group cross section. This attribute
        is None unless the multi-group cross section has been computed.
    num_subdomains : int
        The number of subdomains is unity for 'material', 'cell' and 'universe'
        domain types. This is equal to the number of cell instances
        for 'distribcell' domain types (it is equal to unity prior to loading
        tally data from a statepoint file) and the number of mesh cells for
        'mesh' domain types.
    num_nuclides : int
        The number of nuclides for which the multi-group cross section is
        being tracked. This is unity if the by_nuclide attribute is False.
    nuclides : Iterable of str or 'sum'
        The optional user-specified nuclides for which to compute cross
        sections (e.g., 'U-238', 'O-16'). If by_nuclide is True but nuclides
        are not specified by the user, all nuclides in the spatial domain
        are included. This attribute is 'sum' if by_nuclide is false.
    sparse : bool
        Whether or not the MGXS' tallies use SciPy's LIL sparse matrix format
        for compressed data storage
    loaded_sp : bool
        Whether or not a statepoint file has been loaded with tally data
    derived : bool
        Whether or not the MGXS is merged from one or more other MGXS
    hdf5_key : str
        The key used to index multi-group cross sections in an HDF5 data store

    """

    def __init__(self, domain=None, domain_type=None,
                 groups=None, by_nuclide=False, name=''):
        super(InverseVelocity, self).__init__(domain, domain_type,
                                              groups, by_nuclide, name)
        self._rxn_type = 'inverse-velocity'

    def get_units(self, xs_type='macro'):
        """Returns the units of InverseVelocity.

        This method returns the units of an InverseVelocity based on a desired
        xs_type.

        Parameters
        ----------
        xs_type: {'macro', 'micro'}
            Return the macro or micro cross section units.
            Defaults to 'macro'.

        Returns
        -------
        str
            A string representing the units of the InverseVelocity.

        """

        if xs_type == 'macro':
            return 'second/cm'
        else:
            raise ValueError('Unable to return the units of InverseVelocity for'
                             ' xs_type other than "macro"')


class PromptNuFissionXS(MGXS):
    r"""A prompt fission neutron production multi-group cross section.

    This class can be used for both OpenMC input generation and tally data
    post-processing to compute spatially-homogenized and energy-integrated
    multi-group cross sections for multi-group neutronics calculations. At a
    minimum, one needs to set the :attr:`PromptNuFissionXS.energy_groups` and
    :attr:`PromptNuFissionXS.domain` properties. Tallies for the flux and
    appropriate reaction rates over the specified domain are generated
    automatically via the :attr:`PromptNuFissionXS.tallies` property, which can
    then be appended to a :class:`openmc.Tallies` instance.

    For post-processing, the :meth:`MGXS.load_from_statepoint` will pull in the
    necessary data to compute multi-group cross sections from a
    :class:`openmc.StatePoint` instance. The derived multi-group cross section
    can then be obtained from the :attr:`PromptNuFissionXS.xs_tally` property.

    For a spatial domain :math:`V` and energy group :math:`[E_g,E_{g-1}]`, the
    fission spectrum is calculated as:

    .. math::

       \frac{\int_{r \in V} dr \int_{4\pi} d\Omega \int_{E_g}^{E_{g-1}} dE \;
       \nu\sigma_f^p (r, E) \psi (r, E, \Omega)}{\int_{r \in V} dr \int_{4\pi}
       d\Omega \int_{E_g}^{E_{g-1}} dE \; \psi (r, E, \Omega)}.

    Parameters
    ----------
    domain : openmc.Material or openmc.Cell or openmc.Universe or openmc.Mesh
        The domain for spatial homogenization
    domain_type : {'material', 'cell', 'distribcell', 'universe', 'mesh'}
        The domain type for spatial homogenization
    groups : openmc.mgxs.EnergyGroups
        The energy group structure for energy condensation
    by_nuclide : bool
        If true, computes cross sections for each nuclide in domain
    name : str, optional
        Name of the multi-group cross section. Used as a label to identify
        tallies in OpenMC 'tallies.xml' file.

    Attributes
    ----------
    name : str, optional
        Name of the multi-group cross section
    rxn_type : str
        Reaction type (e.g., 'total', 'nu-fission', etc.)
    by_nuclide : bool
        If true, computes cross sections for each nuclide in domain
    domain : Material or Cell or Universe or Mesh
        Domain for spatial homogenization
    domain_type : {'material', 'cell', 'distribcell', 'universe', 'mesh'}
        Domain type for spatial homogenization
    energy_groups : openmc.mgxs.EnergyGroups
        Energy group structure for energy condensation
    tally_trigger : openmc.Trigger
        An (optional) tally precision trigger given to each tally used to
        compute the cross section
    scores : list of str
        The scores in each tally used to compute the multi-group cross section
    filters : list of openmc.Filter
        The filters in each tally used to compute the multi-group cross section
    tally_keys : list of str
        The keys into the tallies dictionary for each tally used to compute
        the multi-group cross section
    estimator : {'tracklength', 'collision', 'analog'}
        The tally estimator used to compute the multi-group cross section
    tallies : collections.OrderedDict
        OpenMC tallies needed to compute the multi-group cross section. The keys
        are strings listed in the :attr:`PromptNuFissionXS.tally_keys` property
        and values are instances of :class:`openmc.Tally`.
    rxn_rate_tally : openmc.Tally
        Derived tally for the reaction rate tally used in the numerator to
        compute the multi-group cross section. This attribute is None
        unless the multi-group cross section has been computed.
    xs_tally : openmc.Tally
        Derived tally for the multi-group cross section. This attribute
        is None unless the multi-group cross section has been computed.
    num_subdomains : int
        The number of subdomains is unity for 'material', 'cell' and 'universe'
        domain types. This is equal to the number of cell instances
        for 'distribcell' domain types (it is equal to unity prior to loading
        tally data from a statepoint file).
    num_nuclides : int
        The number of nuclides for which the multi-group cross section is
        being tracked. This is unity if the by_nuclide attribute is False.
    nuclides : Iterable of str or 'sum'
        The optional user-specified nuclides for which to compute cross
        sections (e.g., 'U-238', 'O-16'). If by_nuclide is True but nuclides
        are not specified by the user, all nuclides in the spatial domain
        are included. This attribute is 'sum' if by_nuclide is false.
    sparse : bool
        Whether or not the MGXS' tallies use SciPy's LIL sparse matrix format
        for compressed data storage
    loaded_sp : bool
        Whether or not a statepoint file has been loaded with tally data
    derived : bool
        Whether or not the MGXS is merged from one or more other MGXS
    hdf5_key : str
        The key used to index multi-group cross sections in an HDF5 data store

    """

    def __init__(self, domain=None, domain_type=None,
                 groups=None, by_nuclide=False, name=''):
        super(PromptNuFissionXS, self).__init__(domain, domain_type, groups,
                                                by_nuclide, name)
        self._rxn_type = 'prompt-nu-fission'


class PromptNuFissionMatrixXS(MatrixMGXS):
    r"""A prompt fission neutron production matrix multi-group cross section.

    This class can be used for both OpenMC input generation and tally data
    post-processing to compute spatially-homogenized and energy-integrated
    multi-group cross sections for multi-group neutronics calculations. At a
    minimum, one needs to set the :attr:`PromptNuFissionMatrixXS.energy_groups`
    and :attr:`PromptNuFissionMatrixXS.domain` properties. Tallies for the flux
    and appropriate reaction rates over the specified domain are generated
    automatically via the :attr:`PromptNuFissionMatrixXS.tallies` property,
    which can then be appended to a :class:`openmc.Tallies` instance.

    For post-processing, the :meth:`MGXS.load_from_statepoint` will pull in the
    necessary data to compute multi-group cross sections from a
    :class:`openmc.StatePoint` instance. The derived multi-group cross section
    can then be obtained from the :attr:`PromptNuFissionMatrixXS.xs_tally`
    property.

    For a spatial domain :math:`V` and energy group :math:`[E_g,E_{g-1}]`, the
    fission spectrum is calculated as:

    .. math::

       \langle \nu\sigma_{f,g'\rightarrow g} \phi \rangle &= \int_{r \in V} dr
       \int_{4\pi} d\Omega' \int_{E_{g'}}^{E_{g'-1}} dE' \int_{E_g}^{E_{g-1}} dE
       \; \chi(E) \nu\sigma_f^p (r, E') \psi(r, E', \Omega')\\
       \langle \phi \rangle &= \int_{r \in V} dr \int_{4\pi} d\Omega
       \int_{E_g}^{E_{g-1}} dE \; \psi (r, E, \Omega) \\
       \nu\sigma_{f,g'\rightarrow g} &= \frac{\langle \nu\sigma_{f,g'\rightarrow
       g}^p \phi \rangle}{\langle \phi \rangle}

    Parameters
    ----------
    domain : openmc.Material or openmc.Cell or openmc.Universe or openmc.Mesh
        The domain for spatial homogenization
    domain_type : {'material', 'cell', 'distribcell', 'universe', 'mesh'}
        The domain type for spatial homogenization
    groups : openmc.mgxs.EnergyGroups
        The energy group structure for energy condensation
    by_nuclide : bool
        If true, computes cross sections for each nuclide in domain
    name : str, optional
        Name of the multi-group cross section. Used as a label to identify
        tallies in OpenMC 'tallies.xml' file.

    Attributes
    ----------
    name : str, optional
        Name of the multi-group cross section
    rxn_type : str
        Reaction type (e.g., 'total', 'nu-fission', etc.)
    by_nuclide : bool
        If true, computes cross sections for each nuclide in domain
    domain : Material or Cell or Universe or Mesh
        Domain for spatial homogenization
    domain_type : {'material', 'cell', 'distribcell', 'universe', 'mesh'}
        Domain type for spatial homogenization
    energy_groups : openmc.mgxs.EnergyGroups
        Energy group structure for energy condensation
    tally_trigger : openmc.Trigger
        An (optional) tally precision trigger given to each tally used to
        compute the cross section
    scores : list of str
        The scores in each tally used to compute the multi-group cross section
    filters : list of openmc.Filter
        The filters in each tally used to compute the multi-group cross section
    tally_keys : list of str
        The keys into the tallies dictionary for each tally used to compute
        the multi-group cross section
    estimator : {'tracklength', 'collision', 'analog'}
        The tally estimator used to compute the multi-group cross section
    tallies : collections.OrderedDict
        OpenMC tallies needed to compute the multi-group cross section. The keys
        are strings listed in the :attr:`PromptNuFissionXS.tally_keys` property
        and values are instances of :class:`openmc.Tally`.
    rxn_rate_tally : openmc.Tally
        Derived tally for the reaction rate tally used in the numerator to
        compute the multi-group cross section. This attribute is None
        unless the multi-group cross section has been computed.
    xs_tally : openmc.Tally
        Derived tally for the multi-group cross section. This attribute
        is None unless the multi-group cross section has been computed.
    num_subdomains : int
        The number of subdomains is unity for 'material', 'cell' and 'universe'
        domain types. This is equal to the number of cell instances
        for 'distribcell' domain types (it is equal to unity prior to loading
        tally data from a statepoint file).
    num_nuclides : int
        The number of nuclides for which the multi-group cross section is
        being tracked. This is unity if the by_nuclide attribute is False.
    nuclides : Iterable of str or 'sum'
        The optional user-specified nuclides for which to compute cross
        sections (e.g., 'U-238', 'O-16'). If by_nuclide is True but nuclides
        are not specified by the user, all nuclides in the spatial domain
        are included. This attribute is 'sum' if by_nuclide is false.
    sparse : bool
        Whether or not the MGXS' tallies use SciPy's LIL sparse matrix format
        for compressed data storage
    loaded_sp : bool
        Whether or not a statepoint file has been loaded with tally data
    derived : bool
        Whether or not the MGXS is merged from one or more other MGXS
    hdf5_key : str
        The key used to index multi-group cross sections in an HDF5 data store

    """

    def __init__(self, domain=None, domain_type=None,
                 groups=None, by_nuclide=False, name=''):
        super(PromptNuFissionMatrixXS, self).__init__(domain, domain_type,
                                                      groups, by_nuclide, name)
        self._rxn_type = 'prompt-nu-fission'
        self._hdf5_key = 'prompt-nu-fission matrix'
        self._estimator = 'analog'
        self._valid_estimators = ['analog']<|MERGE_RESOLUTION|>--- conflicted
+++ resolved
@@ -63,11 +63,7 @@
 MU_TREATMENTS = ('legendre', 'histogram')
 
 # Maximum Legendre order supported by OpenMC
-<<<<<<< HEAD
-MAX_LEGENDRE = 10
-=======
 _MAX_LEGENDRE = 10
->>>>>>> c4239751
 
 
 @add_metaclass(ABCMeta)
@@ -3482,11 +3478,7 @@
         cv.check_type('legendre_order', legendre_order, Integral)
         cv.check_greater_than('legendre_order', legendre_order, 0,
                               equality=True)
-<<<<<<< HEAD
-        cv.check_less_than('legendre_order', legendre_order, MAX_LEGENDRE,
-=======
         cv.check_less_than('legendre_order', legendre_order, _MAX_LEGENDRE,
->>>>>>> c4239751
                            equality=True)
 
         if self.scatter_format == 'legendre':
