--- conflicted
+++ resolved
@@ -17,11 +17,8 @@
 
 _FILTER_TYPES = ['universe', 'material', 'cell', 'cellborn', 'surface',
                  'mesh', 'energy', 'energyout', 'mu', 'polar', 'azimuthal',
-<<<<<<< HEAD
-                 'distribcell', 'delayedgroup', 'energyfunction', 'particle']
-=======
-                 'distribcell', 'delayedgroup', 'energyfunction', 'cellfrom']
->>>>>>> 75c7d410
+                 'distribcell', 'delayedgroup', 'energyfunction', 'cellfrom',
+                 'particle']
 
 _CURRENT_NAMES = {1:  'x-min out', 2:  'x-min in',
                   3:  'x-max out', 4:  'x-max in',
@@ -618,7 +615,7 @@
     @property
     def bins(self):
         return self._bins
-      
+
     @bins.setter
     def bins(self, bins):
         self._smart_set_bins(bins, openmc.Cell)
@@ -651,7 +648,7 @@
     @property
     def bins(self):
         return self._bins
-      
+
     @bins.setter
     def bins(self, bins):
         self._smart_set_bins(bins, openmc.Cell)
