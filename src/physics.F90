module physics

  use ace_header,      only: Nuclide, Reaction, DistEnergy
  use constants
  use cross_section,   only: calculate_xs
  use endf,            only: reaction_name, is_fission, is_scatter
  use error,           only: fatal_error, warning
  use fission,         only: nu_total, nu_prompt, nu_delayed
  use geometry,        only: find_cell, distance_to_boundary, cross_surface, &
                             cross_lattice
  use geometry_header, only: Universe, BASE_UNIVERSE
  use global
  use interpolation,   only: interpolate_tab1
  use output,          only: write_message
  use particle_header, only: Particle, LocalCoord
  use random_lcg,      only: prn
  use search,          only: binary_search
  use string,          only: to_str
  use tally,           only: score_analog_tally, score_tracklength_tally, &
                             score_surface_current

  use mesh,            only: get_mesh_indices
  use mesh_header,     only: StructuredMesh

  implicit none

contains

!===============================================================================
! TRANSPORT encompasses the main logic for moving a particle through geometry.
!===============================================================================

  subroutine transport(p)

    type(Particle), pointer :: p

    integer :: surface_crossed ! surface which particle is on
    integer :: lattice_crossed ! lattice boundary which particle crossed
    integer :: last_cell       ! most recent cell particle was in
    integer :: n_event         ! number of collisions/crossings
    real(8) :: d_boundary      ! distance to nearest boundary
    real(8) :: d_collision     ! sampled distance to collision
    real(8) :: distance        ! distance particle travels
    logical :: found_cell      ! found cell which particle is in?
    type(LocalCoord), pointer :: coord => null()

    type(StructuredMesh), pointer :: m
    integer :: ijk(3)
    logical :: in_mesh, was_in_mesh

    ! determine what mesh starting neutron is in
    stage = 1
    last_stage = 1
    if (tallies_on) then
       m => leakage_mesh
       call get_mesh_indices(m, p % coord0 % xyz, ijk, was_in_mesh)
       if (was_in_mesh) then
          starting_source(ijk(1),ijk(2),ijk(3),stage) = &
               starting_source(ijk(1),ijk(2),ijk(3),stage) + p % wgt
          ijk_current = ijk
       end if
    end if

    if (p % coord % cell == NONE) then
       call find_cell(p, found_cell)
       ! Particle couldn't be located
       if (.not. found_cell) then
          message = "Could not locate particle " // trim(to_str(p % id))
          call fatal_error()
       end if

       ! set birth cell attribute
       p % cell_born = p % coord % cell
    end if

    if (verbosity >= 9 .or. trace) then
       message = "Simulating Particle " // trim(to_str(p % id))
       call write_message()
    end if

    if (verbosity >= 10 .or. trace) then
       message = "    Born in cell " // trim(to_str(&
            cells(p % coord % cell) % id))
       call write_message()
    end if

    ! Initialize number of events to zero
    n_event = 0

    do while (p % alive)

       ! Calculate microscopic and macroscopic cross sections -- note: if the
       ! material is the same as the last material and the energy of the
       ! particle hasn't changed, we don't need to lookup cross sections again.

       if (p % material /= p % last_material) call calculate_xs(p)

       ! Find the distance to the nearest boundary
       call distance_to_boundary(p, d_boundary, surface_crossed, lattice_crossed)

       ! Sample a distance to collision
       if (material_xs % total == ZERO) then
          d_collision = INFINITY
       else
          d_collision = -log(prn()) / material_xs % total
       end if
       
       ! Select smaller of the two distances
       distance = min(d_boundary, d_collision)

       ! Advance particle
       coord => p % coord0
       do while (associated(coord))
          coord % xyz = coord % xyz + distance * coord % uvw
          coord => coord % next
       end do

<<<<<<< HEAD
       ! Check for particle outside original leakage mesh cell
       if (tallies_on) then
          call get_mesh_indices(m, p % coord0 % xyz, ijk, in_mesh)
          if (any(ijk /= ijk_current)) then
             ! tally stage leakage
             if (was_in_mesh) then
                leakage(ijk_current(1),ijk_current(2),ijk_current(3),stage) = &
                     leakage(ijk_current(1),ijk_current(2),ijk_current(3),stage) + ONE
             end if

             ! tally next stage source
             if (in_mesh) then
                stage = stage + 1
                starting_source(ijk(1),ijk(2),ijk(3),stage) = &
                     starting_source(ijk(1),ijk(2),ijk(3),stage) + ONE
                was_in_mesh = .true.
             else
                was_in_mesh = .false.
             end if

             ! check for last stage
             if (stage > last_stage) last_stage = stage

             ! Set new mesh coordinates
             ijk_current = ijk
          end if
       end if
=======
       ! Score track-length tallies
       if (tallies_on) call score_tracklength_tally(p, distance)
>>>>>>> 34cf6494

       if (d_collision > d_boundary) then
          last_cell = p % coord % cell
          p % coord % cell = NONE
          if (lattice_crossed /= NONE) then
             ! Particle crosses lattice boundary
             p % surface = NONE
             call cross_lattice(p, lattice_crossed)
             p % event = EVENT_LATTICE
          else
             ! Particle crosses surface
             p % surface = surface_crossed
             call cross_surface(p, last_cell)
             p % event = EVENT_SURFACE
          end if
       else
          ! collision
          p % surface = NONE
          call collision(p)

          ! Save coordinates at collision for tallying purposes
          p % last_xyz = p % coord0 % xyz

          ! Set last material to none since cross sections will need to be
          ! re-evaluated
          p % last_material = NONE

          ! Set all uvws to base level -- right now, after a collision, only the
          ! base level uvws are changed
          coord => p % coord0
          do while(associated(coord))
             coord % uvw = p % coord0 % uvw
             coord => coord % next
          end do
       end if

       ! If particle has too many events, display warning and kill it
       n_event = n_event + 1
       if (n_event == MAX_EVENTS) then
          message = "Particle " // trim(to_str(p%id)) // " underwent maximum &
               &number of events."
          call warning()
          p % alive = .false.
       end if

    end do

  end subroutine transport

!===============================================================================
! COLLISION samples a nuclide and reaction and then calls the appropriate
! routine for that reaction
!===============================================================================

  subroutine collision(p)

    type(Particle), pointer :: p

    ! Store pre-collision particle properties
    p % last_wgt = p % wgt
    p % last_E   = p % E

    ! Add to collision counter for particle
    p % n_collision = p % n_collision + 1

    ! score surface current tallies -- this has to be done before the collision
    ! since the direction of the particle will change and we need to use the
    ! pre-collision direction to figure out what mesh surfaces were crossed

    if (tallies_on) call score_surface_current(p)

    ! Sample nuclide/reaction for the material the particle is in
    call sample_reaction(p)

    ! Display information about collision
    if (verbosity >= 10 .or. trace) then
!!$       message = "    " // trim(reaction_name(MT)) // ". Energy = " // &
!!$            trim(to_str(p % E * 1e6_8)) // " eV."
!!$       call write_message()
    end if

    ! check for very low energy
    if (p % E < 1.0e-100_8) then
       p % alive = .false.
       message = "Killing neutron with extremely low energy"
       call warning()
    end if

    ! Score collision estimator tallies for any macro tallies -- this is done
    ! after a collision has occurred rather than before because we need
    ! information on the outgoing energy for any tallies with an outgoing energy
    ! filter

    if (tallies_on) call score_analog_tally(p)

    ! Reset number of particles banked during collision
    p % n_bank = 0

  end subroutine collision

!===============================================================================
! SAMPLE_REACTION samples a nuclide based on the macroscopic cross sections for
! each nuclide within a material and then samples a reaction for that nuclide
! and calls the appropriate routine to process the physics. Note that there is
! special logic when suvival biasing is turned on since fission and
! disappearance are treated implicitly.
!===============================================================================

  subroutine sample_reaction(p)

    type(Particle), pointer :: p

    integer :: i             ! index over nuclides in a material
    integer :: index_nuclide ! index in nuclides array
    integer :: IE            ! index on nuclide energy grid
    real(8) :: f             ! interpolation factor
    real(8) :: sigma         ! microscopic total xs for nuclide
    real(8) :: prob          ! cumulative probability
    real(8) :: cutoff        ! random number
    real(8) :: atom_density  ! atom density of nuclide in atom/b-cm
    type(Material), pointer :: mat => null()
    type(Nuclide),  pointer :: nuc => null()
    type(Reaction), pointer :: rxn => null()

    ! Get pointer to current material
    mat => materials(p % material)

    ! ==========================================================================
    ! SAMPLE NUCLIDE WITHIN THE MATERIAL

    cutoff = prn() * material_xs % total
    prob = ZERO

    i = 0
    do while (prob < cutoff)
       i = i + 1

       ! Check to make sure that a nuclide was sampled
       if (i > mat % n_nuclides) then
          message = "Did not sample any nuclide during collision."
          call fatal_error()
       end if

       ! Find atom density and microscopic total cross section
       index_nuclide = mat % nuclide(i)
       atom_density = mat % atom_density(i)
       sigma = atom_density * micro_xs(index_nuclide) % total

       ! Increment probability to compare to cutoff
       prob = prob + sigma
    end do

    ! Get pointer to table, nuclide grid index and interpolation factor
    nuc => nuclides(index_nuclide)
    IE  =  micro_xs(index_nuclide) % index_grid
    f   =  micro_xs(index_nuclide) % interp_factor

    ! ==========================================================================
    ! DISAPPEARANCE REACTIONS (ANALOG) OR IMPLICIT CAPTURE (SURVIVAL BIASING)

    if (survival_biasing) then
       ! adjust weight of particle by probability of absorption
       p % wgt = p % wgt * (ONE - micro_xs(index_nuclide) % absorption / &
            micro_xs(index_nuclide) % total)

    else
       ! set cutoff variable for analog cases
       cutoff = prn() * micro_xs(index_nuclide) % total
       prob = ZERO

       ! Add disappearance cross-section to prob
       prob = prob + micro_xs(index_nuclide) % absorption - &
            micro_xs(index_nuclide) % fission

       ! See if disappearance reaction happens
       if (prob > cutoff) then
          p % alive = .false.
          p % event = EVENT_ABSORB
          return
       end if
    end if

    ! ==========================================================================
    ! FISSION EVENTS (ANALOG) OR BANK EXPECTED FISSION SITES (IMPLICIT)

    if (nuc % fissionable) then
       if (survival_biasing) then
          ! If survival biasing is turned on, then no fission events actually
          ! occur since absorption is treated implicitly. However, we still need
          ! to bank sites so we sample a fission reaction (if there are
          ! multiple) and bank the expected number of fission neutrons
          ! created.

          if (nuc % has_partial_fission) then
             cutoff = prn() * micro_xs(index_nuclide) % fission
             prob = ZERO

             i = 0
             do while (prob < cutoff)
                i = i + 1

                ! Check to make sure partial fission reaction sampled
                if (i > nuc % n_fission) then
                   message = "Did not sample any partial fission reaction " // &
                        "for survival biasing in " // trim(nuc % name)
                   call fatal_error()
                end if

                rxn => nuc % reactions(nuc % index_fission(i))

                ! if energy is below threshold for this reaction, skip it
                if (IE < rxn%IE) cycle

                ! add to cumulative probability
                prob = prob + ((ONE-f)*rxn%sigma(IE-rxn%IE+1) & 
                     + f*(rxn%sigma(IE-rxn%IE+2)))
             end do
          else
             ! For nuclides with only total fission reaction, get a pointer to
             ! the fission reaction
             rxn => nuc % reactions(nuc % index_fission(1))
          end if

          ! Bank expected number of fission neutrons
          call create_fission_sites(p, index_nuclide, rxn)

       else
          ! If survival biasing is not turned on, then fission events can occur
          ! just like any other reaction. Here we loop through the fission
          ! reactions for the nuclide and see if any of them occur
          
          if (micro_xs(index_nuclide) % use_ptable) then

             ! In the case that the particle is in the unresolved resonance
             ! region and probability tables are being used, we should only
             ! check the first fission reaction

             prob = prob + micro_xs(index_nuclide) % fission
             if (prob > cutoff) then
                rxn => nuc % reactions(nuc % index_fission(1))
                call create_fission_sites(p, index_nuclide, rxn, .true.)
                p % alive = .false.
                p % event = EVENT_FISSION
                return
             end if

          else

             ! With no probability tables, we need to loop through each fission
             ! reaction type

             do i = 1, nuc % n_fission
                rxn => nuc % reactions(nuc % index_fission(i))

                ! if energy is below threshold for this reaction, skip it
                if (IE < rxn%IE) cycle

                ! add to cumulative probability
                if (nuc % has_partial_fission) then
                   prob = prob + ((ONE-f)*rxn%sigma(IE-rxn%IE+1) & 
                        + f*(rxn%sigma(IE-rxn%IE+2)))
                else
                   prob = prob + micro_xs(index_nuclide) % fission
                end if

                ! Create fission bank sites if fission occus
                if (prob > cutoff) then
                   call create_fission_sites(p, index_nuclide, rxn, .true.)
                   p % alive = .false.
                   p % event = EVENT_FISSION
                   return
                end if
             end do

          end if
       end if

    end if

    ! ==========================================================================
    ! WEIGHT CUTOFF (SURVIVAL BIASING ONLY)

    if (survival_biasing) then
       if (p % wgt < weight_cutoff) then
          if (prn() < p % wgt / weight_survive) then
             p % wgt = weight_survive
          else
             p % wgt = ZERO
             p % alive = .false.
          end if
       end if

       ! At this point, we also need to set the cutoff variable for cases with
       ! survival biasing. The cutoff will be a random number times the
       ! scattering cross section

       cutoff = prn() * (micro_xs(index_nuclide) % total - &
            micro_xs(index_nuclide) % absorption)
       prob = ZERO
    end if

    ! ==========================================================================
    ! SCATTERING REACTIONS

    prob = prob + micro_xs(index_nuclide) % elastic
    if (prob > cutoff) then
       ! =======================================================================
       ! ELASTIC SCATTERING

       if (micro_xs(index_nuclide) % use_sab) then
          ! S(a,b) scattering
          call sab_scatter(p, index_nuclide, mat % sab_table)

       else
          ! get pointer to elastic scattering reaction
          rxn => nuc % reactions(1)

          ! Perform collision physics for elastic scattering
          call elastic_scatter(p, index_nuclide, rxn)

       end if

    else
       ! =======================================================================
       ! INELASTIC SCATTERING

       ! note that indexing starts from 2 since nuc % reactions(1) is elastic
       ! scattering
       i = 1
       do while (prob < cutoff)
          i = i + 1

          ! Check to make sure inelastic scattering reaction sampled
          if (i > nuc % n_reaction) then
             message = "Did not sample any reaction for nuclide " // &
                  trim(nuc % name) // " on material " // &
                  trim(to_str(mat % id))
             call fatal_error()
          end if

          rxn => nuc % reactions(i)

          ! Skip fission reactions
          if (rxn%MT == N_FISSION .or. rxn%MT == N_F .or. rxn%MT == N_NF &
               .or. rxn%MT == N_2NF .or. rxn%MT == N_3NF) cycle
             
          ! some materials have gas production cross sections with MT > 200 that
          ! are duplicates. Also MT=4 is total level inelastic scattering which
          ! should be skipped
          if (rxn%MT >= 200 .or. rxn%MT == N_LEVEL) cycle
          
          ! if energy is below threshold for this reaction, skip it
          if (IE < rxn%IE) cycle

          ! add to cumulative probability
          prob = prob + ((ONE-f)*rxn%sigma(IE-rxn%IE+1) & 
               + f*(rxn%sigma(IE-rxn%IE+2)))
       end do

       ! Perform collision physics for inelastics scattering
       call inelastic_scatter(p, nuc, rxn)

    end if

    ! If we made it this far, it means that a scattering reaction took place
    ! since the absorption and fission blocks had return statements.
    p % event = EVENT_SCATTER

  end subroutine sample_reaction

!===============================================================================
! ELASTIC_SCATTER treats the elastic scattering of a neutron with a
! target. Currently this assumes target-at-rest kinematics -- obviously will
! need to be fixed
!===============================================================================

  subroutine elastic_scatter(p, index_nuclide, rxn)

    type(Particle), pointer :: p
    integer, intent(in)     :: index_nuclide
    type(Reaction), pointer :: rxn

    real(8) :: awr     ! atomic weight ratio of target
    real(8) :: mu      ! cosine of polar angle
    real(8) :: vel     ! magnitude of velocity
    real(8) :: v_n(3)  ! velocity of neutron
    real(8) :: v_cm(3) ! velocity of center-of-mass
    real(8) :: v_t(3)  ! velocity of target nucleus
    real(8) :: u       ! x-direction
    real(8) :: v       ! y-direction
    real(8) :: w       ! z-direction
    real(8) :: E       ! energy
    type(Nuclide), pointer :: nuc => null()

    ! get pointer to nuclide
    nuc => nuclides(index_nuclide)

    vel = sqrt(p % E)
    awr = nuc % awr

    ! Neutron velocity in LAB
    v_n = vel * p % coord0 % uvw

    ! Sample velocity of target nucleus
    if (.not. micro_xs(index_nuclide) % use_ptable) then
       call sample_target_velocity(p, nuc, v_t)
    else
       v_t = ZERO
    end if

    ! Velocity of center-of-mass
    v_cm = (v_n + awr*v_t)/(awr + ONE)

    ! Transform to CM frame
    v_n = v_n - v_cm

    ! Find speed of neutron in CM
    vel = sqrt(dot_product(v_n, v_n))

    ! Sample scattering angle
    mu = sample_angle(rxn, p % E)

    ! Determine direction cosines in CM
    u = v_n(1)/vel
    v = v_n(2)/vel
    w = v_n(3)/vel

    ! Change direction cosines according to mu
    call rotate_angle(u, v, w, mu)

    ! Rotate neutron velocity vector to new angle -- note that the speed of the
    ! neutron in CM does not change in elastic scattering. However, the speed
    ! will change when we convert back to LAB
    v_n = vel * (/ u, v, w /)

    ! Transform back to LAB frame
    v_n = v_n + v_cm

    E = dot_product(v_n, v_n)
    vel = sqrt(E)

    ! Set energy and direction of particle in LAB frame
    p % E = E
    p % coord0 % uvw = v_n / vel

    ! Copy scattering cosine for tallies
    p % mu = mu

  end subroutine elastic_scatter

!===============================================================================
! SAB_SCATTER performs thermal scattering of a particle with a bound scatterer
! according to a specified S(a,b) table.
!===============================================================================

  subroutine sab_scatter(p, index_nuclide, index_sab)

    type(Particle), pointer :: p
    integer, intent(in)     :: index_nuclide ! index in micro_xs
    integer, intent(in)     :: index_sab     ! index in sab_tables

    integer :: i            ! incoming energy bin
    integer :: j            ! outgoing energy bin
    integer :: k            ! outgoing cosine bin
    integer :: n_energy_out ! number of outgoing energy bins
    real(8) :: f            ! interpolation factor
    real(8) :: r            ! used for skewed sampling
    real(8) :: E            ! outgoing energy
    real(8) :: E_ij         ! outgoing energy j for E_in(i)
    real(8) :: E_i1j        ! outgoing energy j for E_in(i+1)
    real(8) :: mu           ! outgoing cosine
    real(8) :: mu_ijk       ! outgoing cosine k for E_in(i) and E_out(j)
    real(8) :: mu_i1jk      ! outgoing cosine k for E_in(i+1) and E_out(j)
    real(8) :: prob         ! probability for sampling Bragg edge
    real(8) :: u, v, w      ! directional cosines
    type(SAB_Table), pointer :: sab => null()

    ! Get pointer to S(a,b) table
    sab => sab_tables(index_sab)

    ! Determine whether inelastic or elastic scattering will occur
    if (prn() < micro_xs(index_nuclide) % elastic_sab / &
         micro_xs(index_nuclide) % elastic) then
       ! elastic scattering

       ! Get index and interpolation factor for elastic grid
       if (p%E < sab % elastic_e_in(1)) then
          i = 1
          f = ZERO
       else
          i = binary_search(sab % elastic_e_in, sab % n_elastic_e_in, p%E)
          f = (p%E - sab%elastic_e_in(i)) / & 
               (sab%elastic_e_in(i+1) - sab%elastic_e_in(i))
       end if

       ! Select treatment based on elastic mode
       if (sab % elastic_mode == SAB_ELASTIC_DISCRETE) then
          ! With this treatment, we interpolate between two discrete cosines
          ! corresponding to neighboring incoming energies. This is used for
          ! data derived in the incoherent approximation

          ! Sample outgoing cosine bin
          k = 1 + int(prn() * sab % n_elastic_mu)

          ! Determine outgoing cosine corresponding to E_in(i) and E_in(i+1)
          mu_ijk  = sab % elastic_mu(k,i)
          mu_i1jk = sab % elastic_mu(k,i+1)

          ! Cosine of angle between incoming and outgoing neutron
          mu = (1 - f)*mu_ijk + f*mu_i1jk

       elseif (sab % elastic_mode == SAB_ELASTIC_EXACT) then
          ! This treatment is used for data derived in the coherent
          ! approximation, i.e. for crystalline structures that have Bragg
          ! edges.
          
          ! Sample a Bragg edge between 1 and i
          prob = prn() * sab % elastic_P(i+1)
          if (prob < sab % elastic_P(1)) then
             k = 1
          else
             k = binary_search(sab % elastic_P(1:i+1), i+1, prob)
          end if

          ! Characteristic scattering cosine for this Bragg egg
          mu = ONE - 2.0*sab % elastic_e_in(k) / p % E

       end if

       ! Outgoing energy is same as incoming energy
       E = p % E

    else
       ! Determine number of outgoing energy and angle bins
       n_energy_out = sab % n_inelastic_e_out
       
       ! Get index and interpolation factor for inelastic grid
       if (p%E < sab % inelastic_e_in(1)) then
          i = 1
          f = ZERO
       else
          i = binary_search(sab % inelastic_e_in, sab % n_inelastic_e_in, p%E)
          f = (p%E - sab%inelastic_e_in(i)) / & 
               (sab%inelastic_e_in(i+1) - sab%inelastic_e_in(i))
       end if

       ! Now that we have an incoming energy bin, we need to determine the
       ! outgoing energy bin. This will depend on the "secondary energy
       ! mode". If the mode is 0, then the outgoing energy bin is chosen from a
       ! set of equally-likely bins. However, if the mode is 1, then the first
       ! two and last two bins are skewed to have lower probabilities than the
       ! other bins (0.1 for the first and last bins and 0.4 for the second and
       ! second to last bins, relative to a normal bin probability of 1)

       if (sab % secondary_mode == SAB_SECONDARY_EQUAL) then
          ! All bins equally likely
          j = 1 + int(prn() * n_energy_out)
       elseif (sab % secondary_mode == SAB_SECONDARY_SKEWED) then
          r = prn() * (n_energy_out - 3)
          if (r > ONE) then
             ! equally likely N-4 middle bins
             j = int(r) + 2
          elseif (r > 0.6) then
             ! second to last bin has relative probability of 0.4
             j = n_energy_out - 1
          elseif (r > 0.5) then
             ! last bin has relative probability of 0.1
             j = n_energy_out
          elseif (r > 0.1) then
             ! second bin has relative probability of 0.4
             j = 2
          else
             ! first bin has relative probability of 0.1
             j = 1
          end if
       else
          message = "Invalid secondary energy mode on S(a,b) table " // &
               trim(sab % name)
       end if

       ! Determine outgoing energy corresponding to E_in(i) and E_in(i+1)
       E_ij  = sab % inelastic_e_out(j,i)
       E_i1j = sab % inelastic_e_out(j,i+1)

       ! Outgoing energy
       E = (1 - f)*E_ij + f*E_i1j

       ! Sample outgoing cosine bin
       k = 1 + int(prn() * sab % n_inelastic_mu)

       ! Determine outgoing cosine corresponding to E_in(i) and E_in(i+1)
       mu_ijk  = sab % inelastic_mu(k,j,i)
       mu_i1jk = sab % inelastic_mu(k,j,i+1)

       ! Cosine of angle between incoming and outgoing neutron
       mu = (1 - f)*mu_ijk + f*mu_i1jk
    end if

    ! copy directional cosines
    u = p % coord0 % uvw(1)
    v = p % coord0 % uvw(2)
    w = p % coord0 % uvw(3)

    ! change direction of particle
    call rotate_angle(u, v, w, mu)
    p % coord0 % uvw = (/ u, v, w /)

    ! change energy of particle
    p % E = E

    ! Copy scattering cosine for tallies
    p % mu = mu

  end subroutine sab_scatter

!===============================================================================
! SAMPLE_TARGET_VELOCITY samples the target velocity based on the free gas
! scattering formulation used by most Monte Carlo codes. Excellent documentation
! for this method can be found in FRA-TM-123.
!===============================================================================

  subroutine sample_target_velocity(p, nuc, v_target)

    type(Particle), pointer :: p
    type(Nuclide),  pointer :: nuc
    real(8), intent(out)    :: v_target(3)

    real(8) :: u, v, w     ! direction of target 
    real(8) :: kT          ! equilibrium temperature of target in MeV
    real(8) :: alpha       ! probability of sampling f2 over f1
    real(8) :: mu          ! cosine of angle between neutron and target vel
    real(8) :: r1, r2      ! pseudo-random numbers
    real(8) :: c           ! cosine used in maxwell sampling
    real(8) :: accept_prob ! probability of accepting combination of vt and mu
    real(8) :: beta_vn     ! beta * speed of neutron
    real(8) :: beta_vt     ! beta * speed of target
    real(8) :: beta_vt_sq  ! (beta * speed of target)^2
    real(8) :: vt          ! speed of target

    ! Determine equilibrium temperature in MeV
    kT = nuc % kT

    ! Check if energy is above threshold
    if (p % E >= FREE_GAS_THRESHOLD * kT) then
       v_target = ZERO
       return
    end if

    ! calculate beta
    beta_vn = sqrt(nuc%awr * p%E / kT)

    alpha = ONE/(ONE + sqrt(pi)*beta_vn/2.0)

    do
       ! Sample two random numbers
       r1 = prn()
       r2 = prn()

       if (prn() < alpha) then
          ! With probability alpha, we sample the distribution p(y) =
          ! y*e^(-y). This can be done with sampling scheme C45 frmo the Monte
          ! Carlo sampler

          beta_vt_sq = -log(r1*r2)

       else
          ! With probability 1-alpha, we sample the distribution p(y) = y^2 *
          ! e^(-y^2). This can be done with sampling scheme C61 from the Monte
          ! Carlo sampler

          c = cos(PI/2.0 * prn())
          beta_vt_sq = -log(r1) - log(r2)*c*c
       end if

       ! Determine beta * vt
       beta_vt = sqrt(beta_vt_sq)

       ! Sample cosine of angle between neutron and target velocity
       mu = 2.0*prn() - ONE

       ! Determine rejection probability
       accept_prob = sqrt(beta_vn*beta_vn + beta_vt_sq - 2*beta_vn*beta_vt*mu) &
            /(beta_vn + beta_vt)

       ! Perform rejection sampling on vt and mu
       if (prn() < accept_prob) exit
    end do

    ! determine direction of target velocity based on the neutron's velocity
    ! vector and the sampled angle between them
    u = p % coord0 % uvw(1)
    v = p % coord0 % uvw(2)
    w = p % coord0 % uvw(3)
    call rotate_angle(u, v, w, mu)

    ! determine speed of target nucleus
    vt = sqrt(beta_vt_sq*kT/nuc % awr)

    ! determine velocity vector of target nucleus
    v_target(1) = u*vt
    v_target(2) = v*vt
    v_target(3) = w*vt

  end subroutine sample_target_velocity

!===============================================================================
! CREATE_FISSION_SITES determines the average total, prompt, and delayed
! neutrons produced from fission and creates appropriate bank sites.
!===============================================================================

  subroutine create_fission_sites(p, index_nuclide, rxn, event)

    type(Particle), pointer :: p
    integer, intent(in)     :: index_nuclide
    type(Reaction), pointer :: rxn
    logical, optional       :: event

    integer :: i            ! loop index
    integer :: j            ! index on nu energy grid / precursor group
    integer :: lc           ! index before start of energies/nu values
    integer :: NR           ! number of interpolation regions
    integer :: NE           ! number of energies tabulated
    integer :: nu           ! actual number of neutrons produced
    integer :: law          ! energy distribution law
    integer :: n_sample     ! number of times resampling
    real(8) :: E            ! incoming energy of neutron
    real(8) :: E_out        ! outgoing energy of fission neutron
    real(8) :: nu_t         ! total nu
    real(8) :: nu_p         ! prompt nu
    real(8) :: nu_d         ! delayed nu
    real(8) :: mu           ! fission neutron angular cosine
    real(8) :: phi          ! fission neutron azimuthal angle
    real(8) :: beta         ! delayed neutron fraction
    real(8) :: xi           ! random number
    real(8) :: yield        ! delayed neutron precursor yield
    real(8) :: prob         ! cumulative probability
    logical :: actual_event ! did fission actually occur? (no survival biasing)
    type(Nuclide),    pointer :: nuc
    type(DistEnergy), pointer :: edist => null()

    ! Get pointer to nuclide
    nuc => nuclides(index_nuclide)

    ! check whether actual fission event occurred for when survival biasing is
    ! turned off -- assume by default that no event occurs
    if (present(event)) then
       actual_event = event
    else
       actual_event = .false.
    end if

    ! copy energy of neutron
    E = p % E

    ! Determine total nu
    nu_t = nu_total(nuc, E)

    ! Determine prompt nu
    if (nuc % nu_p_type == NU_NONE) then
       nu_p = nu_t
    else
       nu_p = nu_prompt(nuc, E)
    end if
          
    ! Determine delayed nu
    nu_d = nu_delayed(nuc, E)

    ! Determine delayed neutron fraction
    beta = nu_d / nu_t

    ! TODO: Heat generation from fission

    ! Sample number of neutrons produced
    if (actual_event) then
       nu_t = p % wgt / keff * nu_t
    else
       nu_t = p % last_wgt * micro_xs(index_nuclide) % fission / (keff * &
            micro_xs(index_nuclide) % total) * nu_t
    end if
    if (prn() > nu_t - int(nu_t)) then
       nu = int(nu_t)
    else
       nu = int(nu_t) + 1
    end if

    ! Bank source neutrons
    if (nu == 0 .or. n_bank == 3*work) return
    do i = int(n_bank,4) + 1, int(min(n_bank + nu, 3*work),4)
       ! Bank source neutrons by copying particle data
       fission_bank(i) % id  = p % id
       fission_bank(i) % xyz = p % coord0 % xyz

       ! sample cosine of angle
       mu = sample_angle(rxn, E)

       ! sample between delayed and prompt neutrons
       if (prn() < beta) then
          ! ====================================================================
          ! DELAYED NEUTRON SAMPLED

          ! sampled delayed precursor group
          xi = prn()
          lc = 1
          prob = ZERO
          do j = 1, nuc % n_precursor
             ! determine number of interpolation regions and energies
             NR = int(nuc % nu_d_precursor_data(lc + 1))
             NE = int(nuc % nu_d_precursor_data(lc + 2 + 2*NR))

             ! determine delayed neutron precursor yield for group j
             yield = interpolate_tab1(nuc % nu_d_precursor_data( &
                  lc+1:lc+2+2*NR+2*NE), E)

             ! Check if this group is sampled
             prob = prob + yield
             if (xi < prob) exit

             ! advance pointer
             lc = lc + 2 + 2*NR + 2*NE + 1
          end do

          ! select energy distribution for group j
          law = nuc % nu_d_edist(j) % law
          edist => nuc % nu_d_edist(j)

          ! sample from energy distribution
          n_sample = 0
          do
             if (law == 44 .or. law == 61) then
                call sample_energy(edist, E, E_out, mu)
             else
                call sample_energy(edist, E, E_out)
             end if

             ! resample if energy is >= 20 MeV
             if (E_out < 20) exit

             ! check for large number of resamples
             n_sample = n_sample + 1
             if (n_sample == MAX_SAMPLE) then
                message = "Resampled energy distribution maximum number of " // &
                     "times for nuclide " // nuc % name
                call fatal_error()
             end if
          end do

       else
          ! ====================================================================
          ! PROMPT NEUTRON SAMPLED

          ! sample from prompt neutron energy distribution
          law = rxn % edist % law
          n_sample = 0
          do
             if (law == 44 .or. law == 61) then
                call sample_energy(rxn%edist, E, E_out, prob)
             else
                call sample_energy(rxn%edist, E, E_out)
             end if

             ! resample if energy is >= 20 MeV
             if (E_out < 20) exit

             ! check for large number of resamples
             n_sample = n_sample + 1
             if (n_sample == MAX_SAMPLE) then
                message = "Resampled energy distribution maximum number of " // &
                     "times for nuclide " // nuc % name
                call fatal_error()
             end if
          end do

       end if

       ! Sample azimuthal angle uniformly in [0,2*pi)
       phi = TWO*PI*prn()
       fission_bank(i) % uvw(1) = mu
       fission_bank(i) % uvw(2) = sqrt(ONE - mu*mu) * cos(phi)
       fission_bank(i) % uvw(3) = sqrt(ONE - mu*mu) * sin(phi)

       ! set energy of fission neutron
       fission_bank(i) % E = E_out
    end do

    ! increment number of bank sites
    n_bank = min(n_bank + nu, 3*work)
    p % n_bank = nu

  end subroutine create_fission_sites

!===============================================================================
! INELASTIC_SCATTER handles all reactions with a single secondary neutron (other
! than fission), i.e. level scattering, (n,np), (n,na), etc.
!===============================================================================

  subroutine inelastic_scatter(p, nuc, rxn)

    type(Particle), pointer :: p
    type(Nuclide),  pointer :: nuc
    type(Reaction), pointer :: rxn

    integer :: n_secondary ! number of secondary particles
    integer :: law         ! secondary energy distribution law
    real(8) :: A           ! atomic weight ratio of nuclide
    real(8) :: E_in        ! incoming energy
    real(8) :: mu          ! cosine of scattering angle
    real(8) :: E           ! outgoing energy in laboratory
    real(8) :: E_cm        ! outgoing energy in center-of-mass
    real(8) :: u,v,w       ! direction cosines
    real(8) :: Q           ! Q-value of reaction
    
    ! copy energy of neutron
    E_in = p % E

    ! determine A and Q
    A = nuc % awr
    Q = rxn % Q_value

    ! determine secondary energy distribution law
    law = rxn % edist % law

    ! sample scattering angle
    mu = sample_angle(rxn, E_in)

    ! sample outgoing energy
    if (law == 44 .or. law == 61) then
       call sample_energy(rxn%edist, E_in, E, mu)
    elseif (law == 66) then
       call sample_energy(rxn%edist, E_in, E, A=A, Q=Q)
    else
       call sample_energy(rxn%edist, E_in, E)
    end if

    ! if scattering system is in center-of-mass, transfer cosine of scattering
    ! angle and outgoing energy from CM to LAB
    if (rxn % TY < 0) then
       E_cm = E

       ! determine outgoing energy in lab
       E = E_cm + (E_in + TWO * mu * (A+ONE) * sqrt(E_in * E_cm)) & 
            / ((A+ONE)*(A+ONE))

       ! determine outgoing angle in lab
       mu = mu * sqrt(E_cm/E) + ONE/(A+ONE) * sqrt(E_in/E)
    end if

    ! copy directional cosines
    u = p % coord0 % uvw(1)
    v = p % coord0 % uvw(2)
    w = p % coord0 % uvw(3)

    ! change direction of particle
    call rotate_angle(u, v, w, mu)
    p % coord0 % uvw = (/ u, v, w /)

    ! change energy of particle
    p % E = E

    ! Copy scattering cosine for tallies
    p % mu = mu

    ! change weight of particle based on multiplicity
    n_secondary = abs(rxn % TY)
    p % wgt = n_secondary * p % wgt

  end subroutine inelastic_scatter

!===============================================================================
! SAMPLE_ANGLE samples the cosine of the angle between incident and exiting
! particle directions either from 32 equiprobable bins or from a tabular
! distribution.
!===============================================================================

  function sample_angle(rxn, E) result(mu)

    type(Reaction), pointer    :: rxn ! reaction
    real(8),        intent(in) :: E   ! incoming energy

    real(8)        :: xi      ! random number on [0,1)
    integer        :: interp  ! type of interpolation
    integer        :: type    ! angular distribution type
    integer        :: i       ! incoming energy bin
    integer        :: n       ! number of incoming energy bins
    integer        :: lc      ! location in data array
    integer        :: NP      ! number of points in cos distribution
    integer        :: k       ! index on cosine grid
    real(8)        :: r       ! interpolation factor on incoming energy
    real(8)        :: frac    ! interpolation fraction on cosine
    real(8)        :: mu0     ! cosine in bin k
    real(8)        :: mu1     ! cosine in bin k+1
    real(8)        :: mu      ! final cosine sampled
    real(8)        :: c_k     ! cumulative frequency at k
    real(8)        :: c_k1    ! cumulative frequency at k+1
    real(8)        :: p0,p1   ! probability distribution

    ! check if reaction has angular distribution -- if not, sample outgoing
    ! angle isotropically
    if (.not. rxn % has_angle_dist) then
       mu = TWO * prn() - ONE
       return
    end if

    ! determine number of incoming energies
    n = rxn % adist % n_energy

    ! find energy bin and calculate interpolation factor -- if the energy is
    ! outside the range of the tabulated energies, choose the first or last bins
    if (E < rxn % adist % energy(1)) then
       i = 1
       r = ZERO
    elseif (E > rxn % adist % energy(n)) then
       i = n - 1
       r = ONE
    else
       i = binary_search(rxn % adist % energy, n, E)
       r = (E - rxn % adist % energy(i)) / & 
            (rxn % adist % energy(i+1) - rxn % adist % energy(i))
    end if

    ! Sample between the ith and (i+1)th bin
    if (r > prn()) i = i + 1

    ! check whether this is a 32-equiprobable bin or a tabular distribution
    lc  = rxn % adist % location(i)
    type = rxn % adist % type(i)
    if (type == ANGLE_ISOTROPIC) then
       mu = TWO * prn() - ONE
    elseif (type == ANGLE_32_EQUI) then
       ! sample cosine bin
       xi = prn()
       k = 1 + int(32.0_8*xi)

       ! calculate cosine
       mu0 = rxn % adist % data(lc + k)
       mu1 = rxn % adist % data(lc + k+1)
       mu = mu0 + (32.0_8 * xi - k) * (mu1 - mu0)

    elseif (type == ANGLE_TABULAR) then
       interp = int(rxn % adist % data(lc + 1))
       NP     = int(rxn % adist % data(lc + 2))

       ! determine outgoing cosine bin
       xi = prn()
       lc = lc + 2
       c_k = rxn % adist % data(lc + 2*NP + 1)
       do k = 1, NP-1
          c_k1 = rxn % adist % data(lc + 2*NP + k+1)
          if (xi < c_k1) exit
          c_k = c_k1
       end do

       p0  = rxn % adist % data(lc + NP + k)
       mu0 = rxn % adist % data(lc + k)
       if (interp == HISTOGRAM) then
          ! Histogram interpolation
          mu = mu0 + (xi - c_k)/p0

       elseif (interp == LINEAR_LINEAR) then
          ! Linear-linear interpolation
          p1  = rxn % adist % data(lc + NP + k+1)
          mu1 = rxn % adist % data(lc + k+1)

          frac = (p1 - p0)/(mu1 - mu0)
          if (frac == ZERO) then
             mu = mu0 + (xi - c_k)/p0
          else
             mu = mu0 + (sqrt(p0*p0 + 2*frac*(xi - c_k))-p0)/frac
          end if
       else
          message = "Unknown interpolation type: " // trim(to_str(interp))
          call fatal_error()
       end if

       if (abs(mu) > ONE) then
          message = "Sampled cosine of angle outside [-1, 1)."
          call warning()

          mu = sign(ONE,mu)
       end if
         
    else
       message = "Unknown angular distribution type: " // trim(to_str(type))
       call fatal_error()
    end if
    
  end function sample_angle

!===============================================================================
! ROTATE_ANGLE rotates direction cosines through a polar angle whose cosine is
! mu and through an azimuthal angle sampled uniformly. Note that this is done
! with direct sampling rather than rejection as is done in MCNP and SERPENT.
!===============================================================================

  subroutine rotate_angle(u, v, w, mu)

!    type(Particle), pointer :: p
    real(8), intent(inout) :: u
    real(8), intent(inout) :: v
    real(8), intent(inout) :: w
    real(8), intent(in)    :: mu ! cosine of angle in lab

    real(8) :: phi, sinphi, cosphi
    real(8) :: a,b
    real(8) :: u0, v0, w0

    ! Copy original directional cosines
    u0 = u
    v0 = v
    w0 = w

    ! Sample azimuthal angle in [0,2pi)
    phi = TWO * PI * prn()

    ! Precompute factors to save flops
    sinphi = sin(phi)
    cosphi = cos(phi)
    a = sqrt(ONE - mu*mu)
    b = sqrt(ONE - w0*w0)

    ! Need to treat special case where sqrt(1 - w**2) is close to zero by
    ! expanding about the v component rather than the w component
    if (b > 1e-10) then
       u = mu*u0 + a*(u0*w0*cosphi - v0*sinphi)/b
       v = mu*v0 + a*(v0*w0*cosphi + u0*sinphi)/b
       w = mu*w0 - a*b*cosphi
    else
       b = sqrt(ONE - v0*v0)
       u = mu*u0 + a*(u0*v0*cosphi + w0*sinphi)/b
       v = mu*v0 - a*b*cosphi
       w = mu*w0 + a*(v0*w0*cosphi - u0*sinphi)/b
    end if

  end subroutine rotate_angle
    
!===============================================================================
! SAMPLE_ENERGY
!===============================================================================

  recursive subroutine sample_energy(edist, E_in, E_out, mu_out, A, Q)

    type(DistEnergy),  pointer       :: edist
    real(8), intent(in)              :: E_in
    real(8), intent(out)             :: E_out
    real(8), intent(inout), optional :: mu_out
    real(8), intent(in),    optional :: A
    real(8), intent(in),    optional :: Q

    integer :: i           ! index on incoming energy grid
    integer :: k           ! sampled index on outgoing grid
    integer :: l           ! sampled index on incoming grid
    integer :: n_sample    ! number of rejections
    integer :: lc          ! dummy index
    integer :: NR          ! number of interpolation regions
    integer :: NE          ! number of energies
    integer :: NET         ! number of outgoing energies
    integer :: INTTp       ! combination of INTT and ND
    integer :: INTT        ! 1 = histogram, 2 = linear-linear
    integer :: JJ          ! 1 = histogram, 2 = linear-linear
    integer :: ND          ! number of discrete lines
    integer :: NP          ! number of points in distribution

    real(8) :: p_valid     ! probability of law validity

    real(8) :: E_i_1, E_i_K   ! endpoints on outgoing grid i
    real(8) :: E_i1_1, E_i1_K ! endpoints on outgoing grid i+1
    real(8) :: E_1, E_K       ! endpoints interpolated between i and i+1

    real(8) :: E_l_k, E_l_k1  ! adjacent E on outgoing grid l
    real(8) :: p_l_k, p_l_k1  ! adjacent p on outgoing grid l
    real(8) :: c_k, c_k1      ! cumulative probability

    real(8) :: KM_A           ! Kalbach-Mann parameter R
    real(8) :: KM_R           ! Kalbach-Mann parameter R
    real(8) :: A_k, A_k1      ! Kalbach-Mann A on outgoing grid l
    real(8) :: R_k, R_k1      ! Kalbach-Mann R on outgoing grid l

    real(8) :: Watt_a, Watt_b ! Watt spectrum parameters

    real(8) :: mu_k    ! angular cosine in bin k
    real(8) :: mu_k1   ! angular cosine in bin k+1
    real(8) :: p_k     ! angular pdf in bin k
    real(8) :: p_k1    ! angular pdf in bin k+1

    real(8) :: E_cm
    real(8) :: r           ! interpolation factor on incoming energy
    real(8) :: frac        ! interpolation factor on outgoing energy
    real(8) :: U           ! restriction energy
    real(8) :: T           ! nuclear temperature

    real(8) :: Ap          ! total mass ratio for n-body dist
    integer :: n_bodies    ! number of bodies for n-body dist
    real(8) :: E_max       ! parameter for n-body dist
    real(8) :: x, y, v     ! intermediate variables for n-body dist
    real(8) :: r1, r2, r3, r4, r5, r6

    ! ==========================================================================
    ! SAMPLE ENERGY DISTRIBUTION IF THERE ARE MULTIPLE

    if (associated(edist % next)) then
       if (edist % p_valid % n_regions > 0) then
          p_valid = interpolate_tab1(edist % p_valid, E_in)

          if (prn() > p_valid) then
             if (edist % law == 44 .or. edist % law == 61) then
                call sample_energy(edist%next, E_in, E_out, mu_out)
             elseif (edist % law == 66) then
                call sample_energy(edist%next, E_in, E_out, A=A, Q=Q)
             else
                call sample_energy(edist%next, E_in, E_out)
             end if
             return
          end if
       end if
    end if

    ! Determine which secondary energy distribution law to use
    select case (edist % law)
    case (1)
       ! =======================================================================
       ! TABULAR EQUIPROBABLE ENERGY BINS

       ! read number of interpolation regions, incoming energies, and outgoing
       ! energies
       NR  = int(edist % data(1))
       NE  = int(edist % data(2 + 2*NR))
       NET = int(edist % data(3 + 2*NR + NE))
       if (NR > 0) then
          message = "Multiple interpolation regions not supported while &
               &attempting to sample equiprobable energy bins."
          call fatal_error()
       end if

       ! determine index on incoming energy grid and interpolation factor
       lc = 2 + 2*NR
       i = binary_search(edist % data(lc+1), NE, E_in)
       r = (E_in - edist%data(lc+i)) / &
            (edist%data(lc+i+1) - edist%data(lc+i))

       ! Sample outgoing energy bin
       r1 = prn()
       k = 1 + int(NET * r1)

       ! Determine E_1 and E_K
       lc    = 3 + 3*NR + NE + (i-1)*NET
       E_i_1 = edist % data(lc + 1)
       E_i_K = edist % data(lc + NET)

       lc     = 3 + 3*NR + NE + i*NET
       E_i1_1 = edist % data(lc + 1)
       E_i1_K = edist % data(lc + NET)

       E_1 = E_i_1 + r*(E_i1_1 - E_i_1)
       E_K = E_i_K + r*(E_i1_K - E_i_K)

       ! Randomly select between the outgoing table for incoming energy E_i and
       ! E_(i+1)
       if (prn() < r) then
          l = i + 1
       else
          l = i
       end if

       ! Determine E_l_k and E_l_k+1
       lc     = 3 + 2*NR + NE + (l-1)*NET
       E_l_k  = edist % data(lc+k)
       E_l_k1 = edist % data(lc+k+1)

       ! Determine E' (denoted here as E_out)
       r2 = prn()
       E_out  = E_l_k + r2*(E_l_k1 - E_l_k)

       ! Now interpolate between incident energy bins i and i + 1
       if (l == i) then
          E_out = E_1 + (E_out - E_i_1)*(E_K - E_1)/(E_i_K - E_i_1)
       else
          E_out = E_1 + (E_out - E_i1_1)*(E_K - E_1)/(E_i1_K - E_i1_1)
       end if

    case (3)
       ! =======================================================================
       ! INELASTIC LEVEL SCATTERING

       E_cm = edist%data(2) * (E_in - edist%data(1))
       
       E_out = E_cm

    case (4)
       ! =======================================================================
       ! CONTINUOUS TABULAR DISTRIBUTION

       ! read number of interpolation regions and incoming energies 
       NR  = int(edist % data(1))
       NE  = int(edist % data(2 + 2*NR))
       if (NR > 0) then
          message = "Multiple interpolation regions not supported while &
               &attempting to sample continuous tabular distribution."
          call fatal_error()
       end if

       ! find energy bin and calculate interpolation factor -- if the energy is
       ! outside the range of the tabulated energies, choose the first or last
       ! bins
       lc = 2 + 2*NR
       if (E_in < edist % data(lc+1)) then
          i = 1
          r = ZERO
       elseif (E_in > edist % data(lc+NE)) then
          i = NE - 1
          r = ONE
       else
          i = binary_search(edist % data(lc+1), NE, E_in)
          r = (E_in - edist%data(lc+i)) / & 
               (edist%data(lc+i+1) - edist%data(lc+i))
       end if

       ! Sample between the ith and (i+1)th bin
       r2 = prn()
       if (r > r2) then
          l = i + 1
       else
          l = i
       end if

       ! interpolation for energy E1 and EK
       lc    = int(edist%data(2 + 2*NR + NE + i))
       NP    = int(edist%data(lc + 2))
       E_i_1 = edist%data(lc + 2 + 1)
       E_i_K = edist%data(lc + 2 + NP)

       lc     = int(edist%data(2 + 2*NR + NE + i + 1))
       NP     = int(edist%data(lc + 2))
       E_i1_1 = edist%data(lc + 2 + 1)
       E_i1_K = edist%data(lc + 2 + NP)

       E_1 = E_i_1 + r*(E_i1_1 - E_i_1)
       E_K = E_i_K + r*(E_i1_K - E_i_K)

       ! determine location of outgoing energies, pdf, cdf for E(l)
       lc = int(edist % data(2 + 2*NR + NE + l))

       ! determine type of interpolation and number of discrete lines
       INTTp = int(edist % data(lc + 1))
       NP    = int(edist % data(lc + 2))
       if (INTTp > 10) then
          INTT = mod(INTTp,10)
          ND = (INTTp - INTT)/10
       else
          INTT = INTTp
          ND = 0
       end if

       if (ND > 0) then
          ! discrete lines present
          message = "Discrete lines in continuous tabular distributed not &
               &yet supported"
          call fatal_error()
       end if

       ! determine outgoing energy bin
       r1 = prn()
       lc = lc + 2 ! start of EOUT
       c_k = edist % data(lc + 2*NP + 1)
       do k = 1, NP-1
          c_k1 = edist % data(lc + 2*NP + k+1)
          if (r1 < c_k1) exit
          c_k = c_k1
       end do

       E_l_k = edist % data(lc+k)
       p_l_k = edist % data(lc+NP+k)
       if (INTT == HISTOGRAM) then
          ! Histogram interpolation
          E_out = E_l_k + (r1 - c_k)/p_l_k

       elseif (INTT == LINEAR_LINEAR) then
          ! Linear-linear interpolation -- not sure how you come about the
          ! formula given in the MCNP manual
          E_l_k1 = edist % data(lc+k+1)
          p_l_k1 = edist % data(lc+NP+k+1)

          frac = (p_l_k1 - p_l_k)/(E_l_k1 - E_l_k)
          if (frac == ZERO) then
             E_out = E_l_k + (r1 - c_k)/p_l_k
          else
             E_out = E_l_k + (sqrt(p_l_k*p_l_k + 2*frac*(r1 - c_k)) - & 
                  p_l_k)/frac
          end if
       else
          message = "Unknown interpolation type: " // trim(to_str(INTT))
          call fatal_error()
       end if

       ! Now interpolate between incident energy bins i and i + 1
       if (l == i) then
          E_out = E_1 + (E_out - E_i_1)*(E_K - E_1)/(E_i_K - E_i_1)
       else
          E_out = E_1 + (E_out - E_i1_1)*(E_K - E_1)/(E_i1_K - E_i1_1)
       end if

    case (5)
       ! =======================================================================
       ! GENERAL EVAPORATION SPECTRUM

    case (7)
       ! =======================================================================
       ! MAXWELL FISSION SPECTRUM

       ! read number of interpolation regions and incoming energies 
       NR = int(edist % data(1))
       NE = int(edist % data(2 + 2*NR))

       ! determine nuclear temperature from tabulated function
       T = interpolate_tab1(edist % data, E_in)

       ! determine restriction energy
       lc = 2 + 2*NR + 2*NE
       U = edist % data(lc + 1)
       
       n_sample = 0
       do
          ! sample maxwell fission spectrum
          E_out = maxwell_spectrum(T)

          ! accept energy based on restriction energy
          if (E_out <= E_in - U) exit

          ! check for large number of rejections
          n_sample = n_sample + 1
          if (n_sample == MAX_SAMPLE) then
             message = "Too many rejections on Maxwell fission spectrum."
             call fatal_error()
          end if
       end do
       
    case (9)
       ! =======================================================================
       ! EVAPORATION SPECTRUM

       ! read number of interpolation regions and incoming energies 
       NR = int(edist % data(1))
       NE = int(edist % data(2 + 2*NR))

       ! determine nuclear temperature from tabulated function
       T = interpolate_tab1(edist % data, E_in)

       ! determine restriction energy
       lc = 2 + 2*NR + 2*NE
       U = edist % data(lc + 1)

       ! sample outgoing energy based on evaporation spectrum probability
       ! density function
       n_sample = 0
       do
          r1 = prn()
          r2 = prn()
          E_out = -T * log(r1*r2)
          if (E_out <= E_in - U) exit

          ! check for large number of rejections
          n_sample = n_sample + 1
          if (n_sample == MAX_SAMPLE) then
             message = "Too many rejections on evaporation spectrum."
             call fatal_error()
          end if
       end do
       
    case (11)
       ! =======================================================================
       ! ENERGY-DEPENDENT WATT SPECTRUM

       ! read number of interpolation regions and incoming energies for
       ! parameter 'a'
       NR = int(edist % data(1))
       NE = int(edist % data(2 + 2*NR))

       ! determine Watt parameter 'a' from tabulated function
       Watt_a = interpolate_tab1(edist % data, E_in)

       ! determine Watt parameter 'b' from tabulated function
       lc = 2 + 2*(NR + NE)
       Watt_b = interpolate_tab1(edist % data, E_in, lc + 1)

       ! read number of interpolation regions and incoming energies for
       ! parameter 'a'
       NR = int(edist % data(lc + 1))
       NE = int(edist % data(lc + 2 + 2*NR))

       ! determine restriction energy
       lc = lc + 2 + 2*(NR + NE)
       U = edist % data(lc + 1)

       n_sample = 0
       do
          ! Sample energy-dependent Watt fission spectrum
          E_out = watt_spectrum(Watt_a, Watt_b)

          ! accept energy based on restriction energy
          if (E_out <= E_in - U) exit

          ! check for large number of rejections
          n_sample = n_sample + 1
          if (n_sample == MAX_SAMPLE) then
             message = "Too many rejections on Watt spectrum."
             call fatal_error()
          end if
       end do

    case (44)
       ! =======================================================================
       ! KALBACH-MANN CORRELATED SCATTERING

       if (.not. present(mu_out)) then
          message = "Law 44 called without giving mu_out as argument."
          call fatal_error()
       end if

       ! read number of interpolation regions and incoming energies 
       NR = int(edist % data(1))
       NE = int(edist % data(2 + 2*NR))
       if (NR > 0) then
          message = "Multiple interpolation regions not supported while &
               &attempting to sample Kalbach-Mann distribution."
          call fatal_error()
       end if

       ! find energy bin and calculate interpolation factor -- if the energy is
       ! outside the range of the tabulated energies, choose the first or last
       ! bins
       lc = 2 + 2*NR
       if (E_in < edist % data(lc+1)) then
          i = 1
          r = ZERO
       elseif (E_in > edist % data(lc+NE)) then
          i = NE - 1
          r = ONE
       else
          i = binary_search(edist % data(lc+1), NE, E_in)
          r = (E_in - edist%data(lc+i)) / & 
               (edist%data(lc+i+1) - edist%data(lc+i))
       end if

       ! Sample between the ith and (i+1)th bin
       r2 = prn()
       if (r > r2) then
          l = i + 1
       else
          l = i
       end if

       ! determine endpoints on grid i
       lc    = int(edist%data(2+2*NR+NE + i)) ! start of LDAT for i
       NP    = int(edist%data(lc + 2))
       E_i_1 = edist%data(lc + 2 + 1)
       E_i_K = edist%data(lc + 2 + NP)

       ! determine endpoints on grid i+1
       lc     = int(edist%data(2+2*NR+NE + i+1)) ! start of LDAT for i+1
       NP     = int(edist%data(lc + 2))
       E_i1_1 = edist%data(lc + 2 + 1)
       E_i1_K = edist%data(lc + 2 + NP)

       E_1 = E_i_1 + r*(E_i1_1 - E_i_1)
       E_K = E_i_K + r*(E_i1_K - E_i_K)

       ! determine location of outgoing energies, pdf, cdf for E(l)
       lc = int(edist % data(2 + 2*NR + NE + l))

       ! determine type of interpolation and number of discrete lines
       INTTp = int(edist % data(lc + 1))
       NP    = int(edist % data(lc + 2))
       if (INTTp > 10) then
          INTT = mod(INTTp,10)
          ND = (INTTp - INTT)/10
       else
          INTT = INTTp
          ND = 0
       end if

       if (ND > 0) then
          ! discrete lines present
          message = "Discrete lines in continuous tabular distributed not &
               &yet supported"
          call fatal_error()
       end if

       ! determine outgoing energy bin
       r1 = prn()
       lc = lc + 2 ! start of EOUT
       c_k = edist % data(lc + 2*NP + 1)
       do k = 1, NP-1
          c_k1 = edist % data(lc + 2*NP + k+1)
          if (r1 < c_k1) exit
          c_k = c_k1
       end do

       E_l_k = edist % data(lc+k)
       p_l_k = edist % data(lc+NP+k)
       if (INTT == HISTOGRAM) then
          ! Histogram interpolation
          E_out = E_l_k + (r1 - c_k)/p_l_k

          ! Determine Kalbach-Mann parameters
          KM_R = edist % data(lc + 3*NP + k)
          KM_A = edist % data(lc + 4*NP + k)

       elseif (INTT == LINEAR_LINEAR) then
          ! Linear-linear interpolation -- not sure how you come about the
          ! formula given in the MCNP manual
          E_l_k1 = edist % data(lc+k+1)
          p_l_k1 = edist % data(lc+NP+k+1)

          ! Find E prime
          frac = (p_l_k1 - p_l_k)/(E_l_k1 - E_l_k)
          if (frac == ZERO) then
             E_out = E_l_k + (r1 - c_k)/p_l_k
          else
             E_out = E_l_k + (sqrt(p_l_k*p_l_k + 2*frac*(r1 - c_k)) - & 
                  p_l_k)/frac
          end if

          ! Determine Kalbach-Mann parameters
          R_k  = edist % data(lc + 3*NP + k)
          R_k1 = edist % data(lc + 3*NP + k+1)
          A_k  = edist % data(lc + 4*NP + k)
          A_k1 = edist % data(lc + 4*NP + k+1)
          
          KM_R = R_k + (R_k1 - R_k)*(E_out - E_l_k)/(E_l_k1 - E_l_k)
          KM_A = A_k + (A_k1 - A_k)*(E_out - E_l_k)/(E_l_k1 - E_l_k)
       else
          message = "Unknown interpolation type: " // trim(to_str(INTT))
          call fatal_error()
       end if

       ! Now interpolate between incident energy bins i and i + 1
       if (l == i) then
          E_out = E_1 + (E_out - E_i_1)*(E_K - E_1)/(E_i_K - E_i_1)
       else
          E_out = E_1 + (E_out - E_i1_1)*(E_K - E_1)/(E_i1_K - E_i1_1)
       end if

       ! Sampled correlated angle from Kalbach-Mann parameters
       r3 = prn()
       r4 = prn()
       T = (TWO*r4 - ONE) * sinh(KM_A)
       if (r3 > KM_R) then
          mu_out = log(T + sqrt(T*T + ONE))/KM_A
       else
          mu_out = log(r4*exp(KM_A) + (ONE - r4)*exp(-KM_A))/KM_A
       end if

    case (61)
       ! =======================================================================
       ! CORRELATED ENERGY AND ANGLE DISTRIBUTION

       if (.not. present(mu_out)) then
          message = "Law 44 called without giving mu_out as argument."
          call fatal_error()
       end if

       ! read number of interpolation regions and incoming energies 
       NR = int(edist % data(1))
       NE = int(edist % data(2 + 2*NR))
       if (NR > 0) then
          message = "Multiple interpolation regions not supported while &
               &attempting to sample correlated energy-angle distribution."
          call fatal_error()
       end if

       ! find energy bin and calculate interpolation factor -- if the energy is
       ! outside the range of the tabulated energies, choose the first or last
       ! bins
       lc = 2 + 2*NR
       if (E_in < edist % data(lc+1)) then
          i = 1
          r = ZERO
       elseif (E_in > edist % data(lc+NE)) then
          i = NE - 1
          r = ONE
       else
          i = binary_search(edist % data(lc+1), NE, E_in)
          r = (E_in - edist%data(lc+i)) / & 
               (edist%data(lc+i+1) - edist%data(lc+i))
       end if

       ! Sample between the ith and (i+1)th bin
       r2 = prn()
       if (r > r2) then
          l = i + 1
       else
          l = i
       end if

       ! determine endpoints on grid i
       lc    = int(edist%data(2+2*NR+NE + i)) ! start of LDAT for i
       NP    = int(edist%data(lc + 2))
       E_i_1 = edist%data(lc + 2 + 1)
       E_i_K = edist%data(lc + 2 + NP)

       ! determine endpoints on grid i+1
       lc     = int(edist%data(2+2*NR+NE + i+1)) ! start of LDAT for i+1
       NP     = int(edist%data(lc + 2))
       E_i1_1 = edist%data(lc + 2 + 1)
       E_i1_K = edist%data(lc + 2 + NP)

       E_1 = E_i_1 + r*(E_i1_1 - E_i_1)
       E_K = E_i_K + r*(E_i1_K - E_i_K)

       ! determine location of outgoing energies, pdf, cdf for E(l)
       lc = int(edist % data(2 + 2*NR + NE + l))

       ! determine type of interpolation and number of discrete lines
       INTTp = int(edist % data(lc + 1))
       NP    = int(edist % data(lc + 2))
       if (INTTp > 10) then
          INTT = mod(INTTp,10)
          ND = (INTTp - INTT)/10
       else
          INTT = INTTp
          ND = 0
       end if

       if (ND > 0) then
          ! discrete lines present
          message = "Discrete lines in continuous tabular distributed not &
               &yet supported"
          call fatal_error()
       end if

       ! determine outgoing energy bin
       r1 = prn()
       lc = lc + 2 ! start of EOUT
       c_k = edist % data(lc + 2*NP + 1)
       do k = 1, NP-1
          c_k1 = edist % data(lc + 2*NP + k+1)
          if (r1 < c_k1) exit
          c_k = c_k1
       end do

       E_l_k = edist % data(lc+k)
       p_l_k = edist % data(lc+NP+k)
       if (INTT == HISTOGRAM) then
          ! Histogram interpolation
          E_out = E_l_k + (r1 - c_k)/p_l_k

       elseif (INTT == LINEAR_LINEAR) then
          ! Linear-linear interpolation -- not sure how you come about the
          ! formula given in the MCNP manual
          E_l_k1 = edist % data(lc+k+1)
          p_l_k1 = edist % data(lc+NP+k+1)

          ! Find E prime
          frac = (p_l_k1 - p_l_k)/(E_l_k1 - E_l_k)
          if (frac == ZERO) then
             E_out = E_l_k + (r1 - c_k)/p_l_k
          else
             E_out = E_l_k + (sqrt(p_l_k*p_l_k + 2*frac*(r1 - c_k)) - & 
                  p_l_k)/frac
          end if
       else
          message = "Unknown interpolation type: " // trim(to_str(INTT))
          call fatal_error()
       end if

       ! Now interpolate between incident energy bins i and i + 1
       if (l == i) then
          E_out = E_1 + (E_out - E_i_1)*(E_K - E_1)/(E_i_K - E_i_1)
       else
          E_out = E_1 + (E_out - E_i1_1)*(E_K - E_1)/(E_i1_K - E_i1_1)
       end if

       ! Find location of correlated angular distribution
       lc = int(edist % data(lc+3*NP+k))

       ! Check if angular distribution is isotropic
       if (lc == 0) then
          mu_out = TWO * prn() - ONE
          return
       end if

       ! interpolation type and number of points in angular distribution
       JJ = int(edist % data(lc + 1))
       NP = int(edist % data(lc + 2))

       ! determine outgoing cosine bin
       r3 = prn()
       lc = lc + 2
       c_k = edist % data(lc + 2*NP + 1)
       do k = 1, NP-1
          c_k1 = edist % data(lc + 2*NP + k+1)
          if (r3 < c_k1) exit
          c_k = c_k1
       end do

       p_k  = edist % data(lc + NP + k)
       mu_k = edist % data(lc + k)
       if (JJ == HISTOGRAM) then
          ! Histogram interpolation
          mu_out = mu_k + (r3 - c_k)/p_k

       elseif (JJ == LINEAR_LINEAR) then
          ! Linear-linear interpolation -- not sure how you come about the
          ! formula given in the MCNP manual
          p_k1  = edist % data(lc + NP + k+1)
          mu_k1 = edist % data(lc + k+1)

          frac = (p_k1 - p_k)/(mu_k1 - mu_k)
          if (frac == ZERO) then
             mu_out = mu_k + (r3 - c_k)/p_k
          else
             mu_out = mu_k + (sqrt(p_k*p_k + 2*frac*(r3 - c_k))-p_k)/frac
          end if
       else
          message = "Unknown interpolation type: " // trim(to_str(JJ))
          call fatal_error()
       end if

    case (66)
       ! =======================================================================
       ! N-BODY PHASE SPACE DISTRIBUTION

       ! read number of bodies in phase space and total mass ratio
       n_bodies = int(edist % data(1))
       Ap       = edist % data(2)

       ! determine E_max parameter
       E_max = (Ap - ONE)/Ap * (A/(A+ONE)*E_in + Q)

       ! x is essentially a Maxwellian distribution
       x = maxwell_spectrum(ONE)

       select case (n_bodies)
       case (3)
          y = maxwell_spectrum(ONE)
       case (4)
          r1 = prn()
          r2 = prn()
          r3 = prn()
          y = -log(r1*r2*r3)
       case (5)
          r1 = prn()
          r2 = prn()
          r3 = prn()
          r4 = prn()
          r5 = prn()
          r6 = prn()
          y = -log(r1*r2*r3*r4) - log(r5) * cos(PI/2.*r6)**2
       end select

       ! now determine v and E_out
       v = x/(x+y)
       E_out = E_max * v

    case (67)
       ! =======================================================================
       ! LABORATORY ENERGY-ANGLE LAW

    end select
    
  end subroutine sample_energy

!===============================================================================
! MAXWELL_SPECTRUM samples an energy from the Maxwell fission distribution based
! on a direct sampling scheme. The probability distribution function for a
! Maxwellian is given as p(x) = 2/(T*sqrt(pi))*sqrt(x/T)*exp(-x/T). This PDF can
! be sampled using rule C64 in the Monte Carlo Sampler LA-9721-MS.
!===============================================================================

  function maxwell_spectrum(T) result(E_out)

    real(8), intent(in)  :: T     ! tabulated function of incoming E
    real(8)              :: E_out ! sampled energy

    real(8) :: r1, r2, r3  ! random numbers
    real(8) :: c           ! cosine of pi/2*r3

    r1 = prn()
    r2 = prn()
    r3 = prn()

    ! determine cosine of pi/2*r
    c = cos(PI/2.*r3)

    ! determine outgoing energy
    E_out = -T*(log(r1) + log(r2)*c*c)

  end function maxwell_spectrum

!===============================================================================
! WATT_SPECTRUM samples the outgoing energy from a Watt energy-dependent fission
! spectrum. Although fitted parameters exist for many nuclides, generally the
! continuous tabular distributions (LAW 4) should be used in lieu of the Watt
! spectrum. This direct sampling scheme is an unpublished scheme based on the
! original Watt spectrum derivation (See F. Brown's MC lectures).
!===============================================================================

  function watt_spectrum(a, b) result(E_out)

    real(8), intent(in) :: a     ! Watt parameter a
    real(8), intent(in) :: b     ! Watt parameter b
    real(8)             :: E_out ! energy of emitted neutron

    real(8) :: w ! sampled from Maxwellian

    w     = maxwell_spectrum(a)
    E_out = w + a*a*b/4. + (2.*prn() - ONE)*sqrt(a*a*b*w)

  end function watt_spectrum

!===============================================================================
! WIGNER samples a Wigner distribution of energy level spacings. Note that this
! scheme is C50 in the Monte Carlo Sampler from Los Alamos (LA-9721-MS).
!===============================================================================

  function wigner(D_avg) result (D)

    real(8), intent(in) :: D_avg ! average level spacing
    real(8)             :: D     ! sampled level spacing

    real(8) :: c

    c = -4.*D_avg*D_avg/PI * log(prn())
    D = sqrt(c)

  end function wigner

!===============================================================================
! CHI_SQUARED samples a chi-squared distribution with n degrees of freedom. The
! distribution of resonance widths in the unresolved region is given by a
! chi-squared distribution. For the special case of n=1, this is a Porter-Thomas
! distribution. For cases with n odd, rule C64 is used whereas for cases with n
! even, rule C45 is used.
!===============================================================================

  function chi_squared(n, G_avg) result(G)

    integer, intent(in)           :: n     ! number of degrees of freedom
    real(8), intent(in), optional :: G_avg ! average resonance width

    integer :: i       ! loop index
    real(8) :: G       ! sampled random variable (or resonance width)
    real(8) :: x, y, c ! dummy variables
    real(8) :: r1, r2  ! psuedorandom numbers

    select case (mod(n,2))
    case (0)
       ! Even number of degrees of freedom can be sampled via rule C45. We can
       ! sample x as -2/n*log(product(r_i, i = 1 to n/2))
       x = ONE
       do i = 1, n/2
          x = x * prn()
       end do
       x = -2./n * log(x)

    case (1)
       ! Odd number of degrees of freedom can be sampled via rule C64. We can
       ! sample x as -2/n*(log(r)*cos^2(pi/2*r) + log(product(r_i, i = 1 to
       ! floor(n/2)))

       ! Note that we take advantage of integer division on n/2
       y = ONE
       do i = 1, n/2
          y = y * prn()
       end do

       r1 = prn()
       r2 = prn()
       c = cos(PI/2.*r2)
       x = -2./n * (log(y) + log(r1)*c*c)
    end select

    ! If sampling a chi-squared distribution for a resonance width and the
    ! average resonance width has been given, return the sampled resonance
    ! width.
    if (present(G_avg)) then
       G = x * G_avg
    else
       G = x
    end if

  end function chi_squared

end module physics<|MERGE_RESOLUTION|>--- conflicted
+++ resolved
@@ -115,7 +115,6 @@
           coord => coord % next
        end do
 
-<<<<<<< HEAD
        ! Check for particle outside original leakage mesh cell
        if (tallies_on) then
           call get_mesh_indices(m, p % coord0 % xyz, ijk, in_mesh)
@@ -143,10 +142,9 @@
              ijk_current = ijk
           end if
        end if
-=======
+
        ! Score track-length tallies
        if (tallies_on) call score_tracklength_tally(p, distance)
->>>>>>> 34cf6494
 
        if (d_collision > d_boundary) then
           last_cell = p % coord % cell
