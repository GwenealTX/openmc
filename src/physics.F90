--- conflicted
+++ resolved
@@ -109,6 +109,7 @@
     call scatter(p, i_nuclide)
 
     ! Play russian roulette if survival biasing is turned on
+
     if (survival_biasing) then
       call russian_roulette(p)
       if (.not. p % alive) return
@@ -158,9 +159,9 @@
       end if
 
       ! Find atom density
-      i_nuclide = mat % nuclide(i)
+      i_nuclide    = mat % nuclide(i)
       atom_density = mat % get_density(p % inst, i)
-      
+
       ! Determine microscopic cross section
       select case (base)
       case ('total')
@@ -1147,23 +1148,19 @@
 
       ! Sample secondary energy distribution for fission reaction and set energy
       ! in fission bank
-<<<<<<< HEAD
-      fission_bank(i) % E = sample_fission_energy(nuc, rxn, p % E)
+      fission_bank(i) % E = sample_fission_energy(nuc, rxn, p)
+
+      ! Set the delayed group of the neutron
+      fission_bank(i) % delayed_group = p % delayed_group
+
+      ! Increment the number of neutrons born delayed
+      if (p % delayed_group > 0) then
+        nu_d(p % delayed_group) = nu_d(p % delayed_group) + 1
+      end if
 
       ! Store a new random number seed to continue this site with
       fission_bank(i) % prn_seed = int(9220000000000000000_8*prn(), 8)
       
-=======
-      fission_bank(i) % E = sample_fission_energy(nuc, rxn, p)
-
-      ! Set the delayed group of the neutron
-      fission_bank(i) % delayed_group = p % delayed_group
-
-      ! Increment the number of neutrons born delayed
-      if (p % delayed_group > 0) then
-        nu_d(p % delayed_group) = nu_d(p % delayed_group) + 1
-      end if
->>>>>>> aee19458
     end do
 
     ! increment number of bank sites
@@ -1380,9 +1377,15 @@
       yield = interpolate_tab1(rxn % multiplicity_E, E_in)
       p % wgt = yield * p % wgt
     else
-      do i = 1, rxn % multiplicity - 1
-        call p % create_secondary(p % coord(1) % uvw, NEUTRON)
-      end do
+      ! multiplicity cannot be used for domain decomposition
+      if (.not. dd_run) then
+        do i = 1, rxn % multiplicity - 1
+          call p % create_secondary(p % coord(1) % uvw, NEUTRON)
+        end do
+      else
+        yield = rxn % multiplicity
+        p % wgt = yield * p % wgt
+      end if 
     end if
 
   end subroutine inelastic_scatter
