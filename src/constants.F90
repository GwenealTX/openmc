--- conflicted
+++ resolved
@@ -369,30 +369,18 @@
        MODE_FIXEDSOURCE = 1, & ! Fixed source mode
        MODE_EIGENVALUE  = 2, & ! K eigenvalue mode
        MODE_PLOTTING    = 3, & ! Plotting mode
-<<<<<<< HEAD
-       MODE_TALLIES     = 4, & ! Tally results mode
-       MODE_PARTICLE    = 5, & ! Particle restart mode
-       MODE_DEPLETION   = 6    ! Depletion mode
-=======
-       MODE_PARTICLE    = 4    ! Particle restart mode
->>>>>>> 9be2cc79
+       MODE_PARTICLE    = 4, & ! Particle restart mode
+       MODE_DEPLETION   = 5    ! Depletion mode
 
   ! Unit numbers
   integer, parameter :: UNIT_SUMMARY  = 11 ! unit # for writing summary file
   integer, parameter :: UNIT_TALLY    = 12 ! unit # for writing tally file
   integer, parameter :: UNIT_PLOT     = 13 ! unit # for writing plot file
   integer, parameter :: UNIT_XS       = 14 ! unit # for writing xs summary file
-<<<<<<< HEAD
-  integer, parameter :: UNIT_SOURCE   = 15 ! unit # for writing source file
-  integer, parameter :: UNIT_STATE    = 16 ! unit # for writing state point
-  integer, parameter :: CMFD_BALANCE  = 17 ! unit # for writing cmfd balance file
-  integer, parameter :: UNIT_PARTICLE = 18 ! unit # for writing particle restart
-  integer, parameter :: UNIT_ENDF     = 19 ! unit # for reading ENDF files
-=======
   integer, parameter :: CMFD_BALANCE  = 15 ! unit # for writing cmfd balance file
   integer, parameter :: UNIT_PARTICLE = 16 ! unit # for writing particle restart
   integer, parameter :: UNIT_OUTPUT   = 17 ! unit # for writing output
->>>>>>> 9be2cc79
+  integer, parameter :: UNIT_ENDF     = 18 ! unit # for reading ENDF files
 
   !=============================================================================
   ! CMFD CONSTANTS
