--- conflicted
+++ resolved
@@ -1051,8 +1051,6 @@
 
   end subroutine allocate_banks
 
-<<<<<<< HEAD
-=======
 !===============================================================================
 ! PREPARE_DISTRIBCELL initializes any distribcell filters present and sets the
 ! offsets for distribcells
@@ -1235,5 +1233,4 @@
 
   end subroutine allocate_offsets
 
->>>>>>> ab3d0e49
 end module initialize