module initialize

  use bank_header,     only: Bank
  use constants
  use dict_header,     only: DictIntInt, ElemKeyValueII
  use set_header,      only: SetInt
  use energy_grid,     only: logarithmic_grid, grid_method
  use error,           only: fatal_error, warning
  use geometry,        only: neighbor_lists, count_instance, calc_offsets,    &
                             maximum_levels
  use geometry_header, only: Cell, Universe, Lattice, RectLattice, HexLattice,&
                             &BASE_UNIVERSE
  use global
  use hdf5_interface,  only: file_open, read_dataset, file_close, hdf5_bank_t,&
                             hdf5_tallyresult_t, hdf5_integer8_t
  use input_xml,       only: read_input_xml, cells_in_univ_dict, read_plots_xml
  use material_header, only: Material
  use mgxs_data,       only: read_mgxs, create_macro_xs
  use output,          only: title, header, print_version, write_message,     &
                             print_usage, print_plot
  use random_lcg,      only: initialize_prng
  use state_point,     only: load_state_point
  use string,          only: to_str, starts_with, ends_with, str_to_int
  use summary,         only: write_summary
  use tally_header,    only: TallyObject, TallyResult
  use tally_initialize,only: configure_tallies
  use tally_filter
  use tally,           only: init_tally_routines

#ifdef MPI
  use message_passing
#endif

#ifdef _OPENMP
  use omp_lib
#endif

  use hdf5

  use, intrinsic :: ISO_C_BINDING, only: c_loc

  implicit none

contains

!===============================================================================
! INITIALIZE_RUN takes care of all initialization tasks, i.e. reading
! from command line, reading xml input files, initializing random
! number seeds, reading cross sections, initializing starting source,
! setting up timers, etc.
!===============================================================================

  subroutine initialize_run()

    ! Start total and initialization timer
    call time_total%start()
    call time_initialize%start()

#ifdef MPI
    ! Setup MPI
    call initialize_mpi()
#endif

    ! Initialize HDF5 interface
    call hdf5_initialize()

    ! Read command line arguments
    call read_command_line()

    if (master) then
      ! Display title and initialization header
      call title()
      call header("INITIALIZATION", level=1)
    end if

    ! Read XML input files
    call read_input_xml()

    ! Initialize random number generator -- this has to be done after the input
    ! files have been read in case the user specified a seed for the random
    ! number generator

    call initialize_prng()

    ! Read plots.xml if it exists -- this has to be done separate from the other
    ! XML files because we need the PRNG to be initialized first
    if (run_mode == MODE_PLOTTING) call read_plots_xml()

    ! Set up universe structures
    call prepare_universes()

    ! Use dictionaries to redefine index pointers
    call adjust_indices()

    ! Initialize distribcell_filters
    call prepare_distribcell()

    ! After reading input and basic geometry setup is complete, build lists of
    ! neighboring cells for efficient tracking
    call neighbor_lists()

    ! Check to make sure there are not too many nested coordinate levels in the
    ! geometry since the coordinate list is statically allocated for performance
    ! reasons
    if (maximum_levels(universes(BASE_UNIVERSE)) > MAX_COORD) then
      call fatal_error("Too many nested coordinate levels in the geometry. &
           &Try increasing the maximum number of coordinate levels by &
           &providing the CMake -Dmaxcoord= option.")
    end if

    if (run_mode /= MODE_PLOTTING) then
      ! Construct information needed for nuclear data
      if (run_CE) then
        ! Construct log energy grid for cross-sections
        call logarithmic_grid()
      else
        ! Create material macroscopic data for MGXS
        call time_read_xs%start()
        call read_mgxs()
        call create_macro_xs()
        call time_read_xs%stop()
      end if

      ! Allocate and setup tally stride, matching_bins, and tally maps
      call configure_tallies()

      ! Set up tally procedure pointers
      call init_tally_routines()

      ! Determine how much work each processor should do
      call calculate_work()

      ! Allocate source bank, and for eigenvalue simulations also allocate the
      ! fission bank
      call allocate_banks()

      ! If this is a restart run, load the state point data and binary source
      ! file
      if (restart_run) call load_state_point()
    end if

    if (master) then
      if (run_mode == MODE_PLOTTING) then
        ! Display plotting information
        call print_plot()
      else
        ! Write summary information
        if (output_summary) call write_summary()
      end if
    end if

    ! Check for particle restart run
    if (particle_restart_run) run_mode = MODE_PARTICLE

    ! Warn if overlap checking is on
    if (master .and. check_overlaps) then
      call write_message("")
      call warning("Cell overlap checking is ON")
    end if

    ! Stop initialization timer
    call time_initialize%stop()

  end subroutine initialize_run

#ifdef MPI
!===============================================================================
! INITIALIZE_MPI starts up the Message Passing Interface (MPI) and determines
! the number of processors the problem is being run with as well as the rank of
! each processor.
!===============================================================================

  subroutine initialize_mpi()

    integer                   :: bank_blocks(5)   ! Count for each datatype
#ifdef MPIF08
    type(MPI_Datatype)        :: bank_types(5)
    type(MPI_Datatype)        :: result_types(1)
    type(MPI_Datatype)        :: temp_type
#else
    integer                   :: bank_types(5)    ! Datatypes
    integer                   :: result_types(1)  ! Datatypes
    integer                   :: temp_type        ! temporary derived type
#endif
    integer(MPI_ADDRESS_KIND) :: bank_disp(5)     ! Displacements
    integer                   :: result_blocks(1) ! Count for each datatype
    integer(MPI_ADDRESS_KIND) :: result_disp(1)   ! Displacements
    integer(MPI_ADDRESS_KIND) :: result_base_disp ! Base displacement
    integer(MPI_ADDRESS_KIND) :: lower_bound      ! Lower bound for TallyResult
    integer(MPI_ADDRESS_KIND) :: extent           ! Extent for TallyResult
    type(Bank)       :: b
    type(TallyResult) :: tr

    ! Indicate that MPI is turned on
    mpi_enabled = .true.

    ! Initialize MPI
    call MPI_INIT(mpi_err)

    ! Determine number of processors and rank of each processor
    call MPI_COMM_SIZE(MPI_COMM_WORLD, n_procs, mpi_err)
    call MPI_COMM_RANK(MPI_COMM_WORLD, rank, mpi_err)

    ! Determine master
    if (rank == 0) then
      master = .true.
    else
      master = .false.
    end if

    ! ==========================================================================
    ! CREATE MPI_BANK TYPE

    ! Determine displacements for MPI_BANK type
    call MPI_GET_ADDRESS(b % wgt,           bank_disp(1), mpi_err)
    call MPI_GET_ADDRESS(b % xyz,           bank_disp(2), mpi_err)
    call MPI_GET_ADDRESS(b % uvw,           bank_disp(3), mpi_err)
    call MPI_GET_ADDRESS(b % E,             bank_disp(4), mpi_err)
    call MPI_GET_ADDRESS(b % delayed_group, bank_disp(5), mpi_err)

    ! Adjust displacements
    bank_disp = bank_disp - bank_disp(1)

    ! Define MPI_BANK for fission sites
    bank_blocks = (/ 1, 3, 3, 1, 1 /)
    bank_types = (/ MPI_REAL8, MPI_REAL8, MPI_REAL8, MPI_REAL8, MPI_INTEGER /)
    call MPI_TYPE_CREATE_STRUCT(5, bank_blocks, bank_disp, &
         bank_types, MPI_BANK, mpi_err)
    call MPI_TYPE_COMMIT(MPI_BANK, mpi_err)

    ! ==========================================================================
    ! CREATE MPI_TALLYRESULT TYPE

    ! Determine displacements for MPI_BANK type
    call MPI_GET_ADDRESS(tr%value, result_base_disp, mpi_err)
    call MPI_GET_ADDRESS(tr%sum, result_disp(1), mpi_err)

    ! Adjust displacements
    result_disp = result_disp - result_base_disp

    ! Define temporary type for TallyResult
    result_blocks = (/ 2 /)
    result_types = (/ MPI_REAL8 /)
    call MPI_TYPE_CREATE_STRUCT(1, result_blocks, result_disp, result_types, &
         temp_type, mpi_err)

    ! Adjust lower-bound and extent of type for tally score
    lower_bound = 0
    extent      = result_disp(1) + 16
    call MPI_TYPE_CREATE_RESIZED(temp_type, lower_bound, extent, &
         MPI_TALLYRESULT, mpi_err)

    ! Commit derived type for tally scores
    call MPI_TYPE_COMMIT(MPI_TALLYRESULT, mpi_err)

    ! Free temporary MPI type
    call MPI_TYPE_FREE(temp_type, mpi_err)

  end subroutine initialize_mpi
#endif

!===============================================================================
! HDF5_INITIALIZE
!===============================================================================

  subroutine hdf5_initialize()

    type(TallyResult), target :: tmp(2)          ! temporary TallyResult
    type(Bank),        target :: tmpb(2)         ! temporary Bank
    integer                   :: hdf5_err
    integer(HID_T)            :: coordinates_t   ! HDF5 type for 3 reals
    integer(HSIZE_T)          :: dims(1) = (/3/) ! size of coordinates

    ! Initialize FORTRAN interface.
    call h5open_f(hdf5_err)

    ! Create the compound datatype for TallyResult
    call h5tcreate_f(H5T_COMPOUND_F, h5offsetof(c_loc(tmp(1)), &
         c_loc(tmp(2))), hdf5_tallyresult_t, hdf5_err)
    call h5tinsert_f(hdf5_tallyresult_t, "sum", h5offsetof(c_loc(tmp(1)), &
         c_loc(tmp(1)%sum)), H5T_NATIVE_DOUBLE, hdf5_err)
    call h5tinsert_f(hdf5_tallyresult_t, "sum_sq", h5offsetof(c_loc(tmp(1)), &
         c_loc(tmp(1)%sum_sq)), H5T_NATIVE_DOUBLE, hdf5_err)

    ! Create compound type for xyz and uvw
    call h5tarray_create_f(H5T_NATIVE_DOUBLE, 1, dims, coordinates_t, hdf5_err)

    ! Create the compound datatype for Bank
    call h5tcreate_f(H5T_COMPOUND_F, h5offsetof(c_loc(tmpb(1)), &
         c_loc(tmpb(2))), hdf5_bank_t, hdf5_err)
    call h5tinsert_f(hdf5_bank_t, "wgt", h5offsetof(c_loc(tmpb(1)), &
         c_loc(tmpb(1)%wgt)), H5T_NATIVE_DOUBLE, hdf5_err)
    call h5tinsert_f(hdf5_bank_t, "xyz", h5offsetof(c_loc(tmpb(1)), &
         c_loc(tmpb(1)%xyz)), coordinates_t, hdf5_err)
    call h5tinsert_f(hdf5_bank_t, "uvw", h5offsetof(c_loc(tmpb(1)), &
         c_loc(tmpb(1)%uvw)), coordinates_t, hdf5_err)
    call h5tinsert_f(hdf5_bank_t, "E", h5offsetof(c_loc(tmpb(1)), &
         c_loc(tmpb(1)%E)), H5T_NATIVE_DOUBLE, hdf5_err)
    call h5tinsert_f(hdf5_bank_t, "delayed_group", h5offsetof(c_loc(tmpb(1)), &
         c_loc(tmpb(1)%delayed_group)), H5T_NATIVE_INTEGER, hdf5_err)

    ! Determine type for integer(8)
    hdf5_integer8_t = h5kind_to_type(8, H5_INTEGER_KIND)

  end subroutine hdf5_initialize

!===============================================================================
! READ_COMMAND_LINE reads all parameters from the command line
!===============================================================================

  subroutine read_command_line()

    integer :: i         ! loop index
    integer :: argc      ! number of command line arguments
    integer :: last_flag ! index of last flag
    character(MAX_WORD_LEN) :: filetype
    integer(HID_T) :: file_id
    character(MAX_WORD_LEN), allocatable :: argv(:) ! command line arguments

    ! Check number of command line arguments and allocate argv
    argc = COMMAND_ARGUMENT_COUNT()

    ! Allocate and retrieve command arguments
    allocate(argv(argc))
    do i = 1, argc
      call GET_COMMAND_ARGUMENT(i, argv(i))
    end do

    ! Process command arguments
    last_flag = 0
    i = 1
    do while (i <= argc)
      ! Check for flags
      if (starts_with(argv(i), "-")) then
        select case (argv(i))
        case ('-p', '-plot', '--plot')
          run_mode = MODE_PLOTTING
          check_overlaps = .true.

        case ('-n', '-particles', '--particles')
          ! Read number of particles per cycle
          i = i + 1
          n_particles = str_to_int(argv(i))

          ! Check that number specified was valid
          if (n_particles == ERROR_INT) then
            call fatal_error("Must specify integer after " // trim(argv(i-1)) &
                 &// " command-line flag.")
          end if
        case ('-r', '-restart', '--restart')
          ! Read path for state point/particle restart
          i = i + 1

          ! Check what type of file this is
          file_id = file_open(argv(i), 'r', parallel=.true.)
          call read_dataset(filetype, file_id, 'filetype')
          call file_close(file_id)

          ! Set path and flag for type of run
          select case (filetype)
          case ('statepoint')
            path_state_point = argv(i)
            restart_run = .true.
          case ('particle restart')
            path_particle_restart = argv(i)
            particle_restart_run = .true.
          case default
            call fatal_error("Unrecognized file after restart flag.")
          end select

          ! If its a restart run check for additional source file
          if (restart_run .and. i + 1 <= argc) then

            ! Increment arg
            i = i + 1

            ! Check if it has extension we can read
            if (ends_with(argv(i), '.h5')) then

              ! Check file type is a source file
              file_id = file_open(argv(i), 'r', parallel=.true.)
              call read_dataset(filetype, file_id, 'filetype')
              call file_close(file_id)
              if (filetype /= 'source') then
                call fatal_error("Second file after restart flag must be a &
                     &source file")
              end if

              ! It is a source file
              path_source_point = argv(i)

            else ! Different option is specified not a source file

              ! Source is in statepoint file
              path_source_point = path_state_point

              ! Set argument back
              i = i - 1

            end if

          else ! No command line arg after statepoint

            ! Source is assumed to be in statepoint file
            path_source_point = path_state_point

          end if

        case ('-g', '-geometry-debug', '--geometry-debug')
          check_overlaps = .true.

        case ('-s', '--threads')
          ! Read number of threads
          i = i + 1

#ifdef _OPENMP
          ! Read and set number of OpenMP threads
          n_threads = int(str_to_int(argv(i)), 4)
          if (n_threads < 1) then
            call fatal_error("Invalid number of threads specified on command &
                 &line.")
          end if
          call omp_set_num_threads(n_threads)
#else
          if (master) call warning("Ignoring number of threads specified on &
               &command line.")
#endif

        case ('-?', '-h', '-help', '--help')
          call print_usage()
          stop
        case ('-v', '-version', '--version')
          call print_version()
          stop
        case ('-t', '-track', '--track')
          write_all_tracks = .true.
        case default
          call fatal_error("Unknown command line option: " // argv(i))
        end select

        last_flag = i
      end if

      ! Increment counter
      i = i + 1
    end do

    ! Determine directory where XML input files are
    if (argc > 0 .and. last_flag < argc) then
      path_input = argv(last_flag + 1)
    else
      path_input = ''
    end if

    ! Add slash at end of directory if it isn't there
    if (.not. ends_with(path_input, "/") .and. len_trim(path_input) > 0) then
      path_input = trim(path_input) // "/"
    end if

    ! Free memory from argv
    deallocate(argv)

    ! TODO: Check that directory exists

  end subroutine read_command_line

!===============================================================================
! PREPARE_UNIVERSES allocates the universes array and determines the cells array
! for each universe.
!===============================================================================

  subroutine prepare_universes()

    integer              :: i                     ! index in cells array
    integer              :: i_univ                ! index in universes array
    integer              :: n_cells_in_univ       ! number of cells in a universe
    integer, allocatable :: index_cell_in_univ(:) ! the index in the univ%cells
                                                  ! array for each universe
    type(ElemKeyValueII), pointer :: pair_list => null()
    type(ElemKeyValueII), pointer :: current => null()
    type(ElemKeyValueII), pointer :: next => null()
    type(Universe),       pointer :: univ => null()
    type(Cell),           pointer :: c => null()

    allocate(universes(n_universes))

    ! We also need to allocate the cell count lists for each universe. The logic
    ! for this is a little more convoluted. In universe_dict, the (key,value)
    ! pairs are the id of the universe and the index in the array. In
    ! cells_in_univ_dict, it's the id of the universe and the number of cells.

    pair_list => universe_dict%keys()
    current => pair_list
    do while (associated(current))
      ! Find index of universe in universes array
      i_univ = current%value
      univ => universes(i_univ)
      univ%id = current%key

      ! Check for lowest level universe
      if (univ%id == 0) BASE_UNIVERSE = i_univ

      ! Find cell count for this universe
      n_cells_in_univ = cells_in_univ_dict%get_key(univ%id)

      ! Allocate cell list for universe
      allocate(univ%cells(n_cells_in_univ))
      univ%n_cells = n_cells_in_univ

      ! Move to next universe
      next => current%next
      deallocate(current)
      current => next
    end do

    ! Also allocate a list for keeping track of where cells have been assigned
    ! in each universe

    allocate(index_cell_in_univ(n_universes))
    index_cell_in_univ = 0

    do i = 1, n_cells
      c => cells(i)

      ! Get pointer to corresponding universe
      i_univ = universe_dict%get_key(c%universe)
      univ => universes(i_univ)

      ! Increment the index for the cells array within the Universe object and
      ! then store the index of the Cell object in that array
      index_cell_in_univ(i_univ) = index_cell_in_univ(i_univ) + 1
      univ%cells(index_cell_in_univ(i_univ)) = i
    end do

    ! Clear dictionary
    call cells_in_univ_dict%clear()

  end subroutine prepare_universes

!===============================================================================
! ADJUST_INDICES changes the values for 'surfaces' for each cell and the
! material index assigned to each to the indices in the surfaces and material
! array rather than the unique IDs assigned to each surface and material. Also
! assigns boundary conditions to surfaces based on those read into the bc_dict
! dictionary
!===============================================================================

  subroutine adjust_indices()

    integer :: i                      ! index for various purposes
    integer :: j                      ! index for various purposes
    integer :: k                      ! loop index for lattices
    integer :: m                      ! loop index for lattices
    integer :: lid                    ! lattice IDs
    integer :: i_array                ! index in surfaces/materials array
    integer :: id                     ! user-specified id
    type(Cell),        pointer :: c => null()
    class(Lattice),    pointer :: lat => null()
    type(TallyObject), pointer :: t => null()

    do i = 1, n_cells
      ! =======================================================================
      ! ADJUST REGION SPECIFICATION FOR EACH CELL

      c => cells(i)
      do j = 1, size(c%region)
        id = c%region(j)
        ! Make sure that only regions are checked. Since OP_UNION is the
        ! operator with the lowest integer value, anything below it must denote
        ! a half-space
        if (id < OP_UNION) then
          if (surface_dict%has_key(abs(id))) then
            i_array = surface_dict%get_key(abs(id))
            c%region(j) = sign(i_array, id)
          else
            call fatal_error("Could not find surface " // trim(to_str(abs(id)))&
                 &// " specified on cell " // trim(to_str(c%id)))
          end if
        end if
      end do

      ! Also adjust the indices in the reverse Polish notation
      do j = 1, size(c%rpn)
        id = c%rpn(j)
        ! Again, make sure that only regions are checked
        if (id < OP_UNION) then
          i_array = surface_dict%get_key(abs(id))
          c%rpn(j) = sign(i_array, id)
        end if
      end do

      ! =======================================================================
      ! ADJUST UNIVERSE INDEX FOR EACH CELL

      id = c%universe
      if (universe_dict%has_key(id)) then
        c%universe = universe_dict%get_key(id)
      else
        call fatal_error("Could not find universe " // trim(to_str(id)) &
             &// " specified on cell " // trim(to_str(c%id)))
      end if

      ! =======================================================================
      ! ADJUST MATERIAL/FILL POINTERS FOR EACH CELL

      if (c % material(1) == NONE) then
        id = c % fill
        if (universe_dict % has_key(id)) then
          c % type = CELL_FILL
          c % fill = universe_dict % get_key(id)
        elseif (lattice_dict % has_key(id)) then
          lid = lattice_dict % get_key(id)
          c % type = CELL_LATTICE
          c % fill = lid
        else
          call fatal_error("Specified fill " // trim(to_str(id)) // " on cell "&
               // trim(to_str(c % id)) // " is neither a universe nor a &
               &lattice.")
        end if
      else
        do j = 1, size(c % material)
          id = c % material(j)
          if (id == MATERIAL_VOID) then
            c % type = CELL_NORMAL
          else if (material_dict % has_key(id)) then
            c % type = CELL_NORMAL
            c % material(j) = material_dict % get_key(id)
          else
            call fatal_error("Could not find material " // trim(to_str(id)) &
                 // " specified on cell " // trim(to_str(c % id)))
          end if
        end do
      end if
    end do

    ! ==========================================================================
    ! ADJUST UNIVERSE INDICES FOR EACH LATTICE

    do i = 1, n_lattices
      lat => lattices(i)%obj
      select type (lat)

      type is (RectLattice)
        do m = 1, lat%n_cells(3)
          do k = 1, lat%n_cells(2)
            do j = 1, lat%n_cells(1)
              id = lat%universes(j,k,m)
              if (universe_dict%has_key(id)) then
                lat%universes(j,k,m) = universe_dict%get_key(id)
              else
                call fatal_error("Invalid universe number " &
                     &// trim(to_str(id)) // " specified on lattice " &
                     &// trim(to_str(lat%id)))
              end if
            end do
          end do
        end do

      type is (HexLattice)
        do m = 1, lat%n_axial
          do k = 1, 2*lat%n_rings - 1
            do j = 1, 2*lat%n_rings - 1
              if (j + k < lat%n_rings + 1) then
                cycle
              else if (j + k > 3*lat%n_rings - 1) then
                cycle
              end if
              id = lat%universes(j, k, m)
              if (universe_dict%has_key(id)) then
                lat%universes(j, k, m) = universe_dict%get_key(id)
              else
                call fatal_error("Invalid universe number " &
                     &// trim(to_str(id)) // " specified on lattice " &
                     &// trim(to_str(lat%id)))
              end if
            end do
          end do
        end do

      end select

      if (lat%outer /= NO_OUTER_UNIVERSE) then
        if (universe_dict%has_key(lat%outer)) then
          lat%outer = universe_dict%get_key(lat%outer)
        else
          call fatal_error("Invalid universe number " &
               &// trim(to_str(lat%outer)) &
               &// " specified on lattice " // trim(to_str(lat%id)))
        end if
      end if

    end do

    TALLY_LOOP: do i = 1, n_tallies
      t => tallies(i)

      ! =======================================================================
      ! ADJUST INDICES FOR EACH TALLY FILTER

      FILTER_LOOP: do j = 1, size(t % filters)

        select type(filt => t % filters(j) % obj)
        type is (SurfaceFilter)
          ! Check if this is a surface filter only for surface currents
          if (.not. any(t % score_bins == SCORE_CURRENT)) &
               call filt % initialize()
        class default
          call filt % initialize()
        end select

      end do FILTER_LOOP

    end do TALLY_LOOP

  end subroutine adjust_indices

!===============================================================================
<<<<<<< HEAD
! NORMALIZE_AO normalizes the atom or weight percentages for each material
!===============================================================================

  subroutine normalize_ao()

    integer        :: index_list      ! index in xs_listings array
    integer        :: i               ! index in materials array
    integer        :: j               ! index over nuclides in material
    real(8)        :: sum_percent     ! summation
    real(8)        :: awr             ! atomic weight ratio
    real(8)        :: x               ! atom percent
    logical        :: percent_in_atom ! nuclides specified in atom percent?
    logical        :: density_in_atom ! density specified in atom/b-cm?
    type(Material), pointer :: mat => null()

    ! first find the index in the xs_listings array for each nuclide in each
    ! material
    do i = 1, n_materials
      mat => materials(i)

      percent_in_atom = (mat%atom_density(1) > ZERO)
      density_in_atom = (mat%density > ZERO)

      sum_percent = ZERO
      do j = 1, mat%n_nuclides
        ! determine atomic weight ratio
        index_list = xs_listing_dict%get_key(mat%names(j))
        awr = xs_listings(index_list)%awr

        ! if given weight percent, convert all values so that they are divided
        ! by awr. thus, when a sum is done over the values, it's actually
        ! sum(w/awr)
        if (.not. percent_in_atom) then
          mat%atom_density(j) = -mat%atom_density(j) / awr
        end if
      end do

      ! determine normalized atom percents. if given atom percents, this is
      ! straightforward. if given weight percents, the value is w/awr and is
      ! divided by sum(w/awr)
      sum_percent = sum(mat%atom_density)
      mat%atom_density = mat%atom_density / sum_percent

      ! Change density in g/cm^3 to atom/b-cm. Since all values are now in atom
      ! percent, the sum needs to be re-evaluated as 1/sum(x*awr)
      if (.not. density_in_atom) then
        sum_percent = ZERO
        do j = 1, mat%n_nuclides
          index_list = xs_listing_dict%get_key(mat%names(j))
          awr = xs_listings(index_list)%awr
          x = mat%atom_density(j)
          sum_percent = sum_percent + x*awr
        end do
        sum_percent = ONE / sum_percent
        mat%density = -mat%density * N_AVOGADRO &
             / MASS_NEUTRON * sum_percent
      end if

      ! Calculate nuclide atom densities
      mat%atom_density = mat%density * mat%atom_density

      ! Calculate density in g/cm^3.
      mat % density_gpcc = ZERO
      do j = 1, mat % n_nuclides
        index_list = xs_listing_dict % get_key(mat % names(j))
        awr = xs_listings(index_list) % awr
        mat % density_gpcc = mat % density_gpcc &
             + mat % atom_density(j) * awr * MASS_NEUTRON / N_AVOGADRO
      end do
    end do

  end subroutine normalize_ao

!===============================================================================
=======
>>>>>>> 9cfef277
! CALCULATE_WORK determines how many particles each processor should simulate
!===============================================================================

  subroutine calculate_work()

    integer    :: i         ! loop index
    integer    :: remainder ! Number of processors with one extra particle
    integer(8) :: i_bank    ! Running count of number of particles
    integer(8) :: min_work  ! Minimum number of particles on each proc
    integer(8) :: work_i    ! Number of particles on rank i

    allocate(work_index(0:n_procs))

    ! Determine minimum amount of particles to simulate on each processor
    min_work = n_particles/n_procs

    ! Determine number of processors that have one extra particle
    remainder = int(mod(n_particles, int(n_procs,8)), 4)

    i_bank = 0
    work_index(0) = 0
    do i = 0, n_procs - 1
      ! Number of particles for rank i
      if (i < remainder) then
        work_i = min_work + 1
      else
        work_i = min_work
      end if

      ! Set number of particles
      if (rank == i) work = work_i

      ! Set index into source bank for rank i
      i_bank = i_bank + work_i
      work_index(i+1) = i_bank
    end do

  end subroutine calculate_work

!===============================================================================
! ALLOCATE_BANKS allocates memory for the fission and source banks
!===============================================================================

  subroutine allocate_banks()

    integer :: alloc_err  ! allocation error code

    ! Allocate source bank
    allocate(source_bank(work), STAT=alloc_err)

    ! Check for allocation errors
    if (alloc_err /= 0) then
      call fatal_error("Failed to allocate source bank.")
    end if

    if (run_mode == MODE_EIGENVALUE) then
#ifdef _OPENMP
      ! If OpenMP is being used, each thread needs its own private fission
      ! bank. Since the private fission banks need to be combined at the end of
      ! a generation, there is also a 'master_fission_bank' that is used to
      ! collect the sites from each thread.

      n_threads = omp_get_max_threads()

!$omp parallel
      thread_id = omp_get_thread_num()

      if (thread_id == 0) then
        allocate(fission_bank(3*work))
      else
        allocate(fission_bank(3*work/n_threads))
      end if
!$omp end parallel
      allocate(master_fission_bank(3*work), STAT=alloc_err)
#else
      allocate(fission_bank(3*work), STAT=alloc_err)
#endif

      ! Check for allocation errors
      if (alloc_err /= 0) then
        call fatal_error("Failed to allocate fission bank.")
      end if
    end if

  end subroutine allocate_banks

!===============================================================================
! PREPARE_DISTRIBCELL initializes any distribcell filters present and sets the
! offsets for distribcells
!===============================================================================

  subroutine prepare_distribcell()

    integer :: i, j                ! Tally, filter loop counters
    logical :: distribcell_active  ! Does simulation use distribcell?
    integer, allocatable :: univ_list(:)              ! Target offsets
    integer, allocatable :: counts(:,:)               ! Target count
    logical, allocatable :: found(:,:)                ! Target found

    ! Assume distribcell is not needed until proven otherwise.
    distribcell_active = .false.

    ! We need distribcell if any tallies have distribcell filters.
    do i = 1, n_tallies
      do j = 1, size(tallies(i) % filters)
        select type(filt => tallies(i) % filters(j) % obj)
        type is (DistribcellFilter)
          distribcell_active = .true.
        end select
      end do
    end do

    ! We also need distribcell if any distributed materials or distributed
    ! temperatues are present.
    if (.not. distribcell_active) then
      do i = 1, n_cells
        if (size(cells(i) % material) > 1 .or. size(cells(i) % sqrtkT) > 1) then
          distribcell_active = .true.
          exit
        end if
      end do
    end if

    ! If distribcell isn't used in this simulation then no more work left to do.
    if (.not. distribcell_active) return

    ! Count the number of instances of each cell.
    call count_instance(universes(BASE_UNIVERSE))

    ! Set the number of bins in all distribcell filters.
    do i = 1, n_tallies
      do j = 1, size(tallies(i) % filters)
        select type(filt => tallies(i) % filters(j) % obj)
        type is (DistribcellFilter)
          ! Set the number of bins to the number of instances of the cell.
          filt % n_bins = cells(filt % cell) % instances
        end select
      end do
    end do

    ! Make sure the number of materials and temperatures matches the number of
    ! cell instances.
    do i = 1, n_cells
      associate (c => cells(i))
        if (size(c % material) > 1) then
          if (size(c % material) /= c % instances) then
            call fatal_error("Cell " // trim(to_str(c % id)) // " was &
                 &specified with " // trim(to_str(size(c % material))) &
                 // " materials but has " // trim(to_str(c % instances)) &
                 // " distributed instances. The number of materials must &
                 &equal one or the number of instances.")
          end if
        end if
        if (size(c % sqrtkT) > 1) then
          if (size(c % sqrtkT) /= c % instances) then
            call fatal_error("Cell " // trim(to_str(c % id)) // " was &
                 &specified with " // trim(to_str(size(c % sqrtkT))) &
                 // " temperatures but has " // trim(to_str(c % instances)) &
                 // " distributed instances. The number of temperatures must &
                 &equal one or the number of instances.")
          end if
        end if
      end associate
    end do

    ! Allocate offset maps at each level in the geometry
    call allocate_offsets(univ_list, counts, found)

    ! Calculate offsets for each target distribcell
    do i = 1, n_maps
      do j = 1, n_universes
        call calc_offsets(univ_list(i), i, universes(j), counts, found)
      end do
    end do

  end subroutine prepare_distribcell

!===============================================================================
! ALLOCATE_OFFSETS determines the number of maps needed and allocates required
! memory for distribcell offset tables
!===============================================================================

  recursive subroutine allocate_offsets(univ_list, counts, found)

    integer, intent(out), allocatable     :: univ_list(:) ! Target offsets
    integer, intent(out), allocatable     :: counts(:,:)  ! Target count
    logical, intent(out), allocatable     :: found(:,:)   ! Target found

    integer      :: i, j, k   ! Loop counters
    type(SetInt) :: cell_list ! distribells to track

    ! Begin gathering list of cells in distribcell tallies
    n_maps = 0

    ! List all cells referenced in distribcell filters.
    do i = 1, n_tallies
      do j = 1, size(tallies(i) % filters)
        select type(filt => tallies(i) % filters(j) % obj)
        type is (DistribcellFilter)
          call cell_list % add(filt % cell)
        end select
      end do
    end do

    ! List all cells with multiple (distributed) materials or temperatures.
    do i = 1, n_cells
      if (size(cells(i) % material) > 1 .or. size(cells(i) % sqrtkT) > 1) then
        call cell_list % add(i)
      end if
    end do

    ! Compute the number of unique universes containing these distribcells
    ! to determine the number of offset tables to allocate
    do i = 1, n_universes
      do j = 1, universes(i) % n_cells
        if (cell_list % contains(universes(i) % cells(j))) then
          n_maps = n_maps + 1
        end if
      end do
    end do

    ! Allocate the list of offset tables for each unique universe
    allocate(univ_list(n_maps))

    ! Allocate list to accumulate target distribcell counts in each universe
    allocate(counts(n_universes, n_maps))
    counts(:,:) = 0

    ! Allocate list to track if target distribcells are found in each universe
    allocate(found(n_universes, n_maps))
    found(:,:) = .false.


    ! Search through universes for distributed cells and assign each one a
    ! unique distribcell array index.
    k = 1
    do i = 1, n_universes
      do j = 1, universes(i) % n_cells
        if (cell_list % contains(universes(i) % cells(j))) then
          cells(universes(i) % cells(j)) % distribcell_index = k
          univ_list(k) = universes(i) % id
          k = k + 1
        end if
      end do
    end do

    ! Allocate the offset tables for lattices
    do i = 1, n_lattices
      associate(lat => lattices(i) % obj)
        select type(lat)

        type is (RectLattice)
          allocate(lat % offset(n_maps, lat % n_cells(1), lat % n_cells(2), &
                   lat % n_cells(3)))
        type is (HexLattice)
          allocate(lat % offset(n_maps, 2 * lat % n_rings - 1, &
               2 * lat % n_rings - 1, lat % n_axial))
        end select

        lat % offset(:, :, :, :) = 0
      end associate
    end do

    ! Allocate offset table for fill cells
    do i = 1, n_cells
      if (cells(i) % type /= CELL_NORMAL) then
        allocate(cells(i) % offset(n_maps))
      end if
    end do

    ! Free up memory
    call cell_list % clear()

  end subroutine allocate_offsets

end module initialize<|MERGE_RESOLUTION|>--- conflicted
+++ resolved
@@ -715,83 +715,6 @@
   end subroutine adjust_indices
 
 !===============================================================================
-<<<<<<< HEAD
-! NORMALIZE_AO normalizes the atom or weight percentages for each material
-!===============================================================================
-
-  subroutine normalize_ao()
-
-    integer        :: index_list      ! index in xs_listings array
-    integer        :: i               ! index in materials array
-    integer        :: j               ! index over nuclides in material
-    real(8)        :: sum_percent     ! summation
-    real(8)        :: awr             ! atomic weight ratio
-    real(8)        :: x               ! atom percent
-    logical        :: percent_in_atom ! nuclides specified in atom percent?
-    logical        :: density_in_atom ! density specified in atom/b-cm?
-    type(Material), pointer :: mat => null()
-
-    ! first find the index in the xs_listings array for each nuclide in each
-    ! material
-    do i = 1, n_materials
-      mat => materials(i)
-
-      percent_in_atom = (mat%atom_density(1) > ZERO)
-      density_in_atom = (mat%density > ZERO)
-
-      sum_percent = ZERO
-      do j = 1, mat%n_nuclides
-        ! determine atomic weight ratio
-        index_list = xs_listing_dict%get_key(mat%names(j))
-        awr = xs_listings(index_list)%awr
-
-        ! if given weight percent, convert all values so that they are divided
-        ! by awr. thus, when a sum is done over the values, it's actually
-        ! sum(w/awr)
-        if (.not. percent_in_atom) then
-          mat%atom_density(j) = -mat%atom_density(j) / awr
-        end if
-      end do
-
-      ! determine normalized atom percents. if given atom percents, this is
-      ! straightforward. if given weight percents, the value is w/awr and is
-      ! divided by sum(w/awr)
-      sum_percent = sum(mat%atom_density)
-      mat%atom_density = mat%atom_density / sum_percent
-
-      ! Change density in g/cm^3 to atom/b-cm. Since all values are now in atom
-      ! percent, the sum needs to be re-evaluated as 1/sum(x*awr)
-      if (.not. density_in_atom) then
-        sum_percent = ZERO
-        do j = 1, mat%n_nuclides
-          index_list = xs_listing_dict%get_key(mat%names(j))
-          awr = xs_listings(index_list)%awr
-          x = mat%atom_density(j)
-          sum_percent = sum_percent + x*awr
-        end do
-        sum_percent = ONE / sum_percent
-        mat%density = -mat%density * N_AVOGADRO &
-             / MASS_NEUTRON * sum_percent
-      end if
-
-      ! Calculate nuclide atom densities
-      mat%atom_density = mat%density * mat%atom_density
-
-      ! Calculate density in g/cm^3.
-      mat % density_gpcc = ZERO
-      do j = 1, mat % n_nuclides
-        index_list = xs_listing_dict % get_key(mat % names(j))
-        awr = xs_listings(index_list) % awr
-        mat % density_gpcc = mat % density_gpcc &
-             + mat % atom_density(j) * awr * MASS_NEUTRON / N_AVOGADRO
-      end do
-    end do
-
-  end subroutine normalize_ao
-
-!===============================================================================
-=======
->>>>>>> 9cfef277
 ! CALCULATE_WORK determines how many particles each processor should simulate
 !===============================================================================
 
