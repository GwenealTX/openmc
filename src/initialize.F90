module initialize

  use ace,                only: read_xs, same_nuclide_list
  use bank_header,        only: Bank
  use constants
  use dd_init,            only: initialize_domain_decomp
  use dict_header,        only: DictIntInt, ElemKeyValueII
  use energy_grid,        only: unionized_grid
  use error,              only: fatal_error, warning
  use geometry,           only: neighbor_lists
  use geometry_header,    only: Cell, Universe, Lattice, BASE_UNIVERSE
  use global
  use input_xml,          only: read_input_xml, read_cross_sections_xml,       &
                                cells_in_univ_dict, read_plots_xml
<<<<<<< HEAD
=======
  use material_header,    only: Material
>>>>>>> 7c8f67d7
  use output,             only: title, header, write_summary, print_version,   &
                                print_usage, write_xs_summary, print_plot,     &
                                write_message
  use output_interface
  use particle_header,    only: ParticleBuffer
  use random_lcg,         only: initialize_prng
  use random_lcg_header,  only: N_STREAMS
  use source,             only: initialize_source
  use state_point,        only: load_state_point
  use string,             only: to_str, str_to_int, starts_with, ends_with
  use testing,            only: run_tests
  use tally_header,       only: TallyObject, TallyResult
  use tally_initialize,   only: configure_tallies

#ifdef MPI
  use mpi
#endif

#ifdef _OPENMP
  use omp_lib
#endif

#ifdef HDF5
  use hdf5_interface
  use hdf5_summary,     only: hdf5_write_summary
#endif

  implicit none

contains

!===============================================================================
! INITIALIZE_RUN takes care of all initialization tasks, i.e. reading
! from command line, reading xml input files, initializing random
! number seeds, reading cross sections, initializing starting source,
! setting up timers, etc.
!===============================================================================

  subroutine initialize_run()

    ! Start total and initialization timer
    call time_total % start()
    call time_initialize % start()

#ifdef MPI
    ! Setup MPI
    call initialize_mpi()
#endif

#ifdef HDF5
    ! Initialize HDF5 interface
    call hdf5_initialize()
#endif

    ! Read command line arguments
    call read_command_line()

    if (master) then
      ! Display title and initialization header
      call title()
      call header("INITIALIZATION", level=1)
    end if

    ! Skip all other initialization if running tests
    if (run_mode == MODE_TESTING) then
      call run_tests()
      return
    end if

    ! Read XML input files
    call read_input_xml()

    ! Initialize random number generator -- this has to be done after the input
    ! files have been read in case the user specified a seed for the random
    ! number generator

    call initialize_prng()

    ! Read plots.xml if it exists -- this has to be done separate from the other
    ! XML files because we need the PRNG to be initialized first
    if (run_mode == MODE_PLOTTING) call read_plots_xml()

    if (dd_run) call initialize_domain_decomp(domain_decomp)

    ! Set up universe structures
    call prepare_universes()

    ! Use dictionaries to redefine index pointers
    call adjust_indices()

    ! After reading input and basic geometry setup is complete, build lists of
    ! neighboring cells for efficient tracking
    call neighbor_lists()

    if (run_mode /= MODE_PLOTTING) then
      ! With the AWRs from the xs_listings, change all material specifications
      ! so that they contain atom percents summing to 1
      call normalize_ao()

      ! Read ACE-format cross sections
      call time_read_xs % start()
      call read_xs()
      call time_read_xs % stop()

      ! Create linked lists for multiple instances of the same nuclide
      call same_nuclide_list()

      ! Construct unionized energy grid from cross-sections
      if (grid_method == GRID_UNION) then
        call time_unionize % start()
        call unionized_grid()
        call time_unionize % stop()
      end if

      ! Allocate and setup tally stride, matching_bins, and tally maps
      call configure_tallies()

      ! Determine how much work each processor should do
      call calculate_work()

      ! Allocate banks and create source particles -- for a fixed source
      ! calculation, the external source distribution is sampled during the
      ! run, not at initialization
      if (run_mode == MODE_EIGENVALUE) then
        call allocate_banks()
        if (.not. restart_run) call initialize_source()
      end if

      ! If this is a restart run, load the state point data and binary source
      ! file
      if (restart_run) call load_state_point()
    end if

    if (master) then
      if (run_mode == MODE_PLOTTING) then
        ! Display plotting information
        call print_plot()
      else
        ! Write summary information
#ifdef HDF5
        if (output_summary) call hdf5_write_summary()
#else
        if (output_summary) call write_summary()
#endif

        ! Write cross section information
        if (output_xs) call write_xs_summary()
      end if
    end if

    ! Check for particle restart run
    if (particle_restart_run) run_mode = MODE_PARTICLE

    ! Warn if overlap checking is on
    if (master .and. check_overlaps) then
      message = ""
      call write_message()
      message = "Cell overlap checking is ON"
      call warning()
    end if

    ! Stop initialization timer
    call time_initialize % stop()

  end subroutine initialize_run

#ifdef MPI
!===============================================================================
! INITIALIZE_MPI starts up the Message Passing Interface (MPI) and determines
! the number of processors the problem is being run with as well as the rank of
! each processor.
!===============================================================================

  subroutine initialize_mpi()

    integer                   :: bank_blocks(5)  ! Count for each datatype
    integer                   :: bank_types(5)   ! Datatypes
    integer(MPI_ADDRESS_KIND) :: bank_disp(5)    ! Displacements
    integer                   :: temp_type       ! temporary derived type
    integer                   :: result_blocks(1) ! Count for each datatype
    integer                   :: result_types(1)  ! Datatypes
    integer(MPI_ADDRESS_KIND) :: result_disp(1)   ! Displacements
    integer(MPI_ADDRESS_KIND) :: result_base_disp ! Base displacement
    integer(MPI_ADDRESS_KIND) :: lower_bound     ! Lower bound for TallyResult
    integer(MPI_ADDRESS_KIND) :: extent          ! Extent for TallyResult
    integer                   :: part_blocks(24) ! ParticleBuffer counts
    integer                   :: part_types(24)  ! ParticleBuffer datatypes
    integer(MPI_ADDRESS_KIND) :: part_disp(24)   ! ParticleBuffer displacements
    type(Bank)           :: b
    type(TallyResult)    :: tr
    type(ParticleBuffer) :: ptmp

    ! Indicate that MPI is turned on
    mpi_enabled = .true.

    ! Initialize MPI
    call MPI_INIT(mpi_err)

    ! Determine number of processors and rank of each processor
    call MPI_COMM_SIZE(MPI_COMM_WORLD, n_procs, mpi_err)
    call MPI_COMM_RANK(MPI_COMM_WORLD, rank, mpi_err)

    ! Determine master
    if (rank == 0) then
      master = .true.
    else
      master = .false.
    end if

    ! ==========================================================================
    ! CREATE MPI_BANK TYPE

    ! Determine displacements for MPI_BANK type
    call MPI_GET_ADDRESS(b % wgt,       bank_disp(1), mpi_err)
    call MPI_GET_ADDRESS(b % xyz,       bank_disp(2), mpi_err)
    call MPI_GET_ADDRESS(b % uvw,       bank_disp(3), mpi_err)
    call MPI_GET_ADDRESS(b % E,         bank_disp(4), mpi_err)
    call MPI_GET_ADDRESS(b % prn_seed,  bank_disp(5), mpi_err)

    ! Adjust displacements
    bank_disp = bank_disp - bank_disp(1)

    ! Define MPI_BANK for fission sites
    bank_blocks = (/ 1, 3, 3, 1, N_STREAMS /)
    bank_types = (/ MPI_REAL8, MPI_REAL8, MPI_REAL8, MPI_REAL8, MPI_INTEGER8 /)
    call MPI_TYPE_CREATE_STRUCT(5, bank_blocks, bank_disp, &
         bank_types, MPI_BANK, mpi_err)
    call MPI_TYPE_COMMIT(MPI_BANK, mpi_err)

    ! ==========================================================================
    ! CREATE MPI_TALLYRESULT TYPE

    ! Determine displacements for MPI_BANK type
    call MPI_GET_ADDRESS(tr % value, result_base_disp, mpi_err)
    call MPI_GET_ADDRESS(tr % sum, result_disp(1), mpi_err)

    ! Adjust displacements
    result_disp = result_disp - result_base_disp

    ! Define temporary type for TallyResult
    result_blocks = (/ 2 /)
    result_types = (/ MPI_REAL8 /)
    call MPI_TYPE_CREATE_STRUCT(1, result_blocks, result_disp, result_types, &
         temp_type, mpi_err)

    ! Adjust lower-bound and extent of type for tally score
    lower_bound = 0
    extent      = result_disp(1) + 16
    call MPI_TYPE_CREATE_RESIZED(temp_type, lower_bound, extent, &
         MPI_TALLYRESULT, mpi_err)

    ! Commit derived type for tally scores
    call MPI_TYPE_COMMIT(MPI_TALLYRESULT, mpi_err)

    ! Free temporary MPI type
    call MPI_TYPE_FREE(temp_type, mpi_err)

    ! ==========================================================================
    ! CREATE MPI_SENDPARTICLE TYPE
    ! Determine displacements for MPI_PARTICLE type
    call MPI_GET_ADDRESS(ptmp % id,              part_disp(1), mpi_err)
    call MPI_GET_ADDRESS(ptmp % wgt,             part_disp(2), mpi_err)
    call MPI_GET_ADDRESS(ptmp % prn_seed,        part_disp(3), mpi_err)
    call MPI_GET_ADDRESS(ptmp % xs_seed,         part_disp(4), mpi_err)
    call MPI_GET_ADDRESS(ptmp % E,               part_disp(5), mpi_err)
    call MPI_GET_ADDRESS(ptmp % mu,              part_disp(6), mpi_err)
    call MPI_GET_ADDRESS(ptmp % last_wgt,        part_disp(7), mpi_err)
    call MPI_GET_ADDRESS(ptmp % last_E,          part_disp(8), mpi_err)
    call MPI_GET_ADDRESS(ptmp % absorb_wgt,      part_disp(9), mpi_err)
    call MPI_GET_ADDRESS(ptmp % wgt_bank,        part_disp(10), mpi_err)
    call MPI_GET_ADDRESS(ptmp % stored_distance, part_disp(11), mpi_err)
    call MPI_GET_ADDRESS(ptmp % last_xyz,        part_disp(12), mpi_err)
    call MPI_GET_ADDRESS(ptmp % stored_xyz,      part_disp(13), mpi_err)
    call MPI_GET_ADDRESS(ptmp % stored_uvw,      part_disp(14), mpi_err)
    call MPI_GET_ADDRESS(ptmp % type,            part_disp(15), mpi_err)
    call MPI_GET_ADDRESS(ptmp % event,           part_disp(16), mpi_err)
    call MPI_GET_ADDRESS(ptmp % event_nuclide,   part_disp(17), mpi_err)
    call MPI_GET_ADDRESS(ptmp % event_MT,        part_disp(18), mpi_err)
    call MPI_GET_ADDRESS(ptmp % n_bank,          part_disp(19), mpi_err)
    call MPI_GET_ADDRESS(ptmp % surface,         part_disp(20), mpi_err)
    call MPI_GET_ADDRESS(ptmp % cell_born,       part_disp(21), mpi_err)
    call MPI_GET_ADDRESS(ptmp % n_collision,     part_disp(22), mpi_err)
    call MPI_GET_ADDRESS(ptmp % material,        part_disp(23), mpi_err)
    call MPI_GET_ADDRESS(ptmp % last_material,   part_disp(24), mpi_err)

    ! Adjust displacements 
    part_disp = part_disp - part_disp(1)

    ! Define particle type
    part_blocks = (/ 1, N_STREAMS, N_STREAMS, 1, 1, 1, 1, 1, 1, 1, 1, 3, 3, 3, &
        1, 1, 1, 1, 1, 1, 1, 1, 1, 1 /)
    part_types = (/ MPI_INTEGER8, MPI_INTEGER8, MPI_INTEGER8, MPI_REAL8, &
        MPI_REAL8, MPI_REAL8, MPI_REAL8, MPI_REAL8, MPI_REAL8, MPI_REAL8, &
        MPI_REAL8, MPI_REAL8, MPI_REAL8, MPI_REAL8, MPI_INTEGER, MPI_INTEGER, &
        MPI_INTEGER, MPI_INTEGER, MPI_INTEGER, MPI_INTEGER, MPI_INTEGER, &
        MPI_INTEGER, MPI_INTEGER, MPI_INTEGER /)
    call MPI_TYPE_CREATE_STRUCT(24, part_blocks, part_disp, part_types, &
        MPI_PARTICLEBUFFER, mpi_err)

    ! Commit derived type for particles
    call MPI_TYPE_COMMIT(MPI_PARTICLEBUFFER, mpi_err)



  end subroutine initialize_mpi
#endif

#ifdef HDF5

!===============================================================================
! HDF5_INITIALIZE
!===============================================================================

  subroutine hdf5_initialize()

    type(TallyResult), target :: tmp(2)          ! temporary TallyResult
    type(Bank),        target :: tmpb(2)         ! temporary Bank
    integer(HID_T)            :: coordinates_t   ! HDF5 type for 3 reals
    integer(HSIZE_T)          :: dims(1) = (/3/) ! size of coordinates

    ! Initialize FORTRAN interface.
    call h5open_f(hdf5_err)

    ! Create the compound datatype for TallyResult
    call h5tcreate_f(H5T_COMPOUND_F, h5offsetof(c_loc(tmp(1)), &
         c_loc(tmp(2))), hdf5_tallyresult_t, hdf5_err)
    call h5tinsert_f(hdf5_tallyresult_t, "sum", h5offsetof(c_loc(tmp(1)), &
         c_loc(tmp(1)%sum)), H5T_NATIVE_DOUBLE, hdf5_err)
    call h5tinsert_f(hdf5_tallyresult_t, "sum_sq", h5offsetof(c_loc(tmp(1)), &
         c_loc(tmp(1)%sum_sq)), H5T_NATIVE_DOUBLE, hdf5_err)

    ! Create compound type for xyz and uvw
    call h5tarray_create_f(H5T_NATIVE_DOUBLE, 1, dims, coordinates_t, hdf5_err)

    ! Create the compound datatype for Bank
    call h5tcreate_f(H5T_COMPOUND_F, h5offsetof(c_loc(tmpb(1)), &
         c_loc(tmpb(2))), hdf5_bank_t, hdf5_err)
    call h5tinsert_f(hdf5_bank_t, "wgt", h5offsetof(c_loc(tmpb(1)), &
         c_loc(tmpb(1)%wgt)), H5T_NATIVE_DOUBLE, hdf5_err)
    call h5tinsert_f(hdf5_bank_t, "xyz", h5offsetof(c_loc(tmpb(1)), &
         c_loc(tmpb(1)%xyz)), coordinates_t, hdf5_err)
    call h5tinsert_f(hdf5_bank_t, "uvw", h5offsetof(c_loc(tmpb(1)), &
         c_loc(tmpb(1)%uvw)), coordinates_t, hdf5_err)
    call h5tinsert_f(hdf5_bank_t, "E", h5offsetof(c_loc(tmpb(1)), &
         c_loc(tmpb(1)%E)), H5T_NATIVE_DOUBLE, hdf5_err)

    ! Determine type for integer(8)
    hdf5_integer8_t = h5kind_to_type(8, H5_INTEGER_KIND)

  end subroutine hdf5_initialize

#endif

!===============================================================================
! READ_COMMAND_LINE reads all parameters from the command line
!===============================================================================

  subroutine read_command_line()

    integer :: i         ! loop index
    integer :: argc      ! number of command line arguments
    integer :: last_flag ! index of last flag
    integer :: filetype
    character(MAX_WORD_LEN), allocatable :: argv(:) ! command line arguments
    type(BinaryOutput) :: sp

    ! Check number of command line arguments and allocate argv
    argc = COMMAND_ARGUMENT_COUNT()

    ! Allocate and retrieve command arguments
    allocate(argv(argc))
    do i = 1, argc
      call GET_COMMAND_ARGUMENT(i, argv(i))
    end do

    ! Process command arguments
    last_flag = 0
    i = 1
    do while (i <= argc)
      ! Check for flags
      if (starts_with(argv(i), "-")) then
        select case (argv(i))
        case ('-u', '-unittest', '--unittest')
        
          run_mode = MODE_TESTING
          
        case ('-p', '-plot', '--plot')
          run_mode = MODE_PLOTTING
          check_overlaps = .true.

        case ('-n', '-particles', '--particles')
          ! Read number of particles per cycle
          i = i + 1
          n_particles = str_to_int(argv(i))

          ! Check that number specified was valid
          if (n_particles == ERROR_INT) then
            message = "Must specify integer after " // trim(argv(i-1)) // &
                 " command-line flag."
            call fatal_error()
          end if
        case ('-r', '-restart', '--restart')
          ! Read path for state point/particle restart
          i = i + 1

          ! Check what type of file this is
          call sp % file_open(argv(i), 'r', serial = .false.)
          call sp % read_data(filetype, 'filetype')
          call sp % file_close()

          ! Set path and flag for type of run
          select case (filetype)
          case (FILETYPE_STATEPOINT)
            path_state_point = argv(i)
            restart_run = .true.
          case (FILETYPE_PARTICLE_RESTART)
            path_particle_restart = argv(i)
            particle_restart_run = .true.
          case default
            message = "Unrecognized file after restart flag."
            call fatal_error()
          end select

          ! If its a restart run check for additional source file
          if (restart_run .and. i + 1 <= argc) then

            ! Increment arg
            i = i + 1

            ! Check if it has extension we can read
            if ((ends_with(argv(i), '.binary') .or. &
                 ends_with(argv(i), '.h5'))) then

              ! Check file type is a source file
              call sp % file_open(argv(i), 'r', serial = .false.)
              call sp % read_data(filetype, 'filetype')
              call sp % file_close()
              if (filetype /= FILETYPE_SOURCE) then
                message = "Second file after restart flag must be a source file"
                call fatal_error()
              end if

              ! It is a source file
              path_source_point = argv(i)

            else ! Different option is specified not a source file

              ! Source is in statepoint file
              path_source_point = path_state_point

              ! Set argument back
              i = i - 1

            end if

          else ! No command line arg after statepoint

            ! Source is assumed to be in statepoint file
            path_source_point = path_state_point

          end if

        case ('-g', '-geometry-debug', '--geometry-debug')
          check_overlaps = .true.

        case ('-s', '--threads')
          ! Read number of threads
          i = i + 1

#ifdef _OPENMP
          ! Read and set number of OpenMP threads
          n_threads = int(str_to_int(argv(i)), 4)
          if (n_threads < 1) then
            message = "Invalid number of threads specified on command line."
            call fatal_error()
          end if
          call omp_set_num_threads(n_threads)
#else
          message = "Ignoring number of threads specified on command line."
          call warning()
#endif

        case ('-?', '-h', '-help', '--help')
          call print_usage()
          stop
        case ('-v', '-version', '--version')
          call print_version()
          stop
        case ('-eps_tol', '-ksp_gmres_restart')
          ! Handle options that would be based to PETSC
          i = i + 1
        case ('-t', '-track', '--track')
          write_all_tracks = .true.
          i = i + 1
        case default
          message = "Unknown command line option: " // argv(i)
          call fatal_error()
        end select

        last_flag = i
      end if

      ! Increment counter
      i = i + 1
    end do

    ! Determine directory where XML input files are
    if (argc > 0 .and. last_flag < argc) then
      path_input = argv(last_flag + 1)
    else
      path_input = ''
    end if

    ! Add slash at end of directory if it isn't there
    if (.not. ends_with(path_input, "/") .and. len_trim(path_input) > 0) then
      path_input = trim(path_input) // "/"
    end if

    ! Free memory from argv
    deallocate(argv)

    ! TODO: Check that directory exists

  end subroutine read_command_line

!===============================================================================
! PREPARE_UNIVERSES allocates the universes array and determines the cells array
! for each universe.
!===============================================================================

  subroutine prepare_universes()

    integer              :: i                     ! index in cells array
    integer              :: i_univ                ! index in universes array
    integer              :: n_cells_in_univ       ! number of cells in a universe
    integer, allocatable :: index_cell_in_univ(:) ! the index in the univ%cells
                                                  ! array for each universe
    type(ElemKeyValueII), pointer :: pair_list => null()
    type(ElemKeyValueII), pointer :: current => null()
    type(ElemKeyValueII), pointer :: next => null()
    type(Universe),       pointer :: univ => null()
    type(Cell),           pointer :: c => null()

    allocate(universes(n_universes))

    ! We also need to allocate the cell count lists for each universe. The logic
    ! for this is a little more convoluted. In universe_dict, the (key,value)
    ! pairs are the id of the universe and the index in the array. In
    ! cells_in_univ_dict, it's the id of the universe and the number of cells.

    pair_list => universe_dict % keys()
    current => pair_list
    do while (associated(current))
      ! Find index of universe in universes array
      i_univ = current % value
      univ => universes(i_univ)
      univ % id = current % key

      ! Check for lowest level universe
      if (univ % id == 0) BASE_UNIVERSE = i_univ

      ! Find cell count for this universe
      n_cells_in_univ = cells_in_univ_dict % get_key(univ % id)

      ! Allocate cell list for universe
      allocate(univ % cells(n_cells_in_univ))
      univ % n_cells = n_cells_in_univ

      ! Move to next universe
      next => current % next
      deallocate(current)
      current => next
    end do

    ! Also allocate a list for keeping track of where cells have been assigned
    ! in each universe

    allocate(index_cell_in_univ(n_universes))
    index_cell_in_univ = 0

    do i = 1, n_cells
      c => cells(i)

      ! Get pointer to corresponding universe
      i_univ = universe_dict % get_key(c % universe)
      univ => universes(i_univ)

      ! Increment the index for the cells array within the Universe object and
      ! then store the index of the Cell object in that array
      index_cell_in_univ(i_univ) = index_cell_in_univ(i_univ) + 1
      univ % cells(index_cell_in_univ(i_univ)) = i
    end do

    ! Clear dictionary
    call cells_in_univ_dict % clear()

  end subroutine prepare_universes

!===============================================================================
! ADJUST_INDICES changes the values for 'surfaces' for each cell and the
! material index assigned to each to the indices in the surfaces and material
! array rather than the unique IDs assigned to each surface and material. Also
! assigns boundary conditions to surfaces based on those read into the bc_dict
! dictionary
!===============================================================================

  subroutine adjust_indices()

    integer :: i             ! index for various purposes
    integer :: j             ! index for various purposes
    integer :: k             ! loop index for lattices
    integer :: m             ! loop index for lattices
    integer :: mid, lid      ! material and lattice IDs
    integer :: n_x, n_y, n_z ! size of lattice
    integer :: i_array       ! index in surfaces/materials array
    integer :: id            ! user-specified id
    type(Cell),        pointer :: c => null()
    type(Lattice),     pointer :: lat => null()
    type(TallyObject), pointer :: t => null()

    do i = 1, n_cells
      ! =======================================================================
      ! ADJUST SURFACE LIST FOR EACH CELL

      c => cells(i)
      do j = 1, c % n_surfaces
        id = c % surfaces(j)
        if (id < OP_DIFFERENCE) then
          if (surface_dict % has_key(abs(id))) then
            i_array = surface_dict % get_key(abs(id))
            c % surfaces(j) = sign(i_array, id)
          else
            message = "Could not find surface " // trim(to_str(abs(id))) // &
                 " specified on cell " // trim(to_str(c % id))
            call fatal_error()
          end if
        end if
      end do

      ! =======================================================================
      ! ADJUST UNIVERSE INDEX FOR EACH CELL

      id = c % universe
      if (universe_dict % has_key(id)) then
        c % universe = universe_dict % get_key(id)
      else
        message = "Could not find universe " // trim(to_str(id)) // &
             " specified on cell " // trim(to_str(c % id))
        call fatal_error()
      end if

      ! =======================================================================
      ! ADJUST MATERIAL/FILL POINTERS FOR EACH CELL

      id = c % material
      if (id == MATERIAL_VOID) then
        c % type = CELL_NORMAL
      elseif (id /= 0) then
        if (material_dict % has_key(id)) then
          c % type = CELL_NORMAL
          c % material = material_dict % get_key(id)
        else
          message = "Could not find material " // trim(to_str(id)) // &
               " specified on cell " // trim(to_str(c % id))
          call fatal_error()
        end if
      else
        id = c % fill
        if (universe_dict % has_key(id)) then
          c % type = CELL_FILL
          c % fill = universe_dict % get_key(id)
        elseif (lattice_dict % has_key(id)) then
          lid = lattice_dict % get_key(id)
          mid = lattices(lid) % outside
          c % type = CELL_LATTICE
          c % fill = lid
          if (mid == MATERIAL_VOID) then
            c % material = mid
          else if (material_dict % has_key(mid)) then
            c % material = material_dict % get_key(mid)
          else
            message = "Could not find material " // trim(to_str(mid)) // &
               " specified on lattice " // trim(to_str(lid))
            call fatal_error()
          end if

        else
          message = "Specified fill " // trim(to_str(id)) // " on cell " // &
               trim(to_str(c % id)) // " is neither a universe nor a lattice."
          call fatal_error()
        end if
      end if
    end do

    ! ==========================================================================
    ! ADJUST UNIVERSE INDICES FOR EACH LATTICE

    do i = 1, n_lattices
      lat => lattices(i)
      n_x = lat % dimension(1)
      n_y = lat % dimension(2)
      if (lat % n_dimension == 3) then
        n_z = lat % dimension(3)
      else
        n_z = 1
      end if

      do m = 1, n_z
        do k = 1, n_y
          do j = 1, n_x
            id = lat % universes(j,k,m)
            if (universe_dict % has_key(id)) then
              lat % universes(j,k,m) = universe_dict % get_key(id)
            else
              message = "Invalid universe number " // trim(to_str(id)) &
                   // " specified on lattice " // trim(to_str(lat % id))
              call fatal_error()
            end if
          end do
        end do
      end do

    end do

    TALLY_LOOP: do i = 1, n_tallies
      t => tallies(i)

      ! =======================================================================
      ! ADJUST INDICES FOR EACH TALLY FILTER

      FILTER_LOOP: do j = 1, t % n_filters

        select case (t % filters(j) % type)
        case (FILTER_CELL, FILTER_CELLBORN)

          do k = 1, t % filters(j) % n_bins
            id = t % filters(j) % int_bins(k)
            if (cell_dict % has_key(id)) then
              t % filters(j) % int_bins(k) = cell_dict % get_key(id)
            else
              message = "Could not find cell " // trim(to_str(id)) // &
                   " specified on tally " // trim(to_str(t % id))
              call fatal_error()
            end if
          end do

        case (FILTER_SURFACE)

          ! Check if this is a surface filter only for surface currents
          if (any(t % score_bins == SCORE_CURRENT)) cycle FILTER_LOOP

          do k = 1, t % filters(j) % n_bins
            id = t % filters(j) % int_bins(k)
            if (surface_dict % has_key(id)) then
              t % filters(j) % int_bins(k) = surface_dict % get_key(id)
            else
              message = "Could not find surface " // trim(to_str(id)) // &
                   " specified on tally " // trim(to_str(t % id))
              call fatal_error()
            end if
          end do

        case (FILTER_UNIVERSE)

          do k = 1, t % filters(j) % n_bins
            id = t % filters(j) % int_bins(k)
            if (universe_dict % has_key(id)) then
              t % filters(j) % int_bins(k) = universe_dict % get_key(id)
            else
              message = "Could not find universe " // trim(to_str(id)) // &
                   " specified on tally " // trim(to_str(t % id))
              call fatal_error()
            end if
          end do

        case (FILTER_MATERIAL)

          do k = 1, t % filters(j) % n_bins
            id = t % filters(j) % int_bins(k)
            if (material_dict % has_key(id)) then
              t % filters(j) % int_bins(k) = material_dict % get_key(id)
            else
              message = "Could not find material " // trim(to_str(id)) // &
                   " specified on tally " // trim(to_str(t % id))
              call fatal_error()
            end if
          end do

        case (FILTER_MESH)

          ! The mesh filter already has been set to the index in meshes rather
          ! than the user-specified id, so it doesn't need to be changed.

        end select

      end do FILTER_LOOP

    end do TALLY_LOOP

  end subroutine adjust_indices

!===============================================================================
! NORMALIZE_AO normalizes the atom or weight percentages for each material
!===============================================================================

  subroutine normalize_ao()

    integer        :: index_list      ! index in xs_listings array
    integer        :: i               ! index in materials array
    integer        :: j               ! index over nuclides in material
    real(8)        :: sum_percent     ! summation
    real(8)        :: awr             ! atomic weight ratio
    real(8)        :: x               ! atom percent
    logical        :: percent_in_atom ! nuclides specified in atom percent?
    logical        :: density_in_atom ! density specified in atom/b-cm?
    type(Material), pointer :: mat => null()

    ! first find the index in the xs_listings array for each nuclide in each
    ! material
    do i = 1, n_materials
      mat => materials(i)

      percent_in_atom = (mat % atom_density(1) > ZERO)
      density_in_atom = (mat % density > ZERO)

      sum_percent = ZERO
      do j = 1, mat % n_nuclides
        ! determine atomic weight ratio
        index_list = xs_listing_dict % get_key(mat % names(j))
        awr = xs_listings(index_list) % awr

        ! if given weight percent, convert all values so that they are divided
        ! by awr. thus, when a sum is done over the values, it's actually
        ! sum(w/awr)
        if (.not. percent_in_atom) then
          mat % atom_density(j) = -mat % atom_density(j) / awr
        end if
      end do

      ! determine normalized atom percents. if given atom percents, this is
      ! straightforward. if given weight percents, the value is w/awr and is
      ! divided by sum(w/awr)
      sum_percent = sum(mat % atom_density)
      mat % atom_density = mat % atom_density / sum_percent

      ! Change density in g/cm^3 to atom/b-cm. Since all values are now in atom
      ! percent, the sum needs to be re-evaluated as 1/sum(x*awr)
      if (.not. density_in_atom) then
        sum_percent = ZERO
        do j = 1, mat % n_nuclides
          index_list = xs_listing_dict % get_key(mat % names(j))
          awr = xs_listings(index_list) % awr
          x = mat % atom_density(j)
          sum_percent = sum_percent + x*awr
        end do
        sum_percent = ONE / sum_percent
        mat % density = -mat % density * N_AVOGADRO &
             / MASS_NEUTRON * sum_percent
      end if

      ! Calculate nuclide atom densities
      mat % atom_density = mat % density * mat % atom_density
    end do

  end subroutine normalize_ao

!===============================================================================
! CALCULATE_WORK determines how many particles each processor should simulate
!===============================================================================

  subroutine calculate_work()

    integer    :: i         ! loop index
    integer    :: remainder ! Number of processors with one extra particle
    integer(8) :: i_bank    ! Running count of number of particles
    integer(8) :: min_work  ! Minimum number of particles on each proc
    integer(8) :: work_i    ! Number of particles on rank i

    allocate(work_index(0:n_procs))

    ! Determine minimum amount of particles to simulate on each processor
    min_work = n_particles/n_procs

    ! Determine number of processors that have one extra particle
    remainder = int(mod(n_particles, int(n_procs,8)), 4)

    i_bank = 0
    work_index(0) = 0
    do i = 0, n_procs - 1
      ! Number of particles for rank i
      if (i < remainder) then
        work_i = min_work + 1
      else
        work_i = min_work
      end if

      ! Set number of particles
      if (rank == i) work = work_i

      ! Set index into source bank for rank i
      i_bank = i_bank + work_i
      work_index(i+1) = i_bank
    end do

  end subroutine calculate_work

!===============================================================================
! ALLOCATE_BANKS allocates memory for the fission and source banks
!===============================================================================

  subroutine allocate_banks()

    integer :: alloc_err  ! allocation error code

    ! Allocate source bank
    allocate(source_bank(work), STAT=alloc_err)
    size_source_bank = work

    ! Check for allocation errors
    if (alloc_err /= 0) then
      message = "Failed to allocate source bank."
      call fatal_error()
    end if

#ifdef _OPENMP
    ! If OpenMP is being used, each thread needs its own private fission
    ! bank. Since the private fission banks need to be combined at the end of a
    ! generation, there is also a 'master_fission_bank' that is used to collect
    ! the sites from each thread.

    n_threads = omp_get_max_threads()

!$omp parallel
    thread_id = omp_get_thread_num()

    if (thread_id == 0) then
       allocate(fission_bank(3*work))
       size_fission_bank = 3*work
    else
       allocate(fission_bank(3*work/n_threads))
       size_fission_bank = 3*work/n_threads
    end if
!$omp end parallel
    allocate(master_fission_bank(3*work), STAT=alloc_err)
    
#else
    allocate(fission_bank(3*work), STAT=alloc_err)
    size_fission_bank = 3*work
#endif

    ! Check for allocation errors
    if (alloc_err /= 0) then
      message = "Failed to allocate fission bank."
      call fatal_error()
    end if

  end subroutine allocate_banks

end module initialize<|MERGE_RESOLUTION|>--- conflicted
+++ resolved
@@ -12,10 +12,7 @@
   use global
   use input_xml,          only: read_input_xml, read_cross_sections_xml,       &
                                 cells_in_univ_dict, read_plots_xml
-<<<<<<< HEAD
-=======
   use material_header,    only: Material
->>>>>>> 7c8f67d7
   use output,             only: title, header, write_summary, print_version,   &
                                 print_usage, write_xs_summary, print_plot,     &
                                 write_message
