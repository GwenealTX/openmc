--- conflicted
+++ resolved
@@ -102,7 +102,14 @@
       path_cross_sections = trim(cross_sections_)
     end if
 
-<<<<<<< HEAD
+    ! Set output directory if a path has been specified on the <output_path>
+    ! element
+    if (len_trim(output_path_) > 0) then
+      path_output = output_path_
+      if (.not. ends_with(path_output, "/")) &
+           path_output = trim(path_output) // "/"
+    end if
+
     ! Check for depletion
     if (associated(depletion_ % step)) then
       ! Set mode to depletion
@@ -139,14 +146,6 @@
           depletion_steps(i) % power = depletion_ % step(i) % power / 100.0_8
         end if
       end do
-=======
-    ! Set output directory if a path has been specified on the <output_path>
-    ! element
-    if (len_trim(output_path_) > 0) then
-      path_output = output_path_
-      if (.not. ends_with(path_output, "/")) &
-           path_output = trim(path_output) // "/"
->>>>>>> 00e30ec6
     end if
 
     ! Make sure that either criticality or fixed source was specified
