--- conflicted
+++ resolved
@@ -83,21 +83,6 @@
       call fatal_error()
     end if
 
-<<<<<<< HEAD
-=======
-    ! Initialize XML scalar variables
-    cross_sections_ = ''
-    output_path_ = ''
-    verbosity_ = 0
-    threads_ = NONE
-    energy_grid_ = 'union'
-    seed_ = 0_8
-    source_ % file = ''
-    source_ % space % type = ''
-    source_ % angle % type = ''
-    source_ % energy % type = ''
-
->>>>>>> 41350dc4
     ! Parse settings.xml file
     call open_xmldoc(doc, filename)
 
