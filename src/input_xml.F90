--- conflicted
+++ resolved
@@ -1519,20 +1519,7 @@
         ! add to the dictionary and skip xs processing
         call material_dict % add_key(mat % id, i)
         cycle
-      end if
-
-      ! Check if depleting this material
-      if (check_for_node(node_mat, "deplete")) then
-        call get_node_value(node_mat, "deplete", mat % deplete)
-        if (.not. depletion) then
-          ! Only load this once
-          call load_depletion_isotopes()
-          depletion = .true.
-        end if
-
-        ! Add the depletion isotopes to this list
-        ! TODO
-      end if
+      end if      
 
       ! Check for distributed densities
       if (check_for_node(node_mat, "distributed_density")) then
@@ -1995,7 +1982,6 @@
 
         ! Copy name and atom/weight percent
         mat % names(j) = name
-<<<<<<< HEAD
         if (mat % distrib_comp) then
           ! Nothing to do, this was already done
         else
@@ -2007,15 +1993,6 @@
       ! are given
       if (.not. (all(mat % comp(1) % atom_density > ZERO) .or. & 
          all(mat % comp(1) % atom_density < ZERO))) then
-=======
-        mat % atom_density(j) = list_density % get_item(j)
-      end do ALL_NUCLIDES
-
-      ! Check to make sure either all atom percents or all weight percents are
-      ! given
-      if (.not. (all(mat % atom_density >= ZERO) .or. &
-           all(mat % atom_density <= ZERO))) then
->>>>>>> 1a2093f5
         message = "Cannot mix atom and weight percents in material " // &
              to_str(mat % id)
         call fatal_error()
