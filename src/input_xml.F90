--- conflicted
+++ resolved
@@ -5,11 +5,7 @@
   use dict_header,      only: DictIntInt, ElemKeyValueCI
   use energy_grid,      only: grid_method, n_log_bins
   use error,            only: fatal_error, warning
-<<<<<<< HEAD
-  use geometry_header,  only: Cell, Surface, Lattice, BASE_UNIVERSE
-=======
   use geometry_header,  only: Cell, Surface, Lattice, RectLattice, HexLattice
->>>>>>> 058fc2ea
   use global
   use list_header,      only: ListChar, ListReal
   use material_header,  only: Material
@@ -1187,12 +1183,7 @@
     do i = 1, n_cells
       c => cells(i)
 
-<<<<<<< HEAD
-      ! default some values
-      c % distributed = .false.
-=======
       ! Initialize the number of cell instances - this is a base case for distribcells
->>>>>>> 058fc2ea
       c % instances = 0
 
       ! Get pointer to i-th cell node
@@ -2916,11 +2907,7 @@
           end if
 
           ! Determine type of filter
-<<<<<<< HEAD
-          select case (temp_str)          
-=======
           select case (temp_str)
->>>>>>> 058fc2ea
 
           case ('distribcell')
 
