--- conflicted
+++ resolved
@@ -1708,11 +1708,8 @@
     integer :: i ! loop index for filters
     integer :: j
     integer :: n ! number of bins for single filter
-<<<<<<< HEAD
-=======
     integer :: offset ! offset for distribcell
     integer :: distribcell_index ! index in distribcell arrays
->>>>>>> ab3d0e49
     real(8) :: E ! particle energy
     real(8) :: theta, phi ! Polar and Azimuthal Angles, respectively
     type(TallyObject), pointer :: t
@@ -1757,10 +1754,6 @@
 
       case (FILTER_DISTRIBCELL)
         ! determine next distribcell bin
-<<<<<<< HEAD
-        matching_bins(i) = get_distribcell_instance(p, &
-            t % filters(i) % offset, t % filters(i) % int_bins(1))
-=======
         distribcell_index = cells(t % filters(i) % int_bins(1)) &
                                   % distribcell_index
         matching_bins(i) = NO_BIN_FOUND
@@ -1787,7 +1780,6 @@
             exit
           end if
         end do
->>>>>>> ab3d0e49
 
       case (FILTER_CELLBORN)
         ! determine next cellborn bin
