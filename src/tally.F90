--- conflicted
+++ resolved
@@ -1354,7 +1354,6 @@
     if (reduce_tallies) call reduce_tally_values()
 #endif
 
-<<<<<<< HEAD
     ! Accumulate scores for each tally
     if (use_servers) then
        ! Make sure all outstanding requests were completed
@@ -1374,18 +1373,15 @@
           end do
        end if
     else
-       do i = 1, n_tallies
-          call accumulate_score(tallies(i) % scores)
-       end do
+       if (master .or. (.not. reduce_tallies)) then
+          ! Accumulate scores for each tally
+          do i = 1, n_tallies
+             call accumulate_score(tallies(i) % scores)
+          end do
+       end if
     end if
-=======
+
     if (master .or. (.not. reduce_tallies)) then
-       ! Accumulate scores for each tally
-       do i = 1, n_tallies
-          call accumulate_score(tallies(i) % scores)
-       end do
->>>>>>> 1aae7762
-
        ! Before accumulating scores for global_tallies, we need to get the
        ! current batch estimate of k_analog for displaying to output
        k_batch = global_tallies(K_ANALOG) % value
@@ -1469,25 +1465,13 @@
 
     ! We also need to determine the total starting weight of particles from the
     ! last realization
-<<<<<<< HEAD
-    if (.not. no_reduce) then
-       if (master) then
-          call MPI_REDUCE(MPI_IN_PLACE, total_weight, 1, MPI_REAL8, MPI_SUM, &
-               0, compute_comm, mpi_err)
-       else
-          ! Receive buffer not significant at other processors
-          call MPI_REDUCE(total_weight, dummy, 1, MPI_REAL8, MPI_SUM, &
-               0, compute_comm, mpi_err)
-       end if
-=======
     if (master) then
        call MPI_REDUCE(MPI_IN_PLACE, total_weight, 1, MPI_REAL8, MPI_SUM, &
-            0, MPI_COMM_WORLD, mpi_err)
+            0, compute_comm, mpi_err)
     else
        ! Receive buffer not significant at other processors
        call MPI_REDUCE(total_weight, dummy, 1, MPI_REAL8, MPI_SUM, &
-            0, MPI_COMM_WORLD, mpi_err)
->>>>>>> 1aae7762
+            0, compute_comm, mpi_err)
     end if
 
   end subroutine reduce_tally_values
