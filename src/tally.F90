module tally

  use constants
  use error,         only: fatal_error
  use global
  use mesh,          only: get_mesh_bin, bin_to_mesh_indices, get_mesh_indices, &
                           mesh_indices_to_bin, mesh_intersects
  use mesh_header,   only: StructuredMesh
  use output,        only: header
  use search,        only: binary_search
  use string,        only: to_str
  use tally_header,  only: TallyScore, TallyMapItem, TallyMapElement

#ifdef MPI
  use mpi
#endif

  implicit none

  integer :: request ! communication request handle
  integer, allocatable :: position(:)

contains

!===============================================================================
! CREATE_TALLY_MAP creates a map that allows a quick determination of which
! tallies and bins need to be scored to when a particle makes a collision. This
! subroutine also sets the stride attribute for each tally as well as allocating
! storage for the scores array.
!===============================================================================

  subroutine create_tally_map()

    integer :: i           ! loop index for tallies
    integer :: j           ! loop index for filter arrays
    integer :: i_item      ! filter bin entries
    integer :: n           ! number of bins
    integer :: filter_bins ! running total of number of filter bins
    integer :: score_bins  ! number of scoring bins
    type(TallyObject),    pointer :: t => null()
    type(StructuredMesh), pointer :: m => null()

    ! allocate tally map array -- note that we don't need a tally map for the
    ! energy_in and energy_out filters
    allocate(tally_maps(N_FILTER_TYPES - 3))

    ! allocate list of items for each different filter type
    allocate(tally_maps(FILTER_UNIVERSE) % items(n_universes))
    allocate(tally_maps(FILTER_MATERIAL) % items(n_materials))
    allocate(tally_maps(FILTER_CELL)     % items(n_cells))
    allocate(tally_maps(FILTER_CELLBORN) % items(n_cells))
    allocate(tally_maps(FILTER_SURFACE)  % items(n_surfaces))

    ! Allocate and initialize tally map positioning for finding bins
    allocate(position(N_FILTER_TYPES - 3))
    position = 0

    do i = 1, n_tallies
       t => tallies(i)

       ! initialize number of filter bins
       filter_bins = 1

       ! handle surface current tallies separately
       if (t % type == TALLY_SURFACE_CURRENT) then
          m => meshes(t % mesh)

          t % stride(SURF_FILTER_SURFACE) = filter_bins
          ! Set stride for surface/direction
          if (m % n_dimension == 2) then
             filter_bins = filter_bins * 4
          elseif (m % n_dimension == 3) then
             filter_bins = filter_bins * 6
          end if

          ! Add filter for incoming energy
          n = t % n_filter_bins(FILTER_ENERGYIN)
          t % stride(SURF_FILTER_ENERGYIN) = filter_bins
          if (n > 0) then
             filter_bins = filter_bins * n
          end if
          
          ! account for z direction
          t % stride(SURF_FILTER_MESH_Z) = filter_bins
          filter_bins = filter_bins * (m % dimension(3) + 1)

          ! account for y direction
          t % stride(SURF_FILTER_MESH_Y) = filter_bins
          filter_bins = filter_bins * (m % dimension(2) + 1)

          ! account for z direction
          t % stride(SURF_FILTER_MESH_X) = filter_bins
          filter_bins = filter_bins * (m % dimension(1) + 1)

          ! Finally add scoring bins for the tallies and allocate the main
          ! scores array for tally
          score_bins = t % n_score_bins
          t % n_total_bins = filter_bins
          if (.not. use_servers) allocate(t % scores(score_bins, filter_bins))

          ! Determine maximum size for server message
          if (use_servers) max_server_send = max(max_server_send, &
               score_bins + n_servers)

          ! All the remaining logic is for non-surface-current tallies so we can
          ! safely skip it
          cycle
       end if

       ! determine if there are subdivisions for incoming or outgoing energy to
       ! adjust the number of filter bins appropriately
       n = t % n_filter_bins(FILTER_ENERGYOUT)
       t % stride(FILTER_ENERGYOUT) = filter_bins
       if (n > 0) then
          filter_bins = filter_bins * n
       end if

       n = t % n_filter_bins(FILTER_ENERGYIN)
       t % stride(FILTER_ENERGYIN) = filter_bins
       if (n > 0) then
          filter_bins = filter_bins * n
       end if

       ! Add map elements for mesh bins
       n = t % n_filter_bins(FILTER_MESH)
       t % stride(FILTER_MESH) = filter_bins
       if (n > 0) then
          filter_bins = filter_bins * n
       end if

       ! Add map elements for surface bins
       n = t % n_filter_bins(FILTER_SURFACE)
       t % stride(FILTER_SURFACE) = filter_bins
       if (n > 0) then
          do j = 1, n
             i_item = t % surface_bins(j) % scalar
             call add_map_element(tally_maps(FILTER_SURFACE) % items(i_item), i, j)
          end do
          filter_bins = filter_bins * n
       end if

       ! Add map elements for cellborn bins
       n = t % n_filter_bins(FILTER_CELLBORN)
       t % stride(FILTER_CELLBORN) = filter_bins
       if (n > 0) then
          do j = 1, n
             i_item = t % cellborn_bins(j) % scalar
             call add_map_element(tally_maps(FILTER_CELLBORN) % items(i_item), i, j)
          end do
          filter_bins = filter_bins * n
       end if

       ! Add map elements for cell bins
       n = t % n_filter_bins(FILTER_CELL)
       t % stride(FILTER_CELL) = filter_bins
       if (n > 0) then
          do j = 1, n
             i_item = t % cell_bins(j) % scalar
             call add_map_element(tally_maps(FILTER_CELL) % items(i_item), i, j)
          end do
          filter_bins = filter_bins * n
       end if

       ! Add map elements for material bins
       n = t % n_filter_bins(FILTER_MATERIAL)
       t % stride(FILTER_MATERIAL) = filter_bins
       if (n > 0) then
          do j = 1, n
             i_item = t % material_bins(j) % scalar
             call add_map_element(tally_maps(FILTER_MATERIAL) % items(i_item), i, j)
          end do
          filter_bins = filter_bins * n
       end if

       ! Add map elements for universe bins
       n = t % n_filter_bins(FILTER_UNIVERSE)
       t % stride(FILTER_UNIVERSE) = filter_bins
       if (n > 0) then
          do j = 1, n
             i_item = t % universe_bins(j) % scalar
             call add_map_element(tally_maps(FILTER_UNIVERSE) % items(i_item), i, j)
          end do
          filter_bins = filter_bins * n
       end if

       ! Finally add scoring bins for the tally
       score_bins = t % n_score_bins * t % n_nuclide_bins
       if (score_bins <= 0) then
          message = "Must have scoring bins!"
          call fatal_error()
       end if

       ! Allocate scores for tally
       t % n_total_bins = filter_bins
       if (.not. use_servers) allocate(t % scores(score_bins, filter_bins))

       ! Determine maximum size for server message
       if (use_servers) max_server_send = max(max_server_send, &
            score_bins + n_servers)

    end do

  end subroutine create_tally_map

!===============================================================================
! ADD_MAP_ELEMENT adds a pair of tally and bin indices to the list for a given
! cell/surface/etc.
!===============================================================================

  subroutine add_map_element(item, index_tally, index_bin)

    type(TallyMapItem), intent(inout) :: item
    integer, intent(in) :: index_tally ! index in tallies array
    integer, intent(in) :: index_bin   ! index in bins array

    integer :: n                       ! size of elements array
    type(TallyMapElement), allocatable :: temp(:)

    if (.not. allocated(item % elements)) then
       allocate(item % elements(1))
       item % elements(1) % index_tally = index_tally
       item % elements(1) % index_bin   = index_bin
    else
       ! determine size of elements array
       n = size(item % elements)

       ! allocate temporary storage and copy elements
       allocate(temp(n+1))
       temp(1:n) = item % elements

       ! move allocation back to main array
       call move_alloc(FROM=temp, TO=item%elements)

       ! set new element
       item % elements(n+1) % index_tally = index_tally
       item % elements(n+1) % index_bin   = index_bin
    end if

  end subroutine add_map_element

!===============================================================================
! SCORE_ANALOG_TALLY keeps track of how many events occur in a specified cell,
! energy range, etc. Note that since these are "analog" tallies, they are only
! triggered at every collision, not every event
!===============================================================================

  subroutine score_analog_tally()

    integer :: i                    ! loop index for analog tallies
    integer :: j                    ! loop index for scoring bins
    integer :: k                    ! loop index for nuclide bins
    integer :: bins(N_FILTER_TYPES) ! scoring bin combination
    integer :: filter_index         ! single index for single bin
    integer :: score_bin            ! scoring bin, e.g. SCORE_FLUX
    integer :: index_nuclide        ! index in nuclides array
    integer :: score_index          ! scoring bin index
    real(8) :: score                ! analog tally score
    real(8) :: last_wgt             ! pre-collision particle weight
    real(8) :: wgt                  ! post-collision particle weight
    real(8) :: mu                   ! cosine of angle of collision
    real(8) :: macro_total          ! material macro total xs
    real(8) :: macro_scatt          ! material macro scatt xs
    logical :: found_bin            ! scoring bin found?
    type(TallyObject), pointer :: t => null()

    integer :: i_score
    real(8) :: scores(max_server_send)

    ! Copy particle's pre- and post-collision weight and angle
    last_wgt = p % last_wgt
    wgt = p % wgt
    mu = p % mu

    ! A loop over all tallies is necessary because we need to simultaneously
    ! determine different filter bins for the same tally in order to score to it

    TALLY_LOOP: do i = 1, n_analog_tallies
       t => tallies(analog_tallies(i))

       ! =======================================================================
       ! DETERMINE SCORING BIN COMBINATION

       call get_scoring_bins(analog_tallies(i), bins, found_bin)
       if (.not. found_bin) cycle

       ! =======================================================================
       ! CALCULATE SCORES AND ACCUMULATE TALLY

       ! If we have made it here, we have a scoring combination of bins for this
       ! tally -- now we need to determine where in the scores array we should
       ! be accumulating the tally values

       ! Determine scoring index for this filter combination
       filter_index = sum((bins - 1) * t % stride) + 1

       ! Check for nuclide bins
       k = 0
       NUCLIDE_LOOP: do while (k <= t % n_nuclide_bins)

          ! Increment the index in the list of nuclide bins
          k = k + 1

          if (t % all_nuclides) then
             ! In the case that the user has requested to tally all nuclides, we
             ! can take advantage of the fact that we know exactly how nuclide
             ! bins correspond to nuclide indices.
             if (k == 1) then
                ! If we just entered, set the nuclide bin index to the index in
                ! the nuclides array since this will match the index in the
                ! nuclide bin array.
                k = p % event_nuclide
             elseif (k == p % event_nuclide + 1) then
                ! After we've tallied the individual nuclide bin, we also need
                ! to contribute to the total material bin which is the last bin
                k = n_nuclides_total + 1
             else
                ! After we've tallied in both the individual nuclide bin and the
                ! total material bin, we're done
                exit
             end if

<<<<<<< HEAD
       ! Reset index for buffered scores
       i_score = 0
       scores = ZERO

       ! Determine score for each bin
       do j = 1, t % n_score_bins
          ! determine what type of score bin
          score_bin = t % score_bins(j) % scalar
=======
          else
             ! If the user has explicitly specified nuclides (or specified
             ! none), we need to search through the nuclide bin list one by
             ! one. First we need to get the value of the nuclide bin
             index_nuclide = t % nuclide_bins(k) % scalar

             ! Now compare the value against that of the colliding nuclide.
             if (index_nuclide /= p % event_nuclide .and. &
                  index_nuclide /= -1) cycle
          end if
>>>>>>> e1b1dec1

          ! Determine score for each bin
          SCORE_LOOP: do j = 1, t % n_score_bins
             ! determine what type of score bin
             score_bin = t % score_bins(j) % scalar

             ! determine scoring bin index
             score_index = (k - 1)*t % n_score_bins + j

             select case (score_bin)
             case (SCORE_FLUX)
                ! All events score to a flux bin. We actually use a collision
                ! estimator since there is no way to count 'events' exactly for
                ! the flux

                score = last_wgt / material_xs % total

             case (SCORE_TOTAL)
                ! All events will score to the total reaction rate. We can just
                ! use the weight of the particle entering the collision as the
                ! score

                score = last_wgt

             case (SCORE_SCATTER)
                ! Skip any event where the particle didn't scatter
                if (p % event /= EVENT_SCATTER) cycle

                ! Since only scattering events make it here, again we can use
                ! the weight entering the collision as the estimator for the
                ! reaction rate

                score = last_wgt

             case (SCORE_NU_SCATTER) 
                ! Skip any event where the particle didn't scatter
                if (p % event /= EVENT_SCATTER) cycle

                ! For scattering production, we need to use the post-collision
                ! weight as the estimate for the number of neutrons exiting a
                ! reaction with neutrons in the exit channel

                score = wgt

             case (SCORE_SCATTER_1)
                ! Skip any event where the particle didn't scatter
                if (p % event /= EVENT_SCATTER) cycle

                ! The first scattering moment can be determined by using the
                ! rate of scattering reactions multiplied by the cosine of the
                ! change in neutron's angle due to the collision

                score = last_wgt * mu

             case (SCORE_SCATTER_2)
                ! Skip any event where the particle didn't scatter
                if (p % event /= EVENT_SCATTER) cycle

                ! The second scattering moment can be determined in a similar
                ! manner to the first scattering moment

                score = last_wgt * 0.5*(3.0*mu*mu - ONE)

             case (SCORE_SCATTER_3)
                ! Skip any event where the particle didn't scatter
                if (p % event /= EVENT_SCATTER) cycle

                ! The first scattering moment can be determined by using the
                ! rate of scattering reactions multiplied by the cosine of the
                ! change in neutron's angle due to the collision

                score = last_wgt * 0.5*(5.0*mu*mu*mu - 3.0*mu)

             case (SCORE_TRANSPORT)
                ! Skip any event where the particle didn't scatter
                if (p % event /= EVENT_SCATTER) cycle

                ! get material macros
                macro_total = material_xs % total
                macro_scatt = material_xs % total - material_xs % absorption

                ! Score total rate - p1 scatter rate Note estimator needs to be
                ! adjusted since tallying is only occuring when a scatter has
                ! happend. Effectively this means multiplying the estimator by
                ! total/scatter macro
                score = (macro_total - mu*macro_scatt)*(ONE/macro_scatt)

             case (SCORE_DIFFUSION)
                ! Skip any event where the particle didn't scatter
                if (p % event /= EVENT_SCATTER) cycle

                ! Temporarily store the scattering cross section
                score = material_xs % total - material_xs % absorption

                ! Since this only gets tallied at every scattering event, the
                ! flux estimator is 1/Sigma_s. Therefore, the diffusion
                ! coefficient times flux is 1/(3*Sigma_s*(Sigma_t -
                ! mu*Sigma_s)).

                score = last_wgt / (3.0_8 * score * (material_xs % total - &
                     mu * score))

             case (SCORE_N_1N)
                ! Skip any event where the particle didn't scatter
                if (p % event /= EVENT_SCATTER) cycle

                ! Skip any events where weight of particle changed
                if (wgt /= last_wgt) cycle

                ! All events that reach this point are (n,1n) reactions
                score = last_wgt

             case (SCORE_N_2N)
                ! Skip any event where the particle didn't scatter
                if (p % event /= EVENT_SCATTER) cycle

                ! Skip any scattering events where the weight didn't double
                if (nint(wgt/last_wgt) /= 2) cycle

                ! All events that reach this point are (n,2n) reactions
                score = last_wgt

             case (SCORE_N_3N)
                ! Skip any event where the particle didn't scatter
                if (p % event /= EVENT_SCATTER) cycle

                ! Skip any scattering events where the weight didn't double
                if (nint(wgt/last_wgt) /= 3) cycle

                ! All events that reach this point are (n,3n) reactions
                score = last_wgt

             case (SCORE_N_4N)
                ! Skip any event where the particle didn't scatter
                if (p % event /= EVENT_SCATTER) cycle

                ! Skip any scattering events where the weight didn't double
                if (nint(wgt/last_wgt) /= 4) cycle

                ! All events that reach this point are (n,3n) reactions
                score = last_wgt

             case (SCORE_ABSORPTION)
                ! Skip any event where the particle wasn't absorbed
                if (p % event == EVENT_SCATTER) cycle

                ! All fission and absorption events will contribute here, so we
                ! can just use the particle's weight entering the collision

                score = last_wgt

             case (SCORE_FISSION)
                ! Skip any non-fission events
                if (p % event /= EVENT_FISSION) cycle

                ! All fission events will contribute, so again we can use
                ! particle's weight entering the collision as the estimate for
                ! the fission reaction rate

                score = last_wgt

             case (SCORE_NU_FISSION)
                ! Skip any non-fission events
                if (p % event /= EVENT_FISSION) cycle

                if (t % n_filter_bins(FILTER_ENERGYOUT) > 0) then
                   ! Normally, we only need to make contributions to one scoring
                   ! bin. However, in the case of fission, since multiple
                   ! fission neutrons were emitted with different energies,
                   ! multiple outgoing energy bins may have been scored to. The
                   ! following logic treats this special case and scores to
                   ! multiple bins

                   call score_fission_eout(t, bins, score_index)
                   cycle

                else
                   ! If there is no outgoing energy filter, than we only need to
                   ! score to one bin. For the score to be 'analog', we need to
                   ! score the number of particles that were banked in the
                   ! fission bank. Since this was weighted by 1/keff, we
                   ! multiply by keff to get the proper score.

                   score = keff * p % wgt_bank

                end if

             case default
                message = "Invalid score type on tally " // to_str(t % id) // "."
                call fatal_error()
             end select
             
<<<<<<< HEAD
          if (use_servers) then
             ! Copy score into array instead of talying
             i_score = i_score + 1
             scores(i_score) = score
          else
             ! Add score to tally
             call add_to_score(t % scores(j, score_index), score)
          end if
=======
             ! Add score to tally
             call add_to_score(t % scores(score_index, filter_index), score)
>>>>>>> e1b1dec1

          end do SCORE_LOOP

<<<<<<< HEAD
       if (use_servers) call send_to_server(analog_tallies(i), score_index, &
            t % n_score_bins, scores)

=======
       end do NUCLIDE_LOOP
             
>>>>>>> e1b1dec1
       ! If the user has specified that we can assume all tallies are spatially
       ! separate, this implies that once a tally has been scored to, we needn't
       ! check the others. This cuts down on overhead when there are many
       ! tallies specified

       if (assume_separate) return

       ! Reset tally map positioning
       position = 0

    end do TALLY_LOOP

  end subroutine score_analog_tally

!===============================================================================
! SCORE_FISSION_EOUT handles a special case where we need to store neutron
! production rate with an outgoing energy filter (think of a fission matrix). In
! this case, we may need to score to multiple bins if there were multiple
! neutrons produced with different energies.
!===============================================================================

  subroutine score_fission_eout(t, bins, j)

    type(TallyObject), pointer :: t
    integer, intent(inout)     :: bins(N_FILTER_TYPES)
    integer, intent(in)        :: j ! index for score

    integer :: k             ! loop index for bank sites
    integer :: bin_energyout ! original outgoing energy bin
    integer :: filter_index  ! index for scoring bin combination
    real(8) :: score         ! actualy score
    real(8) :: E_out         ! energy of fission bank site

    ! save original outgoing energy bin and score index
    bin_energyout = bins(FILTER_ENERGYOUT)

    ! Since the creation of fission sites is weighted such that it is
    ! expected to create n_particles sites, we need to multiply the
    ! score by keff to get the true nu-fission rate. Otherwise, the sum
    ! of all nu-fission rates would be ~1.0.

    ! loop over number of particles banked
    do k = 1, p % n_bank
       ! determine score based on bank site weight and keff
       score = keff * fission_bank(n_bank - p % n_bank + k) % wgt

       ! determine outgoing energy from fission bank
       E_out = fission_bank(n_bank - p % n_bank + k) % E

       ! change outgoing energy bin
       bins(FILTER_ENERGYOUT) = binary_search(t % energy_out, &
            size(t % energy_out), E_out)

       ! determine scoring index
       filter_index = sum((bins - 1) * t % stride) + 1

       ! Add score to tally
       call add_to_score(t % scores(j, filter_index), score)
    end do

    ! reset outgoing energy bin and score index
    bins(FILTER_ENERGYOUT) = bin_energyout

  end subroutine score_fission_eout

!===============================================================================
! SCORE_TRACKLENGTH_TALLY calculates fluxes and reaction rates based on the
! track-length estimate of the flux. This is triggered at every event (surface
! crossing, lattice crossing, or collision) and thus cannot be done for tallies
! that require post-collision information.
!===============================================================================

  subroutine score_tracklength_tally(distance)

    real(8), intent(in) :: distance

    integer :: i                    ! loop index for tracklength tallies
    integer :: j                    ! loop index for scoring bins
    integer :: k                    ! loop index for nuclide bins
    integer :: bins(N_FILTER_TYPES) ! scoring bin combination
    integer :: filter_index         ! single index for single bin
    integer :: index_nuclide        ! index in nuclides array
    integer :: score_bin            ! scoring type, e.g. SCORE_FLUX
    integer :: score_index          ! scoring bin index
    real(8) :: flux                 ! tracklength estimate of flux
    real(8) :: score                ! actual score (e.g., flux*xs)
    real(8) :: atom_density         ! atom density of single nuclide in atom/b-cm
    logical :: found_bin            ! scoring bin found?
    type(TallyObject), pointer :: t => null()
    type(Material), pointer :: mat => null()

    integer :: i_score
    real(8) :: scores(max_server_send)

    ! Determine track-length estimate of flux
    flux = p % wgt * distance

    ! A loop over all tallies is necessary because we need to simultaneously
    ! determine different filter bins for the same tally in order to score to it

    TALLY_LOOP: do i = 1, n_tracklength_tallies
       t => tallies(tracklength_tallies(i))

       ! Check if this tally has a mesh filter -- if so, we treat it separately
       ! since multiple bins can be scored to with a single track
       
       if (t % n_filter_bins(FILTER_MESH) > 0) then
          call score_tl_on_mesh(tracklength_tallies(i), distance)
          cycle
       end if

       ! =======================================================================
       ! DETERMINE SCORING BIN COMBINATION

       call get_scoring_bins(tracklength_tallies(i), bins, found_bin)
       if (.not. found_bin) cycle

       ! =======================================================================
       ! CALCULATE SCORES AND ACCUMULATE TALLY

       ! If we have made it here, we have a scoring combination of bins for this
       ! tally -- now we need to determine where in the scores array we should
       ! be accumulating the tally values

       ! Determine scoring index for this filter combination
       filter_index = sum((bins - 1) * t % stride) + 1

       if (t % all_nuclides) then
          call score_all_nuclides(t, flux, filter_index)

       else

          NUCLIDE_BIN_LOOP: do k = 1, t % n_nuclide_bins
             ! Get index of nuclide in nuclides array
             index_nuclide = t % nuclide_bins(k) % scalar

             if (index_nuclide > 0) then
                ! Get pointer to current material
                mat => materials(p % material)

                ! Determine if nuclide is actually in material
                NUCLIDE_MAT_LOOP: do j = 1, mat % n_nuclides
                   ! If index of nuclide matches the j-th nuclide listed in the
                   ! material, break out of the loop
                   if (index_nuclide == mat % nuclide(j)) &
                        exit

                   ! If we've reached the last nuclide in the material, it means
                   ! the specified nuclide to be tallied is not in this material
                   if (j == mat % n_nuclides) then
                      cycle NUCLIDE_BIN_LOOP
                   end if
                end do NUCLIDE_MAT_LOOP

<<<<<<< HEAD
       ! Reset index for buffered scores
       i_score = 0
       scores = ZERO

       ! Determine score for each bin
       do j = 1, t % n_score_bins
=======
                atom_density = mat % atom_density(j)
             end if

             ! Determine score for each bin
             SCORE_LOOP: do j = 1, t % n_score_bins
                ! determine what type of score bin
                score_bin = t % score_bins(j) % scalar

                if (index_nuclide > 0) then
                   ! Determine macroscopic nuclide cross section 
                   select case(score_bin)
                   case (SCORE_TOTAL)
                      score = micro_xs(index_nuclide) % total * &
                           atom_density * flux
                   case (SCORE_SCATTER)
                      score = (micro_xs(index_nuclide) % total - &
                           micro_xs(index_nuclide) % absorption) * &
                           atom_density * flux
                   case (SCORE_ABSORPTION)
                      score = micro_xs(index_nuclide) % absorption * &
                           atom_density * flux
                   case (SCORE_FISSION)
                      score = micro_xs(index_nuclide) % fission * &
                           atom_density * flux
                   case (SCORE_NU_FISSION)
                      score = micro_xs(index_nuclide) % nu_fission * &
                           atom_density * flux
                   case default
                      message = "Invalid score type on tally " // to_str(t % id) // "."
                      call fatal_error()
                   end select

                else
                   ! Determine macroscopic material cross section 
                   select case(score_bin)
                   case (SCORE_FLUX)
                      score = flux
                   case (SCORE_TOTAL)
                      score = material_xs % total * flux
                   case (SCORE_SCATTER)
                      score = (material_xs % total - material_xs % absorption) * flux
                   case (SCORE_ABSORPTION)
                      score = material_xs % absorption * flux
                   case (SCORE_FISSION)
                      score = material_xs % fission * flux
                   case (SCORE_NU_FISSION)
                      score = material_xs % nu_fission * flux
                   case default
                      message = "Invalid score type on tally " // to_str(t % id) // "."
                      call fatal_error()
                   end select
                end if

                ! Determine scoring bin index
                score_index = (k - 1)*t % n_score_bins + j

                ! Add score to tally
                call add_to_score(t % scores(score_index, filter_index), score)

             end do SCORE_LOOP

          end do NUCLIDE_BIN_LOOP
       end if

       ! If the user has specified that we can assume all tallies are spatially
       ! separate, this implies that once a tally has been scored to, we needn't
       ! check the others. This cuts down on overhead when there are many
       ! tallies specified

       if (assume_separate) return

       ! Reset tally map positioning
       position = 0

    end do TALLY_LOOP

  end subroutine score_tracklength_tally

!===============================================================================
! SCORE_ALL_NUCLIDES tallies individual nuclide reaction rates specifically when
! the user requests <nuclides>all</nuclides>.
!===============================================================================

  subroutine score_all_nuclides(t, flux, filter_index)

    type(TallyObject), pointer :: t
    real(8),  intent(in) :: flux
    integer,  intent(in) :: filter_index

    integer :: i             ! loop index for nuclides in material
    integer :: j             ! loop index for scoring bin types
    integer :: index_nuclide ! index in nuclides array
    integer :: score_bin     ! type of score, e.g. SCORE_FLUX
    integer :: score_index   ! scoring bin index
    real(8) :: score         ! actual scoring tally value
    real(8) :: atom_density  ! atom density of single nuclide in atom/b-cm
    type(Material), pointer :: mat => null()

    ! Get pointer to current material. We need this in order to determine what
    ! nuclides are in the material
    mat => materials(p % material)

    ! ==========================================================================
    ! SCORE ALL INDIVIDUAL NUCLIDE REACTION RATES

    NUCLIDE_LOOP: do i = 1, mat % n_nuclides

       ! Determine index in nuclides array and atom density for i-th nuclide in
       ! current material
       index_nuclide = mat % nuclide(i)
       atom_density = mat % atom_density(i)

       ! Loop over score types for each bin
       SCORE_LOOP: do j = 1, t % n_score_bins
>>>>>>> e1b1dec1
          ! determine what type of score bin
          score_bin = t % score_bins(j) % scalar

          ! Determine macroscopic nuclide cross section 
          select case(score_bin)
          case (SCORE_TOTAL)
             score = micro_xs(index_nuclide) % total * atom_density * flux
          case (SCORE_SCATTER)
             score = (micro_xs(index_nuclide) % total - &
                  micro_xs(index_nuclide) % absorption) * atom_density * flux
          case (SCORE_ABSORPTION)
             score = micro_xs(index_nuclide) % absorption * atom_density * flux
          case (SCORE_FISSION)
             score = micro_xs(index_nuclide) % fission * atom_density * flux
          case (SCORE_NU_FISSION)
             score = micro_xs(index_nuclide) % nu_fission * atom_density * flux
          case default
             message = "Invalid score type on tally " // to_str(t % id) // "."
             call fatal_error()
          end select

<<<<<<< HEAD
          if (use_servers) then
             ! Copy score into array instead of talying
             i_score = i_score + 1
             scores(i_score) = score
          else
             ! Add score to tally
             call add_to_score(t % scores(j, score_index), score)
          end if
=======
          ! Determine scoring bin index based on what the index of the nuclide
          ! is in the nuclides array
          score_index = (index_nuclide - 1)*t % n_score_bins + j

          ! Add score to tally
          call add_to_score(t % scores(score_index, filter_index), score)
>>>>>>> e1b1dec1

       end do SCORE_LOOP

<<<<<<< HEAD
       if (use_servers) call send_to_server(tracklength_tallies(i), score_index, &
            t % n_score_bins, scores)

       ! If the user has specified that we can assume all tallies are spatially
       ! separate, this implies that once a tally has been scored to, we needn't
       ! check the others. This cuts down on overhead when there are many
       ! tallies specified
=======
    end do NUCLIDE_LOOP
>>>>>>> e1b1dec1

    ! ==========================================================================
    ! SCORE ALL INDIVIDUAL NUCLIDE REACTION RATES

    ! Loop over score types for each bin
    MATERIAL_SCORE_LOOP: do j = 1, t % n_score_bins
       ! determine what type of score bin
       score_bin = t % score_bins(j) % scalar

       ! Determine macroscopic material cross section 
       select case(score_bin)
       case (SCORE_FLUX)
          score = flux
       case (SCORE_TOTAL)
          score = material_xs % total * flux
       case (SCORE_SCATTER)
          score = (material_xs % total - material_xs % absorption) * flux
       case (SCORE_ABSORPTION)
          score = material_xs % absorption * flux
       case (SCORE_FISSION)
          score = material_xs % fission * flux
       case (SCORE_NU_FISSION)
          score = material_xs % nu_fission * flux
       case default
          message = "Invalid score type on tally " // to_str(t % id) // "."
          call fatal_error()
       end select

       ! Determine scoring bin index based on what the index of the nuclide
       ! is in the nuclides array
       score_index = n_nuclides_total*t % n_score_bins + j

       ! Add score to tally
       call add_to_score(t % scores(score_index, filter_index), score)

    end do MATERIAL_SCORE_LOOP

  end subroutine score_all_nuclides

!===============================================================================
! SCORE_TL_ON_MESH calculate fluxes and reaction rates based on the track-length
! estimate of the flux specifically for tallies that have mesh filters. For
! these tallies, it is possible to score to multiple mesh cells for each track.
!===============================================================================

  subroutine score_tl_on_mesh(index_tally, d_track)

    integer, intent(in) :: index_tally
    real(8), intent(in) :: d_track

    integer :: i                    ! loop index for filter/score bins
    integer :: j                    ! loop index for direction
    integer :: k                    ! loop index for mesh cell crossings
    integer :: b                    ! loop index for nuclide bins
    integer :: ijk0(3)              ! indices of starting coordinates
    integer :: ijk1(3)              ! indices of ending coordinates
    integer :: ijk_cross(3)         ! indices of mesh cell crossed
    integer :: n_cross              ! number of surface crossings
    integer :: bins(N_FILTER_TYPES) ! scoring bin combination
    integer :: filter_index         ! single index for single bin
    integer :: score_bin            ! scoring bin, e.g. SCORE_FLUX
    integer :: index_nuclide        ! index in nuclides array
    integer :: score_index          ! scoring bin index
    real(8) :: atom_density         ! density of individual nuclide in atom/b-cm
    real(8) :: flux                 ! tracklength estimate of flux
    real(8) :: score                ! actual score (e.g., flux*xs)
    real(8) :: uvw(3)               ! cosine of angle of particle
    real(8) :: xyz0(3)              ! starting/intermediate coordinates
    real(8) :: xyz1(3)              ! ending coordinates of particle
    real(8) :: xyz_cross(3)         ! coordinates of next boundary
    real(8) :: d(3)                 ! distance to each bounding surface
    real(8) :: distance             ! distance traveled in mesh cell
    logical :: found_bin            ! was a scoring bin found?
    logical :: start_in_mesh        ! starting coordinates inside mesh?
    logical :: end_in_mesh          ! ending coordinates inside mesh?
    type(TallyObject),    pointer :: t => null()
    type(StructuredMesh), pointer :: m => null()
    type(Material),       pointer :: mat => null()

    found_bin = .true.
    bins = 1
    t => tallies(index_tally)

    ! ==========================================================================
    ! CHECK IF THIS TRACK INTERSECTS THE MESH

    ! Copy starting and ending location of particle
    xyz0 = p % coord0 % xyz - (d_track - TINY_BIT) * p % coord0 % uvw
    xyz1 = p % coord0 % xyz  - TINY_BIT * p % coord0 % uvw

    ! Determine indices for starting and ending location
    m => meshes(t % mesh)
    call get_mesh_indices(m, xyz0, ijk0, start_in_mesh)
    call get_mesh_indices(m, xyz1, ijk1, end_in_mesh)

    ! Check if start or end is in mesh -- if not, check if track still
    ! intersects with mesh
    if ((.not. start_in_mesh) .and. (.not. end_in_mesh)) then
       if (.not. mesh_intersects(m, xyz0, xyz1)) return
    end if

    ! Reset starting and ending location
    xyz0 = p % coord0 % xyz - d_track * p % coord0 % uvw
    xyz1 = p % coord0 % xyz

    ! =========================================================================
    ! CHECK FOR SCORING COMBINATION FOR FILTERS OTHER THAN MESH

    FILTER_LOOP: do i = 1, t % n_filters

       select case (t % filters(i))
       case (FILTER_UNIVERSE)
          ! determine next universe bin
          ! TODO: Account for multiple universes when performing this filter
          bins(FILTER_UNIVERSE) = get_next_bin(FILTER_UNIVERSE, &
               p % coord % universe, index_tally)
          if (bins(FILTER_UNIVERSE) == NO_BIN_FOUND) then
             found_bin = .false.
             return
          end if

       case (FILTER_MATERIAL)
          bins(FILTER_MATERIAL) = get_next_bin(FILTER_MATERIAL, &
               p % material, index_tally)
          if (bins(FILTER_MATERIAL) == NO_BIN_FOUND) then
             found_bin = .false.
             return
          end if

       case (FILTER_CELL)
          ! determine next cell bin
          ! TODO: Account for cells in multiple levels when performing this filter
          bins(FILTER_CELL) = get_next_bin(FILTER_CELL, &
               p % coord % cell, index_tally)
          if (bins(FILTER_CELL) == NO_BIN_FOUND) then
             found_bin = .false.
             return
          end if

       case (FILTER_CELLBORN)
          ! determine next cellborn bin
          bins(FILTER_CELLBORN) = get_next_bin(FILTER_CELLBORN, &
               p % cell_born, index_tally)
          if (bins(FILTER_CELLBORN) == NO_BIN_FOUND) then
             found_bin = .false.
             return
          end if

       case (FILTER_SURFACE)
          ! determine next surface bin
          bins(FILTER_SURFACE) = get_next_bin(FILTER_SURFACE, &
               p % surface, index_tally)
          if (bins(FILTER_SURFACE) == NO_BIN_FOUND) then
             found_bin = .false.
             return
          end if

       case (FILTER_ENERGYIN)
          ! determine incoming energy bin
          k = t % n_filter_bins(FILTER_ENERGYIN)
          ! check if energy of the particle is within energy bins
          if (p % E < t % energy_in(1) .or. &
               p % E > t % energy_in(k + 1)) then
             found_bin = .false.
             return
          end if

          ! search to find incoming energy bin
          bins(FILTER_ENERGYIN) = binary_search(t % energy_in, k + 1, p % E)

       end select
    end do FILTER_LOOP

    ! ==========================================================================
    ! DETERMINE WHICH MESH CELLS TO SCORE TO

    ! Calculate number of surface crossings
    n_cross = sum(abs(ijk1(:m % n_dimension) - ijk0(:m % n_dimension))) + 1

    ! Copy particle's direction
    uvw = p % coord0 % uvw

    ! Bounding coordinates
    do j = 1, m % n_dimension
       if (uvw(j) > 0) then
          xyz_cross(j) = m % lower_left(j) + ijk0(j) * m % width(j)
       else
          xyz_cross(j) = m % lower_left(j) + (ijk0(j) - 1) * m % width(j)
       end if
    end do

    MESH_LOOP: do k = 1, n_cross
       found_bin = .false.

       ! Calculate distance to each bounding surface. We need to treat special
       ! case where the cosine of the angle is zero since this would result in a
       ! divide-by-zero.

       if (k == n_cross) xyz_cross = xyz1
          
       do j = 1, m % n_dimension
          if (uvw(j) == 0) then
             d(j) = INFINITY
          else
             d(j) = (xyz_cross(j) - xyz0(j))/uvw(j)
          end if
       end do

       ! Determine the closest bounding surface of the mesh cell by calculating
       ! the minimum distance
          
       j = minloc(d(:m % n_dimension), 1)
       distance = d(j)

       ! Now use the minimum distance and diretion of the particle to determine
       ! which surface was crossed

       if (all(ijk0(:m % n_dimension) >= 1) .and. all(ijk0(:m % n_dimension) <= m % dimension)) then
          ijk_cross = ijk0
          found_bin = .true.
       end if

       ! Increment indices and determine new crossing point
       if (uvw(j) > 0) then
          ijk0(j) = ijk0(j) + 1
          xyz_cross(j) = xyz_cross(j) + m % width(j)
       else
          ijk0(j) = ijk0(j) - 1
          xyz_cross(j) = xyz_cross(j) - m % width(j)
       end if

       ! =======================================================================
       ! SCORE TO THIS MESH CELL

       if (found_bin) then
          ! Calculate track-length estimate of flux
          flux = p % wgt * distance

          ! Determine mesh bin
          bins(FILTER_MESH) = mesh_indices_to_bin(m, ijk_cross)

          ! Determining scoring index
          filter_index = sum((bins - 1) * t % stride) + 1

          if (t % all_nuclides) then
             ! Score reaction rates for each nuclide in material
             call score_all_nuclides(t, flux, filter_index)

          else
             NUCLIDE_BIN_LOOP: do b = 1, t % n_nuclide_bins
                ! Get index of nuclide in nuclides array
                index_nuclide = t % nuclide_bins(b) % scalar

                if (index_nuclide > 0) then
                   ! Get pointer to current material
                   mat => materials(p % material)

                   ! Determine if nuclide is actually in material
                   NUCLIDE_MAT_LOOP: do j = 1, mat % n_nuclides
                      ! If index of nuclide matches the j-th nuclide listed in
                      ! the material, break out of the loop
                      if (index_nuclide == mat % nuclide(j)) &
                           exit

                      ! If we've reached the last nuclide in the material, it
                      ! means the specified nuclide to be tallied is not in this
                      ! material
                      if (j == mat % n_nuclides) then
                         cycle NUCLIDE_BIN_LOOP
                      end if
                   end do NUCLIDE_MAT_LOOP

                   atom_density = mat % atom_density(j)
                end if

                ! Determine score for each bin
                SCORE_LOOP: do j = 1, t % n_score_bins
                   ! determine what type of score bin
                   score_bin = t % score_bins(j) % scalar

                   if (index_nuclide > 0) then
                      ! Determine macroscopic nuclide cross section 
                      select case(score_bin)
                      case (SCORE_TOTAL)
                         score = micro_xs(index_nuclide) % total * &
                              atom_density * flux
                      case (SCORE_SCATTER)
                         score = (micro_xs(index_nuclide) % total - &
                              micro_xs(index_nuclide) % absorption) * &
                              atom_density * flux
                      case (SCORE_ABSORPTION)
                         score = micro_xs(index_nuclide) % absorption * &
                              atom_density * flux
                      case (SCORE_FISSION)
                         score = micro_xs(index_nuclide) % fission * &
                              atom_density * flux
                      case (SCORE_NU_FISSION)
                         score = micro_xs(index_nuclide) % nu_fission * &
                              atom_density * flux
                      case default
                         message = "Invalid score type on tally " // &
                              to_str(t % id) // "."
                         call fatal_error()
                      end select

                   else
                      ! Determine macroscopic material cross section 
                      select case(score_bin)
                      case (SCORE_FLUX)
                         score = flux
                      case (SCORE_TOTAL)
                         score = material_xs % total * flux
                      case (SCORE_SCATTER)
                         score = (material_xs % total - material_xs % absorption) * flux
                      case (SCORE_ABSORPTION)
                         score = material_xs % absorption * flux
                      case (SCORE_FISSION)
                         score = material_xs % fission * flux
                      case (SCORE_NU_FISSION)
                         score = material_xs % nu_fission * flux
                      case default
                         message = "Invalid score type on tally " // &
                              to_str(t % id) // "."
                         call fatal_error()
                      end select
                   end if

                   ! Determine scoring bin index
                   score_index = (b - 1)*t % n_score_bins + j

                   ! Add score to tally
                   call add_to_score(t % scores(score_index, filter_index), score)

                end do SCORE_LOOP

             end do NUCLIDE_BIN_LOOP
          end if
       end if

       ! Calculate new coordinates
       xyz0 = xyz0 + distance * uvw

    end do MESH_LOOP

  end subroutine score_tl_on_mesh

!===============================================================================
! GET_SCORING_BINS determines a combination of filter bins that should be scored
! for a tally based on the particle's current attributes.
!===============================================================================

  subroutine get_scoring_bins(index_tally, bins, found_bin)

    integer, intent(in)     :: index_tally
    integer, intent(out)    :: bins(N_FILTER_TYPES)
    logical, intent(out)    :: found_bin

    integer :: i        ! loop index for filters
    integer :: n        ! number of bins for single filter
    integer :: mesh_bin ! index for mesh bin
    real(8) :: E        ! particle energy
    type(TallyObject),    pointer :: t => null()
    type(StructuredMesh), pointer :: m => null()

    found_bin = .true.
    t => tallies(index_tally)
    bins = 1

    FILTER_LOOP: do i = 1, t % n_filters

       select case (t % filters(i))
       case (FILTER_MESH)
          ! determine mesh bin
          m => meshes(t % mesh)

          ! Determine if we're in the mesh first
          call get_mesh_bin(m, p % coord0 % xyz, mesh_bin)
          if (mesh_bin == NO_BIN_FOUND) then
             found_bin = .false.
             return
          end if
          bins(FILTER_MESH) = mesh_bin

       case (FILTER_UNIVERSE)
          ! determine next universe bin
          ! TODO: Account for multiple universes when performing this filter
          bins(FILTER_UNIVERSE) = get_next_bin(FILTER_UNIVERSE, &
               p % coord % universe, index_tally)
          if (bins(FILTER_UNIVERSE) == NO_BIN_FOUND) then
             found_bin = .false.
             return
          end if

       case (FILTER_MATERIAL)
          bins(FILTER_MATERIAL) = get_next_bin(FILTER_MATERIAL, &
               p % material, index_tally)
          if (bins(FILTER_MATERIAL) == NO_BIN_FOUND) then
             found_bin = .false.
             return
          end if

       case (FILTER_CELL)
          ! determine next cell bin
          ! TODO: Account for cells in multiple levels when performing this filter
          bins(FILTER_CELL) = get_next_bin(FILTER_CELL, &
               p % coord % cell, index_tally)
          if (bins(FILTER_CELL) == NO_BIN_FOUND) then
             found_bin = .false.
             return
          end if

       case (FILTER_CELLBORN)
          ! determine next cellborn bin
          bins(FILTER_CELLBORN) = get_next_bin(FILTER_CELLBORN, &
               p % cell_born, index_tally)
          if (bins(FILTER_CELLBORN) == NO_BIN_FOUND) then
             found_bin = .false.
             return
          end if

       case (FILTER_SURFACE)
          ! determine next surface bin
          bins(FILTER_SURFACE) = get_next_bin(FILTER_SURFACE, &
               p % surface, index_tally)
          if (bins(FILTER_SURFACE) == NO_BIN_FOUND) then
             found_bin = .false.
             return
          end if

       case (FILTER_ENERGYIN)
          ! determine incoming energy bin
          n = t % n_filter_bins(FILTER_ENERGYIN)

          ! make sure the correct energy is used
          if (t % estimator == ESTIMATOR_TRACKLENGTH) then
             E = p % E
          else
             E = p % last_E
          end if

          ! check if energy of the particle is within energy bins
          if (E < t % energy_in(1) .or. E > t % energy_in(n + 1)) then
             found_bin = .false.
             return
          end if

          ! search to find incoming energy bin
          bins(FILTER_ENERGYIN) = binary_search(t % energy_in, n + 1, E)

       case (FILTER_ENERGYOUT)
          ! determine outgoing energy bin
          n = t % n_filter_bins(FILTER_ENERGYOUT)
          ! check if energy of the particle is within energy bins
          if (p % E < t % energy_out(1) .or. p % E > t % energy_out(n + 1)) then
             found_bin = .false.
             return
          end if

          ! search to find incoming energy bin
          bins(FILTER_ENERGYOUT) = binary_search(t % energy_out, n + 1, p % E)

       end select

    end do FILTER_LOOP

  end subroutine get_scoring_bins

!===============================================================================
! SCORE_SURFACE_CURRENT tallies surface crossings in a mesh tally by manually
! determining which mesh surfaces were crossed
!===============================================================================

  subroutine score_surface_current()

    integer :: i                    ! loop indices
    integer :: j                    ! loop indices
    integer :: k                    ! loop indices
    integer :: ijk0(3)              ! indices of starting coordinates
    integer :: ijk1(3)              ! indices of ending coordinates
    integer :: n_cross              ! number of surface crossings
    integer :: n                    ! number of incoming energy bins
    integer :: bins(N_FILTER_TYPES) ! scoring bin combination
    integer :: filter_index         ! index of scoring bin
    real(8) :: uvw(3)               ! cosine of angle of particle
    real(8) :: xyz0(3)              ! starting/intermediate coordinates
    real(8) :: xyz1(3)              ! ending coordinates of particle
    real(8) :: xyz_cross(3)         ! coordinates of bounding surfaces
    real(8) :: d(3)                 ! distance to each bounding surface
    real(8) :: distance             ! actual distance traveled
    logical :: start_in_mesh        ! particle's starting xyz in mesh?
    logical :: end_in_mesh          ! particle's ending xyz in mesh?
    logical :: x_same               ! same starting/ending x index (i)
    logical :: y_same               ! same starting/ending y index (j)
    logical :: z_same               ! same starting/ending z index (k)
    type(TallyObject),    pointer :: t => null()
    type(StructuredMesh), pointer :: m => null()

    bins = 1

    do i = 1, n_current_tallies
       ! Copy starting and ending location of particle
       xyz0 = p % last_xyz
       xyz1 = p % coord0 % xyz

       ! Get pointer to tally
       t => tallies(current_tallies(i))

       ! Determine indices for starting and ending location
       m => meshes(t % mesh)
       call get_mesh_indices(m, xyz0, ijk0, start_in_mesh)
       call get_mesh_indices(m, xyz1, ijk1, end_in_mesh)

       ! Check to if start or end is in mesh -- if not, check if track still
       ! intersects with mesh
       if ((.not. start_in_mesh) .and. (.not. end_in_mesh)) then
          if (.not. mesh_intersects(m, xyz0, xyz1)) cycle
       end if

       ! Calculate number of surface crossings
       n_cross = sum(abs(ijk1 - ijk0))
       if (n_cross == 0) cycle

       ! Copy particle's direction
       uvw = p % coord0 % uvw

       ! determine incoming energy bin
       n = t % n_filter_bins(FILTER_ENERGYIN)
       if (n > 0) then
          ! check if energy of the particle is within energy bins
          if (p % E < t % energy_in(1) .or. &
               p % E > t % energy_in(n + 1)) cycle

          ! search to find incoming energy bin
          bins(SURF_FILTER_ENERGYIN) = binary_search(t % energy_in, n + 1, p % E)
       else
          bins(SURF_FILTER_ENERGYIN) = 1
       end if

       ! =======================================================================
       ! SPECIAL CASES WHERE TWO INDICES ARE THE SAME

       x_same = (ijk0(1) == ijk1(1))
       y_same = (ijk0(2) == ijk1(2))
       z_same = (ijk0(3) == ijk1(3))

       if (x_same .and. y_same) then
          ! Only z crossings
          if (uvw(3) > 0) then
             do j = ijk0(3), ijk1(3) - 1
                ijk0(3) = j
                if (all(ijk0 >= 0) .and. all(ijk0 <= m % dimension)) then
                   bins(SURF_FILTER_SURFACE) = OUT_TOP
                   bins(1:3) = ijk0 + 1
                   filter_index = sum((bins - 1) * t % stride) + 1
                   call add_to_score(t % scores(1, filter_index), p % wgt)
                end if
             end do
          else
             do j = ijk0(3) - 1, ijk1(3), -1
                ijk0(3) = j
                if (all(ijk0 >= 0) .and. all(ijk0 <= m % dimension)) then
                   bins(SURF_FILTER_SURFACE) = IN_TOP
                   bins(1:3) = ijk0 + 1
                   filter_index = sum((bins - 1) * t % stride) + 1
                   call add_to_score(t % scores(1, filter_index), p % wgt)
                end if
             end do
          end if
          cycle
       elseif (x_same .and. z_same) then
          ! Only y crossings
          if (uvw(2) > 0) then
             do j = ijk0(2), ijk1(2) - 1
                ijk0(2) = j
                if (all(ijk0 >= 0) .and. all(ijk0 <= m % dimension)) then
                   bins(SURF_FILTER_SURFACE) = OUT_FRONT
                   bins(1:3) = ijk0 + 1
                   filter_index = sum((bins - 1) * t % stride) + 1
                   call add_to_score(t % scores(1, filter_index), p % wgt)
                end if
             end do
          else
             do j = ijk0(2) - 1, ijk1(2), -1
                ijk0(2) = j
                if (all(ijk0 >= 0) .and. all(ijk0 <= m % dimension)) then
                   bins(SURF_FILTER_SURFACE) = IN_FRONT
                   bins(1:3) = ijk0 + 1
                   filter_index = sum((bins - 1) * t % stride) + 1
                   call add_to_score(t % scores(1, filter_index), p % wgt)
                end if
             end do
          end if
          cycle
       elseif (y_same .and. z_same) then
          ! Only x crossings
          if (uvw(1) > 0) then
             do j = ijk0(1), ijk1(1) - 1
                ijk0(1) = j
                if (all(ijk0 >= 0) .and. all(ijk0 <= m % dimension)) then
                   bins(SURF_FILTER_SURFACE) = OUT_RIGHT
                   bins(1:3) = ijk0 + 1
                   filter_index = sum((bins - 1) * t % stride) + 1
                   call add_to_score(t % scores(1, filter_index), p % wgt)
                end if
             end do
          else
             do j = ijk0(1) - 1, ijk1(1), -1
                ijk0(1) = j
                if (all(ijk0 >= 0) .and. all(ijk0 <= m % dimension)) then
                   bins(SURF_FILTER_SURFACE) = IN_RIGHT
                   bins(1:3) = ijk0 + 1
                   filter_index = sum((bins - 1) * t % stride) + 1
                   call add_to_score(t % scores(1, filter_index), p % wgt)
                end if
             end do
          end if
          cycle
       end if

       ! =======================================================================
       ! GENERIC CASE

       ! Bounding coordinates
       do j = 1, 3
          if (uvw(j) > 0) then
             xyz_cross(j) = m % lower_left(j) + ijk0(j) * m % width(j)
          else
             xyz_cross(j) = m % lower_left(j) + (ijk0(j) - 1) * m % width(j)
          end if
       end do

       do k = 1, n_cross
          ! Reset scoring bin index
          bins(SURF_FILTER_SURFACE) = 0

          ! Calculate distance to each bounding surface. We need to treat
          ! special case where the cosine of the angle is zero since this would
          ! result in a divide-by-zero.
          
          do j = 1, 3
             if (uvw(j) == 0) then
                d(j) = INFINITY
             else
                d(j) = (xyz_cross(j) - xyz0(j))/uvw(j)
             end if
          end do

          ! Determine the closest bounding surface of the mesh cell by
          ! calculating the minimum distance
          
          distance = minval(d)

          ! Now use the minimum distance and diretion of the particle to
          ! determine which surface was crossed
          
          if (distance == d(1)) then
             if (uvw(1) > 0) then
                ! Crossing into right mesh cell -- this is treated as outgoing
                ! current from (i,j,k)
                if (all(ijk0 >= 0) .and. all(ijk0 <= m % dimension)) then
                   bins(SURF_FILTER_SURFACE) = OUT_RIGHT
                   bins(1:3) = ijk0 + 1
                end if
                ijk0(1) = ijk0(1) + 1
                xyz_cross(1) = xyz_cross(1) + m % width(1)
             else
                ! Crossing into left mesh cell -- this is treated as incoming
                ! current in (i-1,j,k)
                ijk0(1) = ijk0(1) - 1
                xyz_cross(1) = xyz_cross(1) - m % width(1)
                if (all(ijk0 >= 0) .and. all(ijk0 <= m % dimension)) then
                   bins(SURF_FILTER_SURFACE) = IN_RIGHT
                   bins(1:3) = ijk0 + 1
                end if
             end if
          elseif (distance == d(2)) then
             if (uvw(2) > 0) then
                ! Crossing into front mesh cell -- this is treated as outgoing
                ! current in (i,j,k)
                if (all(ijk0 >= 0) .and. all(ijk0 <= m % dimension)) then
                   bins(SURF_FILTER_SURFACE) = OUT_FRONT
                   bins(1:3) = ijk0 + 1
                end if
                ijk0(2) = ijk0(2) + 1
                xyz_cross(2) = xyz_cross(2) + m % width(2)
             else
                ! Crossing into back mesh cell -- this is treated as incoming
                ! current in (i,j-1,k)
                ijk0(2) = ijk0(2) - 1
                xyz_cross(2) = xyz_cross(2) - m % width(2)
                if (all(ijk0 >= 0) .and. all(ijk0 <= m % dimension)) then
                   bins(SURF_FILTER_SURFACE) = IN_FRONT
                   bins(1:3) = ijk0 + 1
                end if
             end if
          else if (distance == d(3)) then
             if (uvw(3) > 0) then
                ! Crossing into top mesh cell -- this is treated as outgoing
                ! current in (i,j,k)
                if (all(ijk0 >= 0) .and. all(ijk0 <= m % dimension)) then
                   bins(SURF_FILTER_SURFACE) = OUT_TOP
                   bins(1:3) = ijk0 + 1
                end if
                ijk0(3) = ijk0(3) + 1
                xyz_cross(3) = xyz_cross(3) + m % width(3)
             else
                ! Crossing into bottom mesh cell -- this is treated as incoming
                ! current in (i,j,k-1)
                ijk0(3) = ijk0(3) - 1
                xyz_cross(3) = xyz_cross(3) - m % width(3)
                if (all(ijk0 >= 0) .and. all(ijk0 <= m % dimension)) then
                   bins(SURF_FILTER_SURFACE) = IN_TOP
                   bins(1:3) = ijk0 + 1
                end if
             end if
          end if

          ! Determine scoring index
          if (bins(SURF_FILTER_SURFACE) > 0) then
             filter_index = sum((bins - 1) * t % stride) + 1

             ! Check for errors
             if (filter_index <= 0 .or. filter_index > t % n_total_bins) then
                message = "Score index outside range."
                call fatal_error()
             end if

             ! Add to surface current tally
             call add_to_score(t % scores(1, filter_index), p % wgt)
          end if

          ! Calculate new coordinates
          xyz0 = xyz0 + distance * uvw
       end do

    end do

  end subroutine score_surface_current

!===============================================================================
! GET_NEXT_BIN determines the next scoring bin for a particular filter variable
!===============================================================================

  function get_next_bin(i_map, i_item, i_tally) result(bin)

    integer, intent(in) :: i_map
    integer, intent(in) :: i_item
    integer, intent(in) :: i_tally
    integer             :: bin

    integer :: index_tally
    integer :: index_bin
    integer :: n

    ! If there are no scoring bins for this item, then return immediately
    if (.not. allocated(tally_maps(i_map) % items(i_item) % elements)) then
       bin = NO_BIN_FOUND
       return
    end if

    ! Check how many elements there are for this item
    n = size(tally_maps(i_map) % items(i_item) % elements)

    do
       ! Increment position in elements
       position(i_map) = position(i_map) + 1

       ! If we've reached the end of the array, there is no more bin to score to
       if (position(i_map) > n) then
          position(i_map) = 0
          bin = NO_BIN_FOUND
          return
       end if

       index_tally = tally_maps(i_map) % items(i_item) % &
            elements(position(i_map)) % index_tally
       index_bin = tally_maps(i_map) % items(i_item) % &
            elements(position(i_map)) % index_bin

       if (index_tally > i_tally) then
          ! Since the index being checked against is greater than the index we
          ! need (and the tally indices were added to elements sequentially), we
          ! know that no more bins will be scoring bins for this tally
          position(i_map) = 0
          bin = NO_BIN_FOUND
          return
       elseif (index_tally == i_tally) then
          ! Found a match
          bin = index_bin
          return
       end if

    end do

  end function get_next_bin

!===============================================================================
! SYNCHRONIZE_TALLIES accumulates the sum of the contributions from each history
! within the batch to a new random variable
!===============================================================================

  subroutine synchronize_tallies()

    integer :: i   ! index in tallies array

#ifdef MPI
    if (reduce_tallies) call reduce_tally_values()
#endif

    ! Accumulate scores for each tally
    if (use_servers) then
       ! Make sure all outstanding requests were completed
       call MPI_WAIT(request, MPI_STATUS_IGNORE, mpi_err)
       call MPI_BARRIER(compute_comm, mpi_err)

       if (master) then
          call send_server_signal()
       end if
    else
       if (master .or. (.not. reduce_tallies)) then
          ! Accumulate scores for each tally
          do i = 1, n_tallies
             call accumulate_score(tallies(i) % scores)
          end do
       end if
    end if

    if (master .or. (.not. reduce_tallies)) then
       ! Before accumulating scores for global_tallies, we need to get the
       ! current batch estimate of k_analog for displaying to output
       k_batch = global_tallies(K_ANALOG) % value

       ! Accumulate scores for global tallies
       call accumulate_score(global_tallies)
    end if

#ifdef MPI
    if ((.not. reduce_tallies) .and. current_batch == n_batches) &
         call reduce_tally_sums()
#endif

  end subroutine synchronize_tallies

!===============================================================================
! REDUCE_TALLY_VALUES collects all the results from tallies onto one processor
!===============================================================================

#ifdef MPI
  subroutine reduce_tally_values()

    integer :: i      ! loop index for tallies
    integer :: n      ! number of filter bins
    integer :: m      ! number of score bins
    integer :: n_bins ! total number of bins
    real(8), allocatable :: tally_temp(:,:) ! contiguous array of scores
    real(8) :: global_temp(N_GLOBAL_TALLIES)
    real(8) :: dummy  ! temporary receive buffer for non-root reduces
    type(TallyObject), pointer :: t => null()

    if (.not. use_servers) then
       do i = 1, n_tallies
          t => tallies(i)

          m = t % n_score_bins
          n = t % n_total_bins
          n_bins = m*n

          allocate(tally_temp(m,n))

          tally_temp = t % scores(:,:) % value

          if (master) then
             ! The MPI_IN_PLACE specifier allows the master to copy values into
             ! a receive buffer without having a temporary variable
             call MPI_REDUCE(MPI_IN_PLACE, tally_temp, n_bins, MPI_REAL8, &
                  MPI_SUM, 0, compute_comm, mpi_err)

             ! Transfer values to value on master
             t % scores(:,:) % value = tally_temp
          else
             ! Receive buffer not significant at other processors
             call MPI_REDUCE(tally_temp, dummy, n_bins, MPI_REAL8, &
                  MPI_SUM, 0, compute_comm, mpi_err)

             ! Reset value on other processors
             t % scores(:,:) % value = 0
          end if

          deallocate(tally_temp)
       end do
    end if

    ! Copy global tallies into array to be reduced
    global_temp = global_tallies(:) % value

    if (master) then
       call MPI_REDUCE(MPI_IN_PLACE, global_temp, N_GLOBAL_TALLIES, &
            MPI_REAL8, MPI_SUM, 0, compute_comm, mpi_err)

       ! Transfer values back to global_tallies on master
       global_tallies(:) % value = global_temp
    else
       call MPI_REDUCE(global_temp, dummy, N_GLOBAL_TALLIES, &
            MPI_REAL8, MPI_SUM, 0, compute_comm, mpi_err)
       
       ! Reset value on other processors
       global_tallies(:) % value = ZERO
    end if

    ! We also need to determine the total starting weight of particles from the
    ! last realization
    if (master) then
       call MPI_REDUCE(MPI_IN_PLACE, total_weight, 1, MPI_REAL8, MPI_SUM, &
            0, compute_comm, mpi_err)
    else
       ! Receive buffer not significant at other processors
       call MPI_REDUCE(total_weight, dummy, 1, MPI_REAL8, MPI_SUM, &
            0, compute_comm, mpi_err)
    end if

  end subroutine reduce_tally_values
#endif

!===============================================================================
! REDUCE_TALLY_SUMS gathers data from the sum and sum_sq member variables of
! TallyScores rather than the data from values. This is used if the user
! specified that tallies should not be reduced and scores are accumulated on
! every processor *before* being reduced.
! ===============================================================================

#ifdef MPI
  subroutine reduce_tally_sums()

    integer :: i      ! loop index for tallies
    integer :: n      ! number of filter bins
    integer :: m      ! number of score bins
    integer :: n_bins ! total number of bins
    real(8), allocatable :: tally_temp(:,:,:) ! contiguous array of scores
    real(8) :: global_temp(2,N_GLOBAL_TALLIES)
    real(8) :: dummy  ! temporary receive buffer for non-root reduces
    type(TallyObject), pointer :: t => null()

    if (.not. use_servers) then
       do i = 1, n_tallies
          t => tallies(i)

          m = t % n_score_bins
          n = t % n_total_bins
          n_bins = m*n*2

          allocate(tally_temp(2,m,n))

          tally_temp(1,:,:) = t % scores(:,:) % sum
          tally_temp(2,:,:) = t % scores(:,:) % sum_sq

          if (master) then
             ! The MPI_IN_PLACE specifier allows the master to copy values into a
             ! receive buffer without having a temporary variable
             call MPI_REDUCE(MPI_IN_PLACE, tally_temp, n_bins, MPI_REAL8, MPI_SUM, &
                  0, compute_comm, mpi_err)

             ! Transfer values to value on master
             t % scores(:,:) % sum    = tally_temp(1,:,:)
             t % scores(:,:) % sum_sq = tally_temp(2,:,:)
          else
             ! Receive buffer not significant at other processors
             call MPI_REDUCE(tally_temp, dummy, n_bins, MPI_REAL8, MPI_SUM, &
                  0, compute_comm, mpi_err)
          end if

          deallocate(tally_temp)

       end do
    end if

    n_bins = 2 * N_GLOBAL_TALLIES

    global_temp(1,:) = global_tallies(:) % sum
    global_temp(2,:) = global_tallies(:) % sum_sq

    if (master) then
       ! The MPI_IN_PLACE specifier allows the master to copy values into a
       ! receive buffer without having a temporary variable
       call MPI_REDUCE(MPI_IN_PLACE, global_temp, n_bins, MPI_REAL8, MPI_SUM, &
            0, compute_comm, mpi_err)
       
       ! Transfer values to value on master
       global_tallies(:) % sum    = global_temp(1,:)
       global_tallies(:) % sum_sq = global_temp(2,:)
    else
       ! Receive buffer not significant at other processors
       call MPI_REDUCE(global_temp, dummy, n_bins, MPI_REAL8, MPI_SUM, &
            0, compute_comm, mpi_err)
    end if

  end subroutine reduce_tally_sums
#endif

!===============================================================================
! WRITE_TALLIES creates an output file and writes out the mean values of all
! tallies and their standard deviations
!===============================================================================

  subroutine write_tallies()

    integer :: i                          ! index in tallies array
    integer :: j                          ! level in tally hierarchy
    integer :: k                          ! loop index for scoring bins
    integer :: n                          ! loop index for nuclides
    integer :: bins(N_FILTER_TYPES) = 0   ! bins corresponding to each filter
    integer :: indent                     ! number of spaces to preceed output
    integer :: io_error                   ! error in opening/writing file
    integer :: last_filter                ! lowest level filter type
    integer :: filter_index               ! index in scores array for filters
    integer :: score_index                ! scoring bin index
    integer :: index_nuclide              ! index in nuclides array
    integer :: index_list                 ! index in xs_listings array
    logical :: file_exists                ! does tallies.out file already exists? 
    logical :: has_filter(N_FILTER_TYPES) ! does tally have this filter?
    character(MAX_FILE_LEN) :: filename                    ! name of output file
    character(15)           :: filter_name(N_FILTER_TYPES) ! names of tally filters
    character(27)           :: score_name(N_SCORE_TYPES)   ! names of scoring function
    type(TallyObject), pointer :: t

    ! Skip if there are no tallies
    if (n_tallies == 0) return

    ! Initialize names for tally filter types
    filter_name(FILTER_UNIVERSE)  = "Universe"
    filter_name(FILTER_MATERIAL)  = "Material"
    filter_name(FILTER_CELL)      = "Cell"
    filter_name(FILTER_CELLBORN)  = "Birth Cell"
    filter_name(FILTER_SURFACE)   = "Surface"
    filter_name(FILTER_MESH)      = "Mesh"
    filter_name(FILTER_ENERGYIN)  = "Incoming Energy"
    filter_name(FILTER_ENERGYOUT) = "Outgoing Energy"

    ! Initialize names for scores
    score_name(abs(SCORE_FLUX))       = "Flux"
    score_name(abs(SCORE_TOTAL))      = "Total Reaction Rate"
    score_name(abs(SCORE_SCATTER))    = "Scattering Rate"
    score_name(abs(SCORE_NU_SCATTER)) = "Scattering Production Rate"
    score_name(abs(SCORE_SCATTER_1))  = "First Scattering Moment"
    score_name(abs(SCORE_SCATTER_2))  = "Second Scattering Moment"
    score_name(abs(SCORE_SCATTER_3))  = "Third Scattering Moment"
    score_name(abs(SCORE_TRANSPORT))  = "Transport Rate"
    score_name(abs(SCORE_DIFFUSION))  = "Diffusion Coefficient"
    score_name(abs(SCORE_N_1N))       = "(n,1n) Rate"
    score_name(abs(SCORE_N_2N))       = "(n,2n) Rate"
    score_name(abs(SCORE_N_3N))       = "(n,3n) Rate"
    score_name(abs(SCORE_N_4N))       = "(n,4n) Rate"
    score_name(abs(SCORE_ABSORPTION)) = "Absorption Rate"
    score_name(abs(SCORE_FISSION))    = "Fission Rate"
    score_name(abs(SCORE_NU_FISSION)) = "Nu-Fission Rate"

    ! Create filename for tally output
    filename = trim(path_input) // "tallies.out"

    ! Check if tally file already exists
    inquire(FILE=filename, EXIST=file_exists)
    if (file_exists) then
       ! Possibly make backup of old tally file
    end if

    ! Open tally file for writing
    open(FILE=filename, UNIT=UNIT_TALLY, STATUS='replace', &
         ACTION='write', IOSTAT=io_error)

    do i = 1, n_tallies
       t => tallies(i)

       ! Write header block
       call header("TALLY " // trim(to_str(t % id)), unit=UNIT_TALLY, level=3)

       ! Handle surface current tallies separately
       if (t % type == TALLY_SURFACE_CURRENT) then
          call write_surface_current(t)
          cycle
       end if

       ! First determine which filters this tally has
       do j = 1, N_FILTER_TYPES
          if (t % n_filter_bins(j) > 0) then
             has_filter(j) = .true.
             last_filter = j
          else
             has_filter(j) = .false.
          end if
       end do

       ! WARNING: Admittedly, the logic for moving for printing scores is
       ! extremely confusing and took quite a bit of time to get correct. The
       ! logic is structured this way since it is not practical to have a do
       ! loop for each filter variable (given that only a few filters are likely
       ! to be used for a given tally.

       ! Initialize bins, filter level, and indentation
       bins = 0
       j = 1
       indent = 0

       print_bin: do
          find_bin: do
             ! Increment bin combination
             bins(j) = bins(j) + 1

             ! =================================================================
             ! REACHED END OF BINS FOR THIS FILTER, MOVE TO NEXT FILTER

             if ((has_filter(j) .and. bins(j) > t % n_filter_bins(j)) .or. &
                  ((.not. has_filter(j)) .and. bins(j) > 1)) then
                if (j == 1) then
                   ! This means we are done with all bin combinations
                   exit print_bin
                else
                   bins(j) = 0
                   j = j - 1
                   if (has_filter(j)) indent = indent - 2
                end if

             ! =================================================================
             ! VALID BIN -- WRITE FILTER INFORMATION OR EXIT TO WRITE SCORES

             else
                if (j == last_filter) then
                   exit find_bin
                else
                   if (has_filter(j)) then
                      ! Print current filter information
                      write(UNIT=UNIT_TALLY, FMT='(1X,2A,1X,A)') repeat(" ", indent), &
                           trim(filter_name(j)), trim(get_label(t, j, bins(j)))
                      indent = indent + 2
                   end if
                   j = j + 1
                end if
             end if

          end do find_bin

          ! Print filter information
          write(UNIT=UNIT_TALLY, FMT='(1X,2A,1X,A)') repeat(" ", indent), &
               trim(filter_name(j)), trim(get_label(t, j, bins(j)))

          ! Determine scoring index for this bin combination -- note that unlike
          ! in the score_tally subroutine, we have to use max(bins,1) since all
          ! bins below the lowest filter level will be zeros

          filter_index = sum((max(bins,1) - 1) * t % stride) + 1

          ! Write scores for this filter bin combination
          score_index = 0
          indent = indent + 2
          do n = 1, t % n_nuclide_bins
             ! Write label for nuclide
             index_nuclide = t % nuclide_bins(n) % scalar
             if (index_nuclide == -1) then
                write(UNIT=UNIT_TALLY, FMT='(1X,2A,1X,A)') repeat(" ", indent), &
                     "Total Material"
             else
                index_list = nuclides(index_nuclide) % listing
                write(UNIT=UNIT_TALLY, FMT='(1X,2A,1X,A)') repeat(" ", indent), &
                     trim(xs_listings(index_list) % alias)
             end if

             indent = indent + 2
             do k = 1, t % n_score_bins
                score_index = score_index + 1
                write(UNIT=UNIT_TALLY, FMT='(1X,2A,1X,A,"+/- ",A)') & 
                     repeat(" ", indent), score_name(abs(t % score_bins(k) % scalar)), &
                     to_str(t % scores(score_index,filter_index) % sum), &
                     trim(to_str(t % scores(score_index,filter_index) % sum_sq))
             end do
             indent = indent - 2

          end do
          indent = indent - 2

       end do print_bin

    end do

    close(UNIT=UNIT_TALLY)

  end subroutine write_tallies

!===============================================================================
! WRITE_SURFACE_CURRENT writes out surface current tallies over a mesh to the
! tallies.out file.
!===============================================================================

  subroutine write_surface_current(t)

    type(TallyObject), pointer :: t

    integer :: i                    ! mesh index for x
    integer :: j                    ! mesh index for y
    integer :: k                    ! mesh index for z
    integer :: l                    ! mesh index for energy
    integer :: bins(N_FILTER_TYPES) ! bin combination
    integer :: n                    ! number of incoming energy bins
    integer :: len1                 ! length of string 
    integer :: len2                 ! length of string 
    integer :: filter_index         ! index in scores array for filters
    logical :: print_ebin           ! should incoming energy bin be displayed?
    character(MAX_LINE_LEN) :: string
    type(StructuredMesh), pointer :: m => null()

    ! Get pointer to mesh
    m => meshes(t % mesh)

    ! initialize bins array
    bins = 1

    ! determine how many energy in bins there are
    n = t % n_filter_bins(FILTER_ENERGYIN)
    if (n > 0) then
       print_ebin = .true.
    else
       print_ebin = .false.
       n = 1
    end if

    do i = 1, m % dimension(1)
       string = "Mesh Index (" // trim(to_str(i)) // ", "
       len1 = len_trim(string)
       do j = 1, m % dimension(2)
          string = string(1:len1+1) // trim(to_str(j)) // ", "
          len2 = len_trim(string)
          do k = 1, m % dimension(3)
             ! Write mesh cell index
             string = string(1:len2+1) // trim(to_str(k)) // ")"
             write(UNIT=UNIT_TALLY, FMT='(1X,A)') trim(string)

             do l = 1, n
                ! Write incoming energy bin
                if (print_ebin) then
                   write(UNIT=UNIT_TALLY, FMT='(3X,A,1X,A)') &
                        "Incoming Energy", trim(get_label(t, FILTER_ENERGYIN, l))
                end if

                ! Set incoming energy bin
                bins(SURF_FILTER_ENERGYIN) = l

                ! Left Surface
                bins(1:3) = (/ i-1, j, k /) + 1
                bins(SURF_FILTER_SURFACE) = IN_RIGHT
                filter_index = sum((bins - 1) * t % stride) + 1
                write(UNIT=UNIT_TALLY, FMT='(5X,A,T35,A,"+/- ",A)') & 
                     "Outgoing Current to Left", &
                     to_str(t % scores(1,filter_index) % sum), &
                     trim(to_str(t % scores(1,filter_index) % sum_sq))

                bins(SURF_FILTER_SURFACE) = OUT_RIGHT
                filter_index = sum((bins - 1) * t % stride) + 1
                write(UNIT=UNIT_TALLY, FMT='(5X,A,T35,A,"+/- ",A)') & 
                     "Incoming Current from Left", &
                     to_str(t % scores(1,filter_index) % sum), &
                     trim(to_str(t % scores(1,filter_index) % sum_sq))

                ! Right Surface
                bins(1:3) = (/ i, j, k /) + 1
                bins(SURF_FILTER_SURFACE) = IN_RIGHT
                filter_index = sum((bins - 1) * t % stride) + 1
                write(UNIT=UNIT_TALLY, FMT='(5X,A,T35,A,"+/- ",A)') & 
                     "Incoming Current from Right", &
                     to_str(t % scores(1,filter_index) % sum), &
                     trim(to_str(t % scores(1,filter_index) % sum_sq))

                bins(SURF_FILTER_SURFACE) = OUT_RIGHT
                filter_index = sum((bins - 1) * t % stride) + 1
                write(UNIT=UNIT_TALLY, FMT='(5X,A,T35,A,"+/- ",A)') & 
                     "Outgoing Current to Right", &
                     to_str(t % scores(1,filter_index) % sum), &
                     trim(to_str(t % scores(1,filter_index) % sum_sq))

                ! Back Surface
                bins(1:3) = (/ i, j-1, k /) + 1
                bins(SURF_FILTER_SURFACE) = IN_FRONT
                filter_index = sum((bins - 1) * t % stride) + 1
                write(UNIT=UNIT_TALLY, FMT='(5X,A,T35,A,"+/- ",A)') & 
                     "Outgoing Current to Back", &
                     to_str(t % scores(1,filter_index) % sum), &
                     trim(to_str(t % scores(1,filter_index) % sum_sq))

                bins(SURF_FILTER_SURFACE) = OUT_FRONT
                filter_index = sum((bins - 1) * t % stride) + 1
                write(UNIT=UNIT_TALLY, FMT='(5X,A,T35,A,"+/- ",A)') & 
                     "Incoming Current from Back", &
                     to_str(t % scores(1,filter_index) % sum), &
                     trim(to_str(t % scores(1,filter_index) % sum_sq))

                ! Front Surface
                bins(1:3) = (/ i, j, k /) + 1
                bins(SURF_FILTER_SURFACE) = IN_FRONT
                filter_index = sum((bins - 1) * t % stride) + 1
                write(UNIT=UNIT_TALLY, FMT='(5X,A,T35,A,"+/- ",A)') & 
                     "Incoming Current from Front", &
                     to_str(t % scores(1,filter_index) % sum), &
                     trim(to_str(t % scores(1,filter_index) % sum_sq))

                bins(SURF_FILTER_SURFACE) = OUT_FRONT
                filter_index = sum((bins - 1) * t % stride) + 1
                write(UNIT=UNIT_TALLY, FMT='(5X,A,T35,A,"+/- ",A)') & 
                     "Outgoing Current to Front", &
                     to_str(t % scores(1,filter_index) % sum), &
                     trim(to_str(t % scores(1,filter_index) % sum_sq))

                ! Bottom Surface
                bins(1:3) = (/ i, j, k-1 /) + 1
                bins(SURF_FILTER_SURFACE) = IN_TOP
                filter_index = sum((bins - 1) * t % stride) + 1
                write(UNIT=UNIT_TALLY, FMT='(5X,A,T35,A,"+/- ",A)') & 
                     "Outgoing Current to Bottom", &
                     to_str(t % scores(1,filter_index) % sum), &
                     trim(to_str(t % scores(1,filter_index) % sum_sq))

                bins(SURF_FILTER_SURFACE) = OUT_TOP
                filter_index = sum((bins - 1) * t % stride) + 1
                write(UNIT=UNIT_TALLY, FMT='(5X,A,T35,A,"+/- ",A)') & 
                     "Incoming Current from Bottom", &
                     to_str(t % scores(1,filter_index) % sum), &
                     trim(to_str(t % scores(1,filter_index) % sum_sq))

                ! Top Surface
                bins(1:3) = (/ i, j, k /) + 1
                bins(SURF_FILTER_SURFACE) = IN_TOP
                filter_index = sum((bins - 1) * t % stride) + 1
                write(UNIT=UNIT_TALLY, FMT='(5X,A,T35,A,"+/- ",A)') & 
                     "Incoming Current from Top", &
                     to_str(t % scores(1,filter_index) % sum), &
                     trim(to_str(t % scores(1,filter_index) % sum_sq))

                bins(SURF_FILTER_SURFACE) = OUT_TOP
                filter_index = sum((bins - 1) * t % stride) + 1
                write(UNIT=UNIT_TALLY, FMT='(5X,A,T35,A,"+/- ",A)') & 
                     "Outgoing Current to Top", &
                     to_str(t % scores(1,filter_index) % sum), &
                     trim(to_str(t % scores(1,filter_index) % sum_sq))
             end do

          end do
       end do
    end do

  end subroutine write_surface_current

!===============================================================================
! GET_LABEL returns a label for a cell/surface/etc given a tally, filter type,
! and corresponding bin
!===============================================================================

  function get_label(t, filter_type, bin) result(label)

    type(TallyObject), pointer :: t           ! tally object
    integer, intent(in)        :: filter_type ! type of filter
    integer, intent(in)        :: bin         ! bin in filter array
    character(30)              :: label       ! user-specified identifier

    integer              :: i      ! index in cells/surfaces/etc array
    integer, allocatable :: ijk(:) ! indices in mesh
    real(8)              :: E0     ! lower bound for energy bin
    real(8)              :: E1     ! upper bound for energy bin
    type(StructuredMesh), pointer :: m

    select case(filter_type)
    case (FILTER_UNIVERSE)
       i = t % universe_bins(bin) % scalar
       label = to_str(universes(i) % id)
    case (FILTER_MATERIAL)
       i = t % material_bins(bin) % scalar
       label = to_str(materials(i) % id)
    case (FILTER_CELL)
       i = t % cell_bins(bin) % scalar
       label = to_str(cells(i) % id)
    case (FILTER_CELLBORN)
       i = t % cellborn_bins(bin) % scalar
       label = to_str(cells(i) % id)
    case (FILTER_SURFACE)
       i = t % surface_bins(bin) % scalar
       label = to_str(surfaces(i) % id)
    case (FILTER_MESH)
       m => meshes(t % mesh)
       allocate(ijk(m % n_dimension))
       call bin_to_mesh_indices(m, bin, ijk)
       if (m % n_dimension == 2) then
          label = "Index (" // trim(to_str(ijk(1))) // ", " // &
               trim(to_str(ijk(2))) // ")"
       elseif (m % n_dimension == 3) then
          label = "Index (" // trim(to_str(ijk(1))) // ", " // &
               trim(to_str(ijk(2))) // ", " // trim(to_str(ijk(3))) // ")"
       end if
    case (FILTER_ENERGYIN)
       E0 = t % energy_in(bin)
       E1 = t % energy_in(bin + 1)
       label = "[" // trim(to_str(E0)) // ", " // trim(to_str(E1)) // ")"
    case (FILTER_ENERGYOUT)
       E0 = t % energy_out(bin)
       E1 = t % energy_out(bin + 1)
       label = "[" // trim(to_str(E0)) // ", " // trim(to_str(E1)) // ")"
    end select

  end function get_label

!===============================================================================
! TALLY_STATISTICS computes the mean and standard deviation of the mean of each
! tally and stores them in the val and val_sq attributes of the TallyScores
! respectively
!===============================================================================

  subroutine tally_statistics()

    integer :: i    ! index in tallies array
    type(TallyObject), pointer :: t => null()

    ! Calculate statistics for user-defined tallies
    do i = 1, n_tallies
       t => tallies(i)

       call statistics_score(t % scores)
    end do

    ! Calculate statistics for global tallies
    call statistics_score(global_tallies)

  end subroutine tally_statistics

!===============================================================================
! ADD_TO_SCORE accumulates a scoring contribution to a specific tally bin and
! specific response function. Note that we don't need to add the square of the
! contribution since that is done at the cycle level, not the history level
!===============================================================================

  subroutine add_to_score(score, val)

    type(TallyScore), intent(inout) :: score
    real(8),          intent(in)    :: val
    
    score % n_events = score % n_events + 1
    score % value    = score % value    + val
    
  end subroutine add_to_score

!===============================================================================
! ACCUMULATE_SCORE accumulates scores from many histories (or many generations)
! into a single realization of a random variable.
!===============================================================================

  elemental subroutine accumulate_score(score)

    type(TallyScore), intent(inout) :: score

    real(8) :: val

    ! Add the sum and square of the sum of contributions from each cycle
    ! within a cycle to the variables sum and sum_sq. This will later allow us
    ! to calculate a variance on the tallies

    val = score % value/total_weight
    score % sum    = score % sum    + val
    score % sum_sq = score % sum_sq + val*val

    ! Reset the single batch estimate
    score % value = ZERO

  end subroutine accumulate_score

!===============================================================================
! STATISTICS_SCORE determines the sample mean and the standard deviation of the
! mean for a TallyScore.
!===============================================================================

  elemental subroutine statistics_score(score)

    type(TallyScore), intent(inout) :: score

    ! Calculate sample mean and standard deviation of the mean -- note that we
    ! have used Bessel's correction so that the estimator of the variance of the
    ! sample mean is unbiased.

    score % sum    = score % sum/n_realizations
    score % sum_sq = sqrt((score % sum_sq/n_realizations - score % sum * &
         score % sum) / (n_realizations - 1))

  end subroutine statistics_score

!===============================================================================
! RESET_SCORE zeroes out the value and accumulated sum and sum-squared for a
! single TallyScore.
!===============================================================================

  elemental subroutine reset_score(score)

    type(TallyScore), intent(inout) :: score

    score % n_events = 0
    score % value    = ZERO
    score % sum      = ZERO
    score % sum_sq   = ZERO

  end subroutine reset_score

!===============================================================================
! SEND_TO_SERVER
!===============================================================================

  subroutine send_to_server(tally_index, filter_index, n, scores)

    integer, intent(in) :: tally_index  ! index in tallies array
    integer, intent(in) :: filter_index ! index of filter in TallyScores array
    integer, intent(in) :: n            ! total number of scores to send
    real(8), intent(in) :: scores(n)    ! score values

    integer :: i            ! index in scores
    integer :: j            ! index in buffer
    integer :: n_send       ! number of scores to send
    integer :: server_rank  ! rank of server in MPI_COMM_WORLD
    integer :: global_index ! index in global tally array
    integer :: finish       ! last index in global tally array
    real(8) :: buffer(max_server_send) ! scores with indices

    ! Compute global index
    global_index = server_global_index(tally_index) + (filter_index - 1) * &
         tallies(tally_index) % n_score_bins

    ! Check that global_index is within the total number of scores
    if (global_index < 1 .or. global_index > n_scores) then
       message = "Global tally index out of bounds."
       call fatal_error()
    end if

    ! Determine rank of server to send data to
    server_rank = ((global_index - 1)/scores_per_server + 1)*support_ratio - 1

    ! Determine global index of last score
    finish = global_index + n
    i = 0
    j = 0

    do while (i < n)
       ! Add global_index to send buffer
       buffer(j+1) = real(global_index,8)
       j = j + 1

       ! Determine number of scores to send
       n_send = min((server_rank/support_ratio + 1)*scores_per_server + 1, &
            finish) - global_index

       ! Add score values to send buffer
       buffer(j+1:j+n_send) = scores(i+1:i+n_send)

       call MPI_ISEND(buffer(j), n_send + 1, MPI_REAL8, server_rank, 0, &
            MPI_COMM_WORLD, request, mpi_err)

       i = i + n_send
       j = j + n_send
       global_index = global_index + n_send
       server_rank = server_rank + support_ratio
    end do

  end subroutine send_to_server

!===============================================================================
! SEND_SERVER_SIGNAL
!===============================================================================

  subroutine send_server_signal()

    integer :: i
    integer :: server_rank
    real(8) :: server_signal(2)

    ! Tell the server whether this is the end of a batch or the entire run
    if (current_batch == n_batches) then
       server_signal(1) = SERVER_END_RUN
    else
       server_signal(1) = SERVER_END_BATCH
    end if

    ! Server needs the total weight to accumulate tallies
    server_signal(2) = total_weight

    ! Send the signal to each server
    do i = 1, n_servers
       server_rank = i * support_ratio - 1
       call MPI_SEND(server_signal, 2, MPI_REAL8, server_rank, 0, &
            MPI_COMM_WORLD, mpi_err)
    end do

  end subroutine send_server_signal

!===============================================================================
! SERVER_LISTEN
!===============================================================================

  subroutine server_listen()

    integer :: i
    integer :: n
    integer :: global_index
    integer :: local_index
    integer :: status(MPI_STATUS_SIZE)
    real(8) :: score_data(max_server_send)

    do
       ! Receive data from any compute processor
       call MPI_RECV(score_data, max_server_send, MPI_REAL8, MPI_ANY_SOURCE, &
            MPI_ANY_TAG, MPI_COMM_WORLD, status, mpi_err)

       ! Determine how much data was sent
       call MPI_GET_COUNT(status, MPI_REAL8, n, mpi_err)

       ! Check for end of batch
       if (score_data(1) == SERVER_END_BATCH) then
          total_weight = score_data(2)
          call accumulate_score(server_scores)
          cycle
       elseif (score_data(1) == SERVER_END_RUN) then
          total_weight = score_data(2)
          call accumulate_score(server_scores)
          exit
       end if

       ! Determine starting global index
       global_index = nint(score_data(1))

       ! Determine local index
       local_index = global_index - int((global_index - 1)/scores_per_server) &
            * scores_per_server

       ! Check for local index out of bounds
       if (local_index < 1 .or. local_index > scores_per_server) then
          message = "Local index on tally server out of bounds."
          call fatal_error()
       end if

       ! Add scores to tallies
       do i = 2, n
          call add_to_score(server_scores(local_index), score_data(i))
          local_index = local_index + 1
       end do
    end do

  end subroutine server_listen
    
end module tally<|MERGE_RESOLUTION|>--- conflicted
+++ resolved
@@ -292,6 +292,10 @@
 
        ! Determine scoring index for this filter combination
        filter_index = sum((bins - 1) * t % stride) + 1
+
+       ! Reset index for buffered scores
+       i_score = 0
+       scores = ZERO
 
        ! Check for nuclide bins
        k = 0
@@ -319,16 +323,6 @@
                 exit
              end if
 
-<<<<<<< HEAD
-       ! Reset index for buffered scores
-       i_score = 0
-       scores = ZERO
-
-       ! Determine score for each bin
-       do j = 1, t % n_score_bins
-          ! determine what type of score bin
-          score_bin = t % score_bins(j) % scalar
-=======
           else
              ! If the user has explicitly specified nuclides (or specified
              ! none), we need to search through the nuclide bin list one by
@@ -339,7 +333,6 @@
              if (index_nuclide /= p % event_nuclide .and. &
                   index_nuclide /= -1) cycle
           end if
->>>>>>> e1b1dec1
 
           ! Determine score for each bin
           SCORE_LOOP: do j = 1, t % n_score_bins
@@ -532,30 +525,22 @@
                 call fatal_error()
              end select
              
-<<<<<<< HEAD
-          if (use_servers) then
-             ! Copy score into array instead of talying
-             i_score = i_score + 1
-             scores(i_score) = score
-          else
-             ! Add score to tally
-             call add_to_score(t % scores(j, score_index), score)
-          end if
-=======
-             ! Add score to tally
-             call add_to_score(t % scores(score_index, filter_index), score)
->>>>>>> e1b1dec1
+             if (use_servers) then
+                ! Copy score into array instead of talying
+                i_score = i_score + 1
+                scores(i_score) = score
+             else
+                ! Add score to tally
+                call add_to_score(t % scores(score_index, filter_index), score)
+             end if
 
           end do SCORE_LOOP
 
-<<<<<<< HEAD
-       if (use_servers) call send_to_server(analog_tallies(i), score_index, &
+       end do NUCLIDE_LOOP
+
+       if (use_servers) call send_to_server(analog_tallies(i), filter_index, &
             t % n_score_bins, scores)
 
-=======
-       end do NUCLIDE_LOOP
-             
->>>>>>> e1b1dec1
        ! If the user has specified that we can assume all tallies are spatially
        ! separate, this implies that once a tally has been scored to, we needn't
        ! check the others. This cuts down on overhead when there are many
@@ -688,6 +673,10 @@
 
        else
 
+          ! Reset index for buffered scores
+          i_score = 0
+          scores = ZERO
+
           NUCLIDE_BIN_LOOP: do k = 1, t % n_nuclide_bins
              ! Get index of nuclide in nuclides array
              index_nuclide = t % nuclide_bins(k) % scalar
@@ -710,14 +699,6 @@
                    end if
                 end do NUCLIDE_MAT_LOOP
 
-<<<<<<< HEAD
-       ! Reset index for buffered scores
-       i_score = 0
-       scores = ZERO
-
-       ! Determine score for each bin
-       do j = 1, t % n_score_bins
-=======
                 atom_density = mat % atom_density(j)
              end if
 
@@ -774,13 +755,22 @@
                 ! Determine scoring bin index
                 score_index = (k - 1)*t % n_score_bins + j
 
-                ! Add score to tally
-                call add_to_score(t % scores(score_index, filter_index), score)
+                if (use_servers) then
+                   ! Copy score into array instead of talying
+                   i_score = i_score + 1
+                   scores(i_score) = score
+                else
+                   ! Add score to tally
+                   call add_to_score(t % scores(score_index, filter_index), score)
+                end if
 
              end do SCORE_LOOP
 
           end do NUCLIDE_BIN_LOOP
        end if
+
+       if (use_servers) call send_to_server(tracklength_tallies(i), &
+            filter_index, t % n_score_bins, scores)
 
        ! If the user has specified that we can assume all tallies are spatially
        ! separate, this implies that once a tally has been scored to, we needn't
@@ -816,9 +806,16 @@
     real(8) :: atom_density  ! atom density of single nuclide in atom/b-cm
     type(Material), pointer :: mat => null()
 
+    integer :: i_score
+    real(8) :: scores(max_server_send)
+
     ! Get pointer to current material. We need this in order to determine what
     ! nuclides are in the material
     mat => materials(p % material)
+
+    ! Reset index for buffered scores
+    i_score = 0
+    scores = ZERO
 
     ! ==========================================================================
     ! SCORE ALL INDIVIDUAL NUCLIDE REACTION RATES
@@ -832,7 +829,6 @@
 
        ! Loop over score types for each bin
        SCORE_LOOP: do j = 1, t % n_score_bins
->>>>>>> e1b1dec1
           ! determine what type of score bin
           score_bin = t % score_bins(j) % scalar
 
@@ -854,37 +850,22 @@
              call fatal_error()
           end select
 
-<<<<<<< HEAD
+          ! Determine scoring bin index based on what the index of the nuclide
+          ! is in the nuclides array
+          score_index = (index_nuclide - 1)*t % n_score_bins + j
+
           if (use_servers) then
              ! Copy score into array instead of talying
              i_score = i_score + 1
              scores(i_score) = score
           else
              ! Add score to tally
-             call add_to_score(t % scores(j, score_index), score)
-          end if
-=======
-          ! Determine scoring bin index based on what the index of the nuclide
-          ! is in the nuclides array
-          score_index = (index_nuclide - 1)*t % n_score_bins + j
-
-          ! Add score to tally
-          call add_to_score(t % scores(score_index, filter_index), score)
->>>>>>> e1b1dec1
+             call add_to_score(t % scores(score_index, filter_index), score)
+          end if
 
        end do SCORE_LOOP
 
-<<<<<<< HEAD
-       if (use_servers) call send_to_server(tracklength_tallies(i), score_index, &
-            t % n_score_bins, scores)
-
-       ! If the user has specified that we can assume all tallies are spatially
-       ! separate, this implies that once a tally has been scored to, we needn't
-       ! check the others. This cuts down on overhead when there are many
-       ! tallies specified
-=======
     end do NUCLIDE_LOOP
->>>>>>> e1b1dec1
 
     ! ==========================================================================
     ! SCORE ALL INDIVIDUAL NUCLIDE REACTION RATES
@@ -917,10 +898,19 @@
        ! is in the nuclides array
        score_index = n_nuclides_total*t % n_score_bins + j
 
-       ! Add score to tally
-       call add_to_score(t % scores(score_index, filter_index), score)
+       if (use_servers) then
+          ! Copy score into array instead of talying
+          i_score = i_score + 1
+          scores(i_score) = score
+       else
+          ! Add score to tally
+          call add_to_score(t % scores(score_index, filter_index), score)
+       end if
 
     end do MATERIAL_SCORE_LOOP
+
+    if (use_servers) call send_to_server(tracklength_tallies(i), &
+         filter_index, t % n_score_bins, scores)
 
   end subroutine score_all_nuclides
 
@@ -2407,7 +2397,8 @@
 
     ! Compute global index
     global_index = server_global_index(tally_index) + (filter_index - 1) * &
-         tallies(tally_index) % n_score_bins
+         tallies(tally_index) % n_score_bins * &
+         tallies(tally_index) % n_nuclide_bins
 
     ! Check that global_index is within the total number of scores
     if (global_index < 1 .or. global_index > n_scores) then
