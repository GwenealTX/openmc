--- conflicted
+++ resolved
@@ -2410,110 +2410,6 @@
 
   end subroutine reset_score
 
-<<<<<<< HEAD
-!===============================================================================
-! NORMAL_PERCENTILE calculates the percentile of the standard normal
-! distribution with a specified probability level
-!===============================================================================
-
-  function normal_percentile(p) result(z)
-  
-    real(8), intent(in) :: p ! probability level
-    real(8)             :: z ! corresponding z-value
-
-    real(8)            :: q
-    real(8)            :: r
-    real(8), parameter :: p_low  = 0.02425_8
-    real(8), parameter :: a(6) = (/ &
-         -3.969683028665376e1_8, 2.209460984245205e2_8, -2.759285104469687e2_8, &
-         1.383577518672690e2_8, -3.066479806614716e1_8, 2.506628277459239e0_8 /)
-    real(8), parameter :: b(5) = (/ &
-         -5.447609879822406e1_8, 1.615858368580409e2_8, -1.556989798598866e2_8, &
-         6.680131188771972e1_8, -1.328068155288572e1_8 /)
-    real(8), parameter :: c(6) = (/ &
-         -7.784894002430293e-3_8, -3.223964580411365e-1_8, -2.400758277161838_8, &
-         -2.549732539343734_8, 4.374664141464968_8, 2.938163982698783_8 /)
-    real(8), parameter :: d(4) = (/ &
-         7.784695709041462e-3_8, 3.224671290700398e-1_8, &
-         2.445134137142996_8,    3.754408661907416_8 /)
-    
-    if (p < p_low) then
-       ! Rational approximation for lower region.
-
-       q = sqrt(-TWO*log(p))
-       z = (((((c(1)*q + c(2))*q + c(3))*q + c(4))*q + c(5))*q + c(6)) / &
-            ((((d(1)*q + d(2))*q + d(3))*q + d(4))*q + 1.)
-
-    elseif (p <= 1. - p_low) then
-       ! Rational approximation for central region
-
-       q = p - 0.5
-       r = q*q
-       z = (((((a(1)*r + a(2))*r + a(3))*r + a(4))*r + a(5))*r + a(6))*q / &
-            (((((b(1)*r + b(2))*r + b(3))*r + b(4))*r + b(5))*r + 1.)
-
-    else
-       ! Rational approximation for upper region
-
-       q = sqrt(-2*log(1. - p))
-       z = -(((((c(1)*q + c(2))*q + c(3))*q + c(4))*q + c(5))*q + c(6)) / &
-       ((((d(1)*q + d(2))*q + d(3))*q + d(4))*q + 1.)
-    endif
-
-    ! Refinement based on Newton's method
-#ifndef NO_F2008
-    z = z - (0.5 * erfc(-z/sqrt(TWO)) - p) * sqrt(TWO*PI) * exp(0.5*z*z)
-#endif
-
-  end function normal_percentile
-
-!===============================================================================
-! T_PERCENTILE calculates the percentile of the Student's t distribution with a
-! specified probability level and number of degrees of freedom
-!===============================================================================
-
-  function t_percentile(p, df) result(t)
-
-    real(8), intent(in) :: p  ! probability level
-    integer, intent(in) :: df ! degrees of freedom
-    real(8)             :: t  ! corresponding t-value
-
-    real(8)            :: n  ! degrees of freedom as a real(8)
-    real(8)            :: k  ! n - 2
-    real(8)            :: z  ! percentile of normal distribution
-    real(8)            :: z2 ! z * z
-
-    if (df == 1) then
-       ! For one degree of freedom, the t-distribution becomes a Cauchy
-       ! distribution whose cdf we can invert directly
-       
-       t = tan(PI*(p - 0.5))
-
-    elseif (df == 2) then
-       ! For two degrees of freedom, the cdf is given by 1/2 + x/(2*sqrt(x^2 +
-       ! 2)). This can be directly inverted to yield the solution below
-
-       t = TWO*sqrt(TWO)*(p - 0.5)/sqrt(ONE - 4.*(p - 0.5)**2)
-
-    else
-
-       ! This approximation is from E. Olusegun George and Meenakshi Sivaram, "A
-       ! modification of the Fisher-Cornish approximation for the student t
-       ! percentiles," Communication in Statistics - Simulation and Computation,
-       ! 16 (4), pp. 1123-1132 (1987).
-
-       n = real(df,8)
-       k = 1./(n - 2.)
-       z = normal_percentile(p)
-       z2 = z * z
-       t = sqrt(n*k) * (z + (z2 - 3.)*z*k/4. + ((5.*z2 - 56.)*z2 + &
-            75.)*z*k*k/96. + (((z2 - 27.)*3.*z2 + 417.)*z2 - 315.) &
-            *z*k*k*k/384.)
-
-    end if
-
-  end function t_percentile
-
 !===============================================================================
 ! SEND_TO_SERVER
 !===============================================================================
@@ -2662,6 +2558,4 @@
 
   end subroutine server_listen
     
-=======
->>>>>>> c1e2a1cf
 end module tally