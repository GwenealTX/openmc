module cross_section

  use ace_header,      only: Nuclide, SAlphaBeta, Reaction, UrrData
  use constants
  use energy_grid,     only: grid_method, log_spacing
  use error,           only: fatal_error
  use fission,         only: nu_total
  use global
  use list_header,     only: ListElemInt
  use material_header, only: Material
  use particle_header, only: Particle
  use random_lcg,      only: prn, prn_seed
  use search,          only: binary_search

  implicit none

contains

!===============================================================================
! CALCULATE_XS determines the macroscopic cross sections for the material the
! particle is currently traveling through.
!===============================================================================

  subroutine calculate_xs(p)

    type(Particle), intent(inout) :: p

    integer :: i             ! loop index over nuclides
    integer :: i_nuclide     ! index into nuclides array
    integer :: i_sab         ! index into sab_tables array
    integer :: j             ! index in mat % i_sab_nuclides
    integer :: i_grid        ! index into logarithmic mapping array or material
                             ! union grid
    real(8) :: atom_density  ! atom density of a nuclide
    logical :: check_sab     ! should we check for S(a,b) table?
    type(Material), pointer :: mat ! current material

    ! Set all material macroscopic cross sections to zero
    material_xs % total          = ZERO
    material_xs % elastic        = ZERO
    material_xs % absorption     = ZERO
    material_xs % fission        = ZERO
    material_xs % nu_fission     = ZERO

    ! Exit subroutine if material is void
    if (p % material == MATERIAL_VOID) return

    mat => materials(p % material)

    ! Find energy index on energy grid
    if (grid_method == GRID_MAT_UNION) then
      i_grid = find_energy_index(mat, p % E)
    else if (grid_method == GRID_LOGARITHM) then
      i_grid = int(log(p % E/energy_min_neutron)/log_spacing)
    end if

    ! Determine if this material has S(a,b) tables
    check_sab = (mat % n_sab > 0)

    ! Initialize position in i_sab_nuclides
    j = 1

    ! Add contribution from each nuclide in material
    do i = 1, mat % n_nuclides
      ! ========================================================================
      ! CHECK FOR S(A,B) TABLE

      i_sab = 0

      ! Check if this nuclide matches one of the S(a,b) tables specified -- this
      ! relies on i_sab_nuclides being in sorted order
      if (check_sab) then
        if (i == mat % i_sab_nuclides(j)) then
          ! Get index in sab_tables
          i_sab = mat % i_sab_tables(j)

          ! If particle energy is greater than the highest energy for the S(a,b)
          ! table, don't use the S(a,b) table
          if (p % E > sab_tables(i_sab) % threshold_inelastic) i_sab = 0

          ! Increment position in i_sab_nuclides
          j = j + 1

          ! Don't check for S(a,b) tables if there are no more left
          if (j > mat % n_sab) check_sab = .false.
        end if
      end if

      ! ========================================================================
      ! CALCULATE MICROSCOPIC CROSS SECTION

      ! Determine microscopic cross sections for this nuclide
      i_nuclide = mat % nuclide(i)

      ! Calculate microscopic cross section for this nuclide
      if (p % E /= micro_xs(i_nuclide) % last_E) then
<<<<<<< HEAD
        if (i == 1) p % xs_seed = prn_seed
        call calculate_nuclide_xs(i_nuclide, i_sab, p % E, p % material, i, u)
      else if (i_sab /= micro_xs(i_nuclide) % last_index_sab) then
        if (i == 1) p % xs_seed = prn_seed
        call calculate_nuclide_xs(i_nuclide, i_sab, p % E, p % material, i, u)
=======
        call calculate_nuclide_xs(i_nuclide, i_sab, p % E, p % material, i, i_grid)
      else if (i_sab /= micro_xs(i_nuclide) % last_index_sab) then
        call calculate_nuclide_xs(i_nuclide, i_sab, p % E, p % material, i, i_grid)
>>>>>>> fd712f64
      end if

      ! ========================================================================
      ! ADD TO MACROSCOPIC CROSS SECTION

      ! Copy atom density of nuclide in material
      atom_density = mat % get_density(p % inst, i)

      ! Add contributions to material macroscopic total cross section
      material_xs % total = material_xs % total + &
           atom_density * micro_xs(i_nuclide) % total

      ! Add contributions to material macroscopic scattering cross section
      material_xs % elastic = material_xs % elastic + &
           atom_density * micro_xs(i_nuclide) % elastic

      ! Add contributions to material macroscopic absorption cross section
      material_xs % absorption = material_xs % absorption + &
           atom_density * micro_xs(i_nuclide) % absorption

      ! Add contributions to material macroscopic fission cross section
      material_xs % fission = material_xs % fission + &
           atom_density * micro_xs(i_nuclide) % fission

      ! Add contributions to material macroscopic nu-fission cross section
      material_xs % nu_fission = material_xs % nu_fission + &
           atom_density * micro_xs(i_nuclide) % nu_fission
    end do

  end subroutine calculate_xs

!===============================================================================
! CALCULATE_NUCLIDE_XS determines microscopic cross sections for a nuclide of a
! given index in the nuclides array at the energy of the given particle
!===============================================================================

  subroutine calculate_nuclide_xs(i_nuclide, i_sab, E, i_mat, i_nuc_mat, i_log_union)
    integer, intent(in) :: i_nuclide ! index into nuclides array
    integer, intent(in) :: i_sab     ! index into sab_tables array
    real(8), intent(in) :: E         ! energy
    integer, intent(in) :: i_mat     ! index into materials array
    integer, intent(in) :: i_nuc_mat ! index into nuclides array for a material
    integer, intent(in) :: i_log_union ! index into logarithmic mapping array or
                                       ! material union energy grid

    integer :: i_grid ! index on nuclide energy grid
    integer :: i_low  ! lower logarithmic mapping index
    integer :: i_high ! upper logarithmic mapping index
    real(8) :: f      ! interp factor on nuclide energy grid
    type(Nuclide),  pointer :: nuc
    type(Material), pointer :: mat

    ! Set pointer to nuclide and material
    nuc => nuclides(i_nuclide)
    mat => materials(i_mat)

    ! Determine index on nuclide energy grid
    select case (grid_method)
    case (GRID_MAT_UNION)

      i_grid = mat % nuclide_grid_index(i_nuc_mat, i_log_union)

    case (GRID_LOGARITHM)
      ! Determine the energy grid index using a logarithmic mapping to reduce
      ! the energy range over which a binary search needs to be performed

      if (E < nuc % energy(1)) then
        i_grid = 1
      elseif (E > nuc % energy(nuc % n_grid)) then
        i_grid = nuc % n_grid - 1
      else
        ! Determine bounding indices based on which equal log-spaced interval
        ! the energy is in
        i_low  = nuc % grid_index(i_log_union)
        i_high = nuc % grid_index(i_log_union + 1) + 1

        ! Perform binary search over reduced range
        i_grid = binary_search(nuc % energy(i_low:i_high), &
             i_high - i_low + 1, E) + i_low - 1
      end if

    case (GRID_NUCLIDE)
      ! Perform binary search on the nuclide energy grid in order to determine
      ! which points to interpolate between

      if (E <= nuc % energy(1)) then
        i_grid = 1
      elseif (E > nuc % energy(nuc % n_grid)) then
        i_grid = nuc % n_grid - 1
      else
        i_grid = binary_search(nuc % energy, nuc % n_grid, E)
      end if

    end select

    ! check for rare case where two energy points are the same
    if (nuc % energy(i_grid) == nuc % energy(i_grid+1)) i_grid = i_grid + 1

    ! calculate interpolation factor
    f = (E - nuc%energy(i_grid))/(nuc%energy(i_grid+1) - nuc%energy(i_grid))

    micro_xs(i_nuclide) % index_grid    = i_grid
    micro_xs(i_nuclide) % interp_factor = f

    ! Initialize sab treatment to false
    micro_xs(i_nuclide) % index_sab   = NONE
    micro_xs(i_nuclide) % elastic_sab = ZERO

    ! Initialize URR probability table treatment to false
    micro_xs(i_nuclide) % use_ptable  = .false.

    ! Initialize nuclide cross-sections to zero
    micro_xs(i_nuclide) % fission    = ZERO
    micro_xs(i_nuclide) % nu_fission = ZERO

    ! Calculate microscopic nuclide total cross section
    micro_xs(i_nuclide) % total = (ONE - f) * nuc % total(i_grid) &
         + f * nuc % total(i_grid+1)

    ! Calculate microscopic nuclide elastic cross section
    micro_xs(i_nuclide) % elastic = (ONE - f) * nuc % elastic(i_grid) &
         + f * nuc % elastic(i_grid+1)

    ! Calculate microscopic nuclide absorption cross section
    micro_xs(i_nuclide) % absorption = (ONE - f) * nuc % absorption( &
         i_grid) + f * nuc % absorption(i_grid+1)

    if (nuc % fissionable) then
      ! Calculate microscopic nuclide total cross section
      micro_xs(i_nuclide) % fission = (ONE - f) * nuc % fission(i_grid) &
           + f * nuc % fission(i_grid+1)

      ! Calculate microscopic nuclide nu-fission cross section
      micro_xs(i_nuclide) % nu_fission = (ONE - f) * nuc % nu_fission( &
           i_grid) + f * nuc % nu_fission(i_grid+1)
    end if

    ! If there is S(a,b) data for this nuclide, we need to do a few
    ! things. Since the total cross section was based on non-S(a,b) data, we
    ! need to correct it by subtracting the non-S(a,b) elastic cross section and
    ! then add back in the calculated S(a,b) elastic+inelastic cross section.

    if (i_sab > 0) call calculate_sab_xs(i_nuclide, i_sab, E)

    ! if the particle is in the unresolved resonance range and there are
    ! probability tables, we need to determine cross sections from the table

    if (urr_ptables_on .and. nuc % urr_present) then
      if (E > nuc % urr_data % energy(1) .and. &
           E < nuc % urr_data % energy(nuc % urr_data % n_energy)) then
        call calculate_urr_xs(i_nuclide, E)
      end if
    end if

    micro_xs(i_nuclide) % last_E = E
    micro_xs(i_nuclide) % last_index_sab = i_sab

  end subroutine calculate_nuclide_xs

!===============================================================================
! CALCULATE_SAB_XS determines the elastic and inelastic scattering
! cross-sections in the thermal energy range. These cross sections replace
! whatever data were taken from the normal Nuclide table.
!===============================================================================

  subroutine calculate_sab_xs(i_nuclide, i_sab, E)

    integer, intent(in) :: i_nuclide ! index into nuclides array
    integer, intent(in) :: i_sab     ! index into sab_tables array
    real(8), intent(in) :: E         ! energy

    integer :: i_grid    ! index on S(a,b) energy grid
    real(8) :: f         ! interp factor on S(a,b) energy grid
    real(8) :: inelastic ! S(a,b) inelastic cross section
    real(8) :: elastic   ! S(a,b) elastic cross section
    type(SAlphaBeta), pointer :: sab

    ! Set flag that S(a,b) treatment should be used for scattering
    micro_xs(i_nuclide) % index_sab = i_sab

    ! Get pointer to S(a,b) table
    sab => sab_tables(i_sab)

    ! Get index and interpolation factor for inelastic grid
    if (E < sab % inelastic_e_in(1)) then
      i_grid = 1
      f = ZERO
    else
      i_grid = binary_search(sab % inelastic_e_in, sab % n_inelastic_e_in, E)
      f = (E - sab%inelastic_e_in(i_grid)) / &
           (sab%inelastic_e_in(i_grid+1) - sab%inelastic_e_in(i_grid))
    end if

    ! Calculate S(a,b) inelastic scattering cross section
    inelastic = (ONE - f) * sab % inelastic_sigma(i_grid) + &
         f * sab % inelastic_sigma(i_grid + 1)

    ! Check for elastic data
    if (E < sab % threshold_elastic) then
      ! Determine whether elastic scattering is given in the coherent or
      ! incoherent approximation. For coherent, the cross section is
      ! represented as P/E whereas for incoherent, it is simply P

      if (sab % elastic_mode == SAB_ELASTIC_EXACT) then
        if (E < sab % elastic_e_in(1)) then
          ! If energy is below that of the lowest Bragg peak, the elastic
          ! cross section will be zero
          elastic = ZERO
        else
          i_grid = binary_search(sab % elastic_e_in, &
               sab % n_elastic_e_in, E)
          elastic = sab % elastic_P(i_grid) / E
        end if
      else
        ! Determine index on elastic energy grid
        if (E < sab % elastic_e_in(1)) then
          i_grid = 1
        else
          i_grid = binary_search(sab % elastic_e_in, &
               sab % n_elastic_e_in, E)
        end if

        ! Get interpolation factor for elastic grid
        f = (E - sab%elastic_e_in(i_grid))/(sab%elastic_e_in(i_grid+1) - &
             sab%elastic_e_in(i_grid))

        ! Calculate S(a,b) elastic scattering cross section
        elastic = (ONE - f) * sab % elastic_P(i_grid) + &
             f * sab % elastic_P(i_grid + 1)
      end if
    else
      ! No elastic data
      elastic = ZERO
    end if

    ! Correct total and elastic cross sections
    micro_xs(i_nuclide) % total = micro_xs(i_nuclide) % total - &
         micro_xs(i_nuclide) % elastic + inelastic + elastic
    micro_xs(i_nuclide) % elastic = inelastic + elastic

    ! Store S(a,b) elastic cross section for sampling later
    micro_xs(i_nuclide) % elastic_sab = elastic

  end subroutine calculate_sab_xs

!===============================================================================
! CALCULATE_URR_XS determines cross sections in the unresolved resonance range
! from probability tables
!===============================================================================

  subroutine calculate_urr_xs(i_nuclide, E)

    integer, intent(in) :: i_nuclide ! index into nuclides array
    real(8), intent(in) :: E         ! energy

    integer :: i            ! loop index
    integer :: i_energy     ! index for energy
    integer :: i_low        ! band index at lower bounding energy
    integer :: i_up         ! band index at upper bounding energy
    integer :: same_nuc_idx ! index of same nuclide
    real(8) :: f            ! interpolation factor
    real(8) :: r            ! pseudo-random number
    real(8) :: elastic      ! elastic cross section
    real(8) :: capture      ! (n,gamma) cross section
    real(8) :: fission      ! fission cross section
    real(8) :: inelastic    ! inelastic cross section
    logical :: same_nuc     ! do we know the xs for this nuclide at this energy?
    type(UrrData),  pointer :: urr
    type(Nuclide),  pointer :: nuc

    micro_xs(i_nuclide) % use_ptable = .true.

    ! get pointer to probability table
    nuc => nuclides(i_nuclide)
    urr => nuc % urr_data

    ! determine energy table
    i_energy = 1
    do
      if (E < urr % energy(i_energy + 1)) exit
      i_energy = i_energy + 1
    end do

    ! determine interpolation factor on table
    f = (E - urr % energy(i_energy)) / &
         (urr % energy(i_energy + 1) - urr % energy(i_energy))

    ! sample probability table using the cumulative distribution

    ! if we're dealing with a nuclide that we've previously encountered at
    ! this energy but a different temperature, use the original random number to
    ! preserve correlation of temperature in probability tables
    same_nuc = .false.
    do i = 1, nuc % nuc_list % size()
      if (E /= ZERO .and. E == micro_xs(nuc % nuc_list % data(i)) % last_E) then
        same_nuc = .true.
        same_nuc_idx = i
        exit
      end if
    end do

    if (same_nuc) then
      r = micro_xs(nuc % nuc_list % data(same_nuc_idx)) % last_prn
    else
      r = prn()
      micro_xs(i_nuclide) % last_prn = r
    end if

    i_low = 1
    do
      if (urr % prob(i_energy, URR_CUM_PROB, i_low) > r) exit
      i_low = i_low + 1
    end do
    i_up = 1
    do
      if (urr % prob(i_energy + 1, URR_CUM_PROB, i_up) > r) exit
      i_up = i_up + 1
    end do

    ! determine elastic, fission, and capture cross sections from probability
    ! table
    if (urr % interp == LINEAR_LINEAR) then
      elastic = (ONE - f) * urr % prob(i_energy, URR_ELASTIC, i_low) + &
           f * urr % prob(i_energy + 1, URR_ELASTIC, i_up)
      fission = (ONE - f) * urr % prob(i_energy, URR_FISSION, i_low) + &
           f * urr % prob(i_energy + 1, URR_FISSION, i_up)
      capture = (ONE - f) * urr % prob(i_energy, URR_N_GAMMA, i_low) + &
           f * urr % prob(i_energy + 1, URR_N_GAMMA, i_up)
    elseif (urr % interp == LOG_LOG) then
      ! Get logarithmic interpolation factor
      f = log(E / urr % energy(i_energy)) / &
           log(urr % energy(i_energy + 1) / urr % energy(i_energy))

      ! Calculate elastic cross section/factor
      elastic = ZERO
      if (urr % prob(i_energy, URR_ELASTIC, i_low) > ZERO .and. &
           urr % prob(i_energy + 1, URR_ELASTIC, i_up) > ZERO) then
        elastic = exp((ONE - f) * log(urr % prob(i_energy, URR_ELASTIC, &
             i_low)) + f * log(urr % prob(i_energy + 1, URR_ELASTIC, &
             i_up)))
      end if

      ! Calculate fission cross section/factor
      fission = ZERO
      if (urr % prob(i_energy, URR_FISSION, i_low) > ZERO .and. &
           urr % prob(i_energy + 1, URR_FISSION, i_up) > ZERO) then
        fission = exp((ONE - f) * log(urr % prob(i_energy, URR_FISSION, &
             i_low)) + f * log(urr % prob(i_energy + 1, URR_FISSION, &
             i_up)))
      end if

      ! Calculate capture cross section/factor
      capture = ZERO
      if (urr % prob(i_energy, URR_N_GAMMA, i_low) > ZERO .and. &
           urr % prob(i_energy + 1, URR_N_GAMMA, i_up) > ZERO) then
        capture = exp((ONE - f) * log(urr % prob(i_energy, URR_N_GAMMA, &
             i_low)) + f * log(urr % prob(i_energy + 1, URR_N_GAMMA, &
             i_up)))
      end if
    end if

    ! Determine treatment of inelastic scattering
    inelastic = ZERO
    if (urr % inelastic_flag > 0) then
      ! Get index on energy grid and interpolation factor
      i_energy = micro_xs(i_nuclide) % index_grid
      f = micro_xs(i_nuclide) % interp_factor

      ! Determine inelastic scattering cross section
      associate (rxn => nuc % reactions(nuc % urr_inelastic))
        if (i_energy >= rxn % threshold) then
          inelastic = (ONE - f) * rxn % sigma(i_energy - rxn%threshold + 1) + &
               f * rxn % sigma(i_energy - rxn%threshold + 2)
        end if
      end associate
    end if

    ! Multiply by smooth cross-section if needed
    if (urr % multiply_smooth) then
      elastic = elastic * micro_xs(i_nuclide) % elastic
      capture = capture * (micro_xs(i_nuclide) % absorption - &
           micro_xs(i_nuclide) % fission)
      fission = fission * micro_xs(i_nuclide) % fission
    end if

    ! Check for negative values
    if (elastic < ZERO) elastic = ZERO
    if (fission < ZERO) fission = ZERO
    if (capture < ZERO) capture = ZERO

    ! Set elastic, absorption, fission, and total cross sections. Note that the
    ! total cross section is calculated as sum of partials rather than using the
    ! table-provided value
    micro_xs(i_nuclide) % elastic = elastic
    micro_xs(i_nuclide) % absorption = capture + fission
    micro_xs(i_nuclide) % fission = fission
    micro_xs(i_nuclide) % total = elastic + inelastic + capture + fission

    ! Determine nu-fission cross section
    if (nuc % fissionable) then
      micro_xs(i_nuclide) % nu_fission = nu_total(nuc, E) * &
           micro_xs(i_nuclide) % fission
    end if

  end subroutine calculate_urr_xs

!===============================================================================
! FIND_ENERGY_INDEX determines the index on the union energy grid at a certain
! energy
!===============================================================================

  pure function find_energy_index(mat, E) result(i)
    type(Material), intent(in) :: mat ! pointer to current material
    real(8),        intent(in) :: E   ! energy of particle
    integer                    :: i   ! energy grid index

    ! if the energy is outside of energy grid range, set to first or last
    ! index. Otherwise, do a binary search through the union energy grid.
    if (E <= mat % e_grid(1)) then
      i = 1
    elseif (E > mat % e_grid(mat % n_grid)) then
      i = mat % n_grid - 1
    else
      i = binary_search(mat % e_grid, mat % n_grid, E)
    end if

  end function find_energy_index

!===============================================================================
! 0K_ELASTIC_XS determines the microscopic 0K elastic cross section
! for a given nuclide at the trial relative energy used in resonance scattering
!===============================================================================

  pure function elastic_xs_0K(E, nuc) result(xs_out)
    real(8),       intent(in) :: E      ! trial energy
    type(Nuclide), intent(in) :: nuc    ! target nuclide at temperature
    real(8)                   :: xs_out ! 0K xs at trial energy

    integer :: i_grid ! index on nuclide energy grid
    real(8) :: f      ! interp factor on nuclide energy grid

    ! Determine index on nuclide energy grid
    if (E < nuc % energy_0K(1)) then
      i_grid = 1
    elseif (E > nuc % energy_0K(nuc % n_grid_0K)) then
      i_grid = nuc % n_grid_0K - 1
    else
      i_grid = binary_search(nuc % energy_0K, nuc % n_grid_0K, E)
    end if

    ! check for rare case where two energy points are the same
    if (nuc % energy_0K(i_grid) == nuc % energy_0K(i_grid+1)) then
      i_grid = i_grid + 1
    end if

    ! calculate interpolation factor
    f = (E - nuc % energy_0K(i_grid)) &
         & / (nuc % energy_0K(i_grid + 1) - nuc % energy_0K(i_grid))

    ! Calculate microscopic nuclide elastic cross section
    xs_out = (ONE - f) * nuc % elastic_0K(i_grid) &
         & + f * nuc % elastic_0K(i_grid + 1)

  end function elastic_xs_0K

end module cross_section<|MERGE_RESOLUTION|>--- conflicted
+++ resolved
@@ -94,18 +94,10 @@
 
       ! Calculate microscopic cross section for this nuclide
       if (p % E /= micro_xs(i_nuclide) % last_E) then
-<<<<<<< HEAD
         if (i == 1) p % xs_seed = prn_seed
-        call calculate_nuclide_xs(i_nuclide, i_sab, p % E, p % material, i, u)
-      else if (i_sab /= micro_xs(i_nuclide) % last_index_sab) then
+        call calculate_nuclide_xs(i_nuclide, i_sab, p % E, p % material, i, i_grid)      else if (i_sab /= micro_xs(i_nuclide) % last_index_sab) then
         if (i == 1) p % xs_seed = prn_seed
-        call calculate_nuclide_xs(i_nuclide, i_sab, p % E, p % material, i, u)
-=======
-        call calculate_nuclide_xs(i_nuclide, i_sab, p % E, p % material, i, i_grid)
-      else if (i_sab /= micro_xs(i_nuclide) % last_index_sab) then
-        call calculate_nuclide_xs(i_nuclide, i_sab, p % E, p % material, i, i_grid)
->>>>>>> fd712f64
-      end if
+        call calculate_nuclide_xs(i_nuclide, i_sab, p % E, p % material, i, i_grid)      end if
 
       ! ========================================================================
       ! ADD TO MACROSCOPIC CROSS SECTION
