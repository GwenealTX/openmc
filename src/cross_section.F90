--- conflicted
+++ resolved
@@ -149,13 +149,8 @@
     integer :: u      ! index into logarithmic mapping array
     real(8), intent(in) :: E ! energy
     real(8) :: f             ! interp factor on nuclide energy grid
-<<<<<<< HEAD
-    type(Nuclide), pointer :: nuc
-=======
-    type(Nuclide),  pointer, save :: nuc => null()
-    type(Material), pointer, save :: mat => null()
-!$omp threadprivate(nuc, mat)
->>>>>>> 4677f2fb
+    type(Nuclide),  pointer :: nuc
+    type(Material), pointer :: mat
 
     ! Set pointer to nuclide and material
     nuc => nuclides(i_nuclide)
@@ -529,12 +524,11 @@
 
   subroutine find_energy_index(E, i_mat)
 
-    real(8), intent(in) :: E     ! energy of particle
-    integer, intent(in) :: i_mat ! material index
-    type(Material), pointer, save :: mat => null() ! pointer to current material
-!$omp threadprivate(mat)
-
-    mat => materials(i_mat)      
+    real(8), intent(in) :: E       ! energy of particle
+    integer, intent(in) :: i_mat   ! material index
+    type(Material), pointer :: mat ! pointer to current material
+
+    mat => materials(i_mat)
 
     ! if the energy is outside of energy grid range, set to first or last
     ! index. Otherwise, do a binary search through the union energy grid.
