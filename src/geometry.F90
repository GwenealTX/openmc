module geometry

  use constants
  use error,                  only: fatal_error, warning
<<<<<<< HEAD
  use distribcell,            only: get_distribcell_instance
  use geometry_header,        only: Cell, Surface, Universe, Lattice, &
=======
  use geometry_header,        only: Cell, Universe, Lattice, &
>>>>>>> aee19458
                                    &RectLattice, HexLattice
  use global
  use material_header,        only: Material
  use mesh,                   only: get_mesh_bin, bin_to_mesh_indices, &
                                    distance_to_mesh_intersection_3d, &
                                    distance_to_mesh_intersection_2d
  use output,                 only: write_message
  use particle_header,        only: LocalCoord, Particle
  use particle_restart_write, only: write_particle_restart
  use surface_header
  use string,                 only: to_str
  use tally,                  only: score_surface_current

  implicit none

contains

!===============================================================================
! CELL_CONTAINS determines if a cell contains the particle at a given
! location. The bounds of the cell are detemined by a logical expression
! involving surface half-spaces. At initialization, the expression was converted
! to RPN notation.
!
! The function is split into two cases, one for simple cells (those involving
! only the intersection of half-spaces) and one for complex cells. Simple cells
! can be evaluated with short circuit evaluation, i.e., as soon as we know that
! one half-space is not satisfied, we can exit. This provides a performance
! benefit for the common case. In complex_cell_contains, we evaluate the RPN
! expression using a stack, similar to how a RPN calculator would work.
!===============================================================================

  pure function cell_contains(c, p) result(in_cell)
    type(Cell), intent(in) :: c
    type(Particle), intent(in) :: p
    logical :: in_cell

    if (c%simple) then
      in_cell = simple_cell_contains(c, p)
    else
      in_cell = complex_cell_contains(c, p)
    end if
  end function cell_contains

  pure function simple_cell_contains(c, p) result(in_cell)
    type(Cell), intent(in) :: c
    type(Particle), intent(in) :: p
    logical :: in_cell

    integer :: i
    integer :: token
    logical :: actual_sense    ! sense of particle wrt surface

    in_cell = .true.
    do i = 1, size(c%rpn)
      token = c%rpn(i)
      if (token < OP_UNION) then
        ! If the token is not an operator, evaluate the sense of particle with
        ! respect to the surface and see if the token matches the sense. If the
        ! particle's surface attribute is set and matches the token, that
        ! overrides the determination based on sense().
        if (token == p%surface) then
          cycle
        elseif (-token == p%surface) then
          in_cell = .false.
          exit
        else
          actual_sense = surfaces(abs(token))%obj%sense(&
               p%coord(p%n_coord)%xyz, p%coord(p%n_coord)%uvw)
          if (actual_sense .neqv. (token > 0)) then
            in_cell = .false.
            exit
          end if
        end if
      end if
    end do
  end function simple_cell_contains

  pure function complex_cell_contains(c, p) result(in_cell)
    type(Cell), intent(in) :: c
    type(Particle), intent(in) :: p
    logical :: in_cell

    integer :: i
    integer :: token
    integer :: i_stack
    logical :: actual_sense    ! sense of particle wrt surface
    logical :: stack(size(c%rpn))

    i_stack = 0
    do i = 1, size(c%rpn)
      token = c%rpn(i)

      ! If the token is a binary operator (intersection/union), apply it to
      ! the last two items on the stack. If the token is a unary operator
      ! (complement), apply it to the last item on the stack.
      select case (token)
      case (OP_UNION)
        stack(i_stack - 1) = stack(i_stack - 1) .or. stack(i_stack)
        i_stack = i_stack - 1
      case (OP_INTERSECTION)
        stack(i_stack - 1) = stack(i_stack - 1) .and. stack(i_stack)
        i_stack = i_stack - 1
      case (OP_COMPLEMENT)
        stack(i_stack) = .not. stack(i_stack)
      case default
        ! If the token is not an operator, evaluate the sense of particle with
        ! respect to the surface and see if the token matches the sense. If the
        ! particle's surface attribute is set and matches the token, that
        ! overrides the determination based on sense().
        i_stack = i_stack + 1
        if (token == p%surface) then
          stack(i_stack) = .true.
        elseif (-token == p%surface) then
          stack(i_stack) = .false.
        else
          actual_sense = surfaces(abs(token))%obj%sense(&
               p%coord(p%n_coord)%xyz, p%coord(p%n_coord)%uvw)
          stack(i_stack) = (actual_sense .eqv. (token > 0))
        end if
      end select
    end do

    if (i_stack == 1) then
      ! The one remaining logical on the stack indicates whether the particle is
      ! in the cell.
      in_cell = stack(i_stack)
    else
      ! This case occurs if there is no region specification since i_stack will
      ! still be zero.
      in_cell = .true.
    end if
  end function complex_cell_contains

!===============================================================================
! CHECK_CELL_OVERLAP checks for overlapping cells at the current particle's
! position using cell_contains and the LocalCoord's built up by find_cell
!===============================================================================

  subroutine check_cell_overlap(p)

    type(Particle), intent(inout) :: p

    integer :: i                       ! cell loop index on a level
    integer :: j                       ! coordinate level index
    integer :: n_coord                 ! saved number of coordinate levels
    integer :: n                       ! number of cells to search on a level
    integer :: index_cell              ! index in cells array
    type(Cell),       pointer :: c     ! pointer to cell
    type(Universe),   pointer :: univ  ! universe to search in

    ! loop through each coordinate level
    n_coord = p % n_coord
    do j = 1, n_coord
      p % n_coord = j
      univ => universes(p % coord(j) % universe)
      n = univ % n_cells

      ! loop through each cell on this level
      do i = 1, n
        index_cell = univ % cells(i)
        c => cells(index_cell)

        if (cell_contains(c, p)) then
          ! the particle should only be contained in one cell per level
          if (index_cell /= p % coord(j) % cell) then
            call fatal_error("Overlapping cells detected: " &
                 &// trim(to_str(cells(index_cell) % id)) // ", " &
                 &// trim(to_str(cells(p % coord(j) % cell) % id)) &
                 &// " on universe " // trim(to_str(univ % id)))
          end if

          overlap_check_cnt(index_cell) = overlap_check_cnt(index_cell) + 1

        end if

      end do
    end do

  end subroutine check_cell_overlap

!===============================================================================
! FIND_CELL determines what cell a source particle is in within a particular
! universe. If the base universe is passed, the particle should be found as long
! as it's within the geometry
!===============================================================================

  recursive subroutine find_cell(p, found, search_cells)

    type(Particle), intent(inout) :: p
    logical,        intent(inout) :: found
    integer,        optional      :: search_cells(:)
    integer :: i                    ! index over cells
    integer :: j                    ! coordinate level index
    integer :: i_xyz(3)             ! indices in lattice
    integer :: n                    ! number of cells to search
    integer :: index_cell           ! index in cells array
    logical :: use_search_cells     ! use cells provided as argument
    type(Cell),     pointer :: c    ! pointer to cell
    class(Lattice), pointer :: lat  ! pointer to lattice
    type(Universe), pointer :: univ ! universe to search in
    type(Material), pointer :: mat  ! pointer to material

    do j = p % n_coord + 1, MAX_COORD
      call p % coord(j) % reset()
    end do
    j = p % n_coord

    ! set size of list to search
    if (present(search_cells)) then
      use_search_cells = .true.
      n = size(search_cells)
    else
      use_search_cells = .false.
      univ => universes(p % coord(j) % universe)
      n = univ % n_cells
    end if

    CELL_LOOP: do i = 1, n
      ! select cells based on whether we are searching a universe or a provided
      ! list of cells (this would be for lists of neighbor cells)
      if (use_search_cells) then
        index_cell = search_cells(i)
        ! check to make sure search cell is in same universe
        if (cells(index_cell) % universe /= p % coord(j) % universe) cycle
      else
        index_cell = univ % cells(i)
      end if

      ! get pointer to cell
      c => cells(index_cell)

      ! Move on to the next cell if the particle is not inside this cell
      if (.not. cell_contains(c, p)) cycle

      ! Set cell on this level
      p % coord(j) % cell = index_cell

      ! Show cell information on trace
      if (verbosity >= 10 .or. trace) then
        call write_message("    Entering cell " // trim(to_str(c % id)))
      end if

      CELL_TYPE: if (c % type == CELL_NORMAL) then
        ! ======================================================================
        ! AT LOWEST UNIVERSE, TERMINATE SEARCH

        ! set material
        p % last_material = p % material
        p % material = c % material

        ! Store the distribcell instance index
        if (p % material == NONE) then
          p % inst = NONE
        else
          mat => materials(p % material)
          p % last_inst = p % inst
          p % inst = get_distribcell_instance(p, mat % distribmap, index_cell)
        end if

      elseif (c % type == CELL_FILL) then CELL_TYPE
        ! ======================================================================
        ! CELL CONTAINS LOWER UNIVERSE, RECURSIVELY FIND CELL

        ! Store lower level coordinates
        p % coord(j + 1) % xyz = p % coord(j) % xyz
        p % coord(j + 1) % uvw = p % coord(j) % uvw

        ! Move particle to next level and set universe
        j = j + 1
        p % n_coord = j
        p % coord(j) % universe = c % fill

        ! Apply translation
        if (allocated(c % translation)) then
          p % coord(j) % xyz = p % coord(j) % xyz - c % translation
        end if

        ! Apply rotation
        if (allocated(c % rotation_matrix)) then
          p % coord(j) % xyz = matmul(c % rotation_matrix, p % coord(j) % xyz)
          p % coord(j) % uvw = matmul(c % rotation_matrix, p % coord(j) % uvw)
          p % coord(j) % rotated = .true.
        end if

        call find_cell(p, found)
        j = p % n_coord
        if (.not. found) exit

      elseif (c % type == CELL_LATTICE) then CELL_TYPE
        ! ======================================================================
        ! CELL CONTAINS LATTICE, RECURSIVELY FIND CELL

        ! Set current lattice
        lat => lattices(c % fill) % obj

        ! Determine lattice indices
        i_xyz = lat % get_indices(p % coord(j) % xyz + TINY_BIT * p % coord(j) % uvw)

        ! Store lower level coordinates
        p % coord(j + 1) % xyz = lat % get_local_xyz(p % coord(j) % xyz, i_xyz)
        p % coord(j + 1) % uvw = p % coord(j) % uvw

        ! set particle lattice indices
        p % coord(j + 1) % lattice   = c % fill
        p % coord(j + 1) % lattice_x = i_xyz(1)
        p % coord(j + 1) % lattice_y = i_xyz(2)
        p % coord(j + 1) % lattice_z = i_xyz(3)

        ! Set the next lowest coordinate level.
        if (lat % are_valid_indices(i_xyz)) then
          ! Particle is inside the lattice.
          p % coord(j + 1) % universe = &
               lat % universes(i_xyz(1), i_xyz(2), i_xyz(3))

        else
          ! Particle is outside the lattice.
          if (lat % outer == NO_OUTER_UNIVERSE) then
            call fatal_error("A particle is outside latttice " &
                 // trim(to_str(lat % id)) // " but the lattice has no &
                 &defined outer universe.")
          else
            p % coord(j + 1) % universe = lat % outer
          end if
        end if

        ! Move particle to next level and search for the lower cells.
        j = j + 1
        p % n_coord = j

        call find_cell(p, found)
        j = p % n_coord
        if (.not. found) exit

      end if CELL_TYPE

      ! Found cell so we can return
      found = .true.
      return
    end do CELL_LOOP

    found = .false.

  end subroutine find_cell

!===============================================================================
! CROSS_SURFACE handles all surface crossings, whether the particle leaks out of
! the geometry, is reflected, or crosses into a new lattice or cell
!===============================================================================

  subroutine cross_surface(p, last_cell)
    type(Particle), intent(inout) :: p
    integer,        intent(in)    :: last_cell  ! last cell particle was in

    real(8) :: u         ! x-component of direction
    real(8) :: v         ! y-component of direction
    real(8) :: w         ! z-component of direction
    real(8) :: norm      ! "norm" of surface normal
    integer :: i_surface ! index in surfaces
    logical :: found     ! particle found in universe?
    class(Surface), pointer :: surf

    i_surface = abs(p % surface)
    surf => surfaces(i_surface)%obj
    if (verbosity >= 10 .or. trace) then
      call write_message("    Crossing surface " // trim(to_str(surf % id)))
    end if

    if (surf % bc == BC_VACUUM .and. (run_mode /= MODE_PLOTTING)) then
      ! =======================================================================
      ! PARTICLE LEAKS OUT OF PROBLEM

      ! Kill particle
      p % alive = .false.

      ! Score any surface current tallies -- note that the particle is moved
      ! forward slightly so that if the mesh boundary is on the surface, it is
      ! still processed

      if (active_current_tallies % size() > 0) then
        ! TODO: Find a better solution to score surface currents than
        ! physically moving the particle forward slightly

        p % coord(1) % xyz = p % coord(1) % xyz + TINY_BIT * p % coord(1) % uvw
        call score_surface_current(p)
      end if

      ! Score to global leakage tally
      if (tallies_on) then
        global_tally_leakage = global_tally_leakage + p % wgt
      end if

      ! Display message
      if (verbosity >= 10 .or. trace) then
        call write_message("    Leaked out of surface " &
             &// trim(to_str(surf % id)))
      end if
      return

    elseif (surf % bc == BC_REFLECT .and. (run_mode /= MODE_PLOTTING)) then
      ! =======================================================================
      ! PARTICLE REFLECTS FROM SURFACE

      ! Do not handle reflective boundary conditions on lower universes
      if (p % n_coord /= 1) then
        call handle_lost_particle(p, "Cannot reflect particle " &
             &// trim(to_str(p % id)) // " off surface in a lower universe.")
        return
      end if

      ! Score surface currents since reflection causes the direction of the
      ! particle to change -- artificially move the particle slightly back in
      ! case the surface crossing in coincident with a mesh boundary

      if (active_current_tallies % size() > 0) then
        p % coord(1) % xyz = p % coord(1) % xyz - TINY_BIT * p % coord(1) % uvw
        call score_surface_current(p)
        p % coord(1) % xyz = p % coord(1) % xyz + TINY_BIT * p % coord(1) % uvw
      end if
      
      ! set last material
      p % last_material = p % material
      p % last_inst = p % inst

      ! Reflect particle off surface
      call surf%reflect(p%coord(1)%xyz, p%coord(1)%uvw)

      ! Make sure new particle direction is normalized
      u = p%coord(1)%uvw(1)
      v = p%coord(1)%uvw(2)
      w = p%coord(1)%uvw(3)
      norm = sqrt(u*u + v*v + w*w)
      p%coord(1)%uvw(:) = [u, v, w] / norm

      ! Reassign particle's cell and surface
      p % coord(1) % cell = last_cell
      p % surface = -p % surface

      ! If a reflective surface is coincident with a lattice or universe
      ! boundary, it is necessary to redetermine the particle's coordinates in
      ! the lower universes.

      p % n_coord = 1
      call find_cell(p, found)
      if (.not. found) then
        call handle_lost_particle(p, "Couldn't find particle after reflecting&
             & from surface " // trim(to_str(surf%id)) // ".")
        return
      end if

      ! Set previous coordinate going slightly past surface crossing
      p % last_xyz = p % coord(1) % xyz + TINY_BIT * p % coord(1) % uvw

      ! Diagnostic message
      if (verbosity >= 10 .or. trace) then
        call write_message("    Reflected from surface " &
             &// trim(to_str(surf%id)))
      end if
      return
    end if

    ! ==========================================================================
    ! SEARCH NEIGHBOR LISTS FOR NEXT CELL

    if (p % surface > 0 .and. allocated(surf%neighbor_pos)) then
      ! If coming from negative side of surface, search all the neighboring
      ! cells on the positive side

      call find_cell(p, found, surf%neighbor_pos)
      if (found) return

    elseif (p % surface < 0  .and. allocated(surf%neighbor_neg)) then
      ! If coming from positive side of surface, search all the neighboring
      ! cells on the negative side

      call find_cell(p, found, surf%neighbor_neg)
      if (found) return

    end if

    ! ==========================================================================
    ! COULDN'T FIND PARTICLE IN NEIGHBORING CELLS, SEARCH ALL CELLS

    ! Remove lower coordinate levels and assignment of surface
    p % surface = NONE
    p % n_coord = 1
    call find_cell(p, found)

    if (run_mode /= MODE_PLOTTING .and. (.not. found)) then
      ! If a cell is still not found, there are two possible causes: 1) there is
      ! a void in the model, and 2) the particle hit a surface at a tangent. If
      ! the particle is really traveling tangent to a surface, if we move it
      ! forward a tiny bit it should fix the problem.

      p % n_coord = 1
      p % coord(1) % xyz = p % coord(1) % xyz + TINY_BIT * p % coord(1) % uvw
      call find_cell(p, found)

      ! Couldn't find next cell anywhere! This probably means there is an actual
      ! undefined region in the geometry.

      if (.not. found) then
        call handle_lost_particle(p, "After particle " // trim(to_str(p % id)) &
             // " crossed surface " // trim(to_str(surf%id)) &
             // " it could not be located in any cell and it did not leak.")
        return
      end if
    end if

  end subroutine cross_surface

!===============================================================================
! CROSS_LATTICE moves a particle into a new lattice element
!===============================================================================

  subroutine cross_lattice(p, lattice_translation)

    type(Particle), intent(inout) :: p
    integer,        intent(in)    :: lattice_translation(3)
    integer :: j
    integer :: i_xyz(3)       ! indices in lattice
    logical :: found          ! particle found in cell?
    class(Lattice),   pointer :: lat

    j = p % n_coord
    lat => lattices(p % coord(j) % lattice) % obj

    if (verbosity >= 10 .or. trace) then
      call write_message("    Crossing lattice " // trim(to_str(lat % id)) &
           &// ". Current position (" // trim(to_str(p % coord(j) % lattice_x)) &
           &// "," // trim(to_str(p % coord(j) % lattice_y)) // "," &
           &// trim(to_str(p % coord(j) % lattice_z)) // ")")
    end if

    ! Set the lattice indices.
    p % coord(j) % lattice_x = p % coord(j) % lattice_x + lattice_translation(1)
    p % coord(j) % lattice_y = p % coord(j) % lattice_y + lattice_translation(2)
    p % coord(j) % lattice_z = p % coord(j) % lattice_z + lattice_translation(3)
    i_xyz(1) = p % coord(j) % lattice_x
    i_xyz(2) = p % coord(j) % lattice_y
    i_xyz(3) = p % coord(j) % lattice_z

    ! Set the new coordinate position.
    p % coord(j) % xyz = lat % get_local_xyz(p % coord(j - 1) % xyz, i_xyz)

    OUTSIDE_LAT: if (.not. lat % are_valid_indices(i_xyz)) then
      ! The particle is outside the lattice.  Search for it from base coord
      p % n_coord = 1
      call find_cell(p, found)
      if (.not. found) then
        call handle_lost_particle(p, "Could not locate particle " &
             // trim(to_str(p % id)) // " after crossing a lattice boundary.")
        return
      end if

    else OUTSIDE_LAT

      ! Find cell in next lattice element
      p % coord(j) % universe = lat % universes(i_xyz(1), i_xyz(2), i_xyz(3))

      call find_cell(p, found)
      if (.not. found) then
        ! In some circumstances, a particle crossing the corner of a cell may
        ! not be able to be found in the next universe. In this scenario we cut
        ! off all lower-level coordinates and search from universe zero

        ! Remove lower coordinates
        p % n_coord = 1

        ! Search for particle
        call find_cell(p, found)
        if (.not. found) then
          call handle_lost_particle(p, "Could not locate particle " &
               // trim(to_str(p % id)) &
               // " after crossing a lattice boundary.")
          return
        end if
      end if
    end if OUTSIDE_LAT

  end subroutine cross_lattice

!===============================================================================
! DISTANCE_TO_BOUNDARY calculates the distance to the nearest boundary for a
! particle 'p' traveling in a certain direction. For a cell in a subuniverse
! that has a parent cell, also include the surfaces of the edge of the universe.
!===============================================================================

  subroutine distance_to_boundary(p, dist, surface_crossed, lattice_translation, &
       next_level)
    type(Particle), intent(inout) :: p
    real(8),        intent(out)   :: dist
    integer,        intent(out)   :: surface_crossed
    integer,        intent(out)   :: lattice_translation(3)
    integer,        intent(out)   :: next_level

    integer :: i                  ! index for surface in cell
    integer :: j
    integer :: index_surf         ! index in surfaces array (with sign)
    integer :: i_xyz(3)           ! lattice indices
    integer :: level_surf_cross   ! surface crossed on current level
    integer :: level_lat_trans(3) ! lattice translation on current level
    real(8) :: x,y,z              ! particle coordinates
    real(8) :: xyz_t(3)           ! local particle coordinates
    real(8) :: beta, gama         ! skewed particle coordiantes
    real(8) :: u,v,w              ! particle directions
    real(8) :: beta_dir           ! skewed particle direction
    real(8) :: gama_dir           ! skewed particle direction
    real(8) :: edge               ! distance to oncoming edge
    real(8) :: d                  ! evaluated distance
    real(8) :: d_lat              ! distance to lattice boundary
    real(8) :: d_surf             ! distance to surface
    real(8) :: x0,y0,z0           ! coefficients for surface
    logical :: coincident         ! is particle on surface?
    type(Cell),       pointer :: cl
    class(Surface),   pointer :: surf
    class(Lattice),   pointer :: lat

    ! inialize distance to infinity (huge)
    dist = INFINITY
    d_lat = INFINITY
    d_surf = INFINITY
    lattice_translation(:) = [0, 0, 0]

    next_level = 0

    ! Loop over each universe level
    LEVEL_LOOP: do j = 1, p % n_coord

      ! get pointer to cell on this level
      cl => cells(p % coord(j) % cell)

      ! copy directional cosines
      u = p % coord(j) % uvw(1)
      v = p % coord(j) % uvw(2)
      w = p % coord(j) % uvw(3)

      ! =======================================================================
      ! FIND MINIMUM DISTANCE TO SURFACE IN THIS CELL

      SURFACE_LOOP: do i = 1, size(cl%region)
        index_surf = cl%region(i)
        coincident = (index_surf == p % surface)

        ! ignore this token if it corresponds to an operator rather than a
        ! region.
        index_surf = abs(index_surf)
        if (index_surf >= OP_UNION) cycle

        ! Calculate distance to surface
        surf => surfaces(index_surf)%obj
        d = surf%distance(p%coord(j)%xyz, p%coord(j)%uvw, coincident)

        ! Check if calculated distance is new minimum
        if (d < d_surf) then
          if (abs(d - d_surf)/d_surf >= FP_PRECISION) then
            d_surf = d
            level_surf_cross = -cl % region(i)
          end if
        end if
      end do SURFACE_LOOP

      ! =======================================================================
      ! FIND MINIMUM DISTANCE TO LATTICE SURFACES

      LAT_COORD: if (p % coord(j) % lattice /= NONE) then
        lat => lattices(p % coord(j) % lattice) % obj

        LAT_TYPE: select type(lat)

        type is (RectLattice)
          ! copy local coordinates
          x = p % coord(j) % xyz(1)
          y = p % coord(j) % xyz(2)
          z = p % coord(j) % xyz(3)

          ! determine oncoming edge
          x0 = sign(lat % pitch(1) * HALF, u)
          y0 = sign(lat % pitch(2) * HALF, v)

          ! left and right sides
          if (abs(x - x0) < FP_PRECISION) then
            d = INFINITY
          elseif (u == ZERO) then
            d = INFINITY
          else
            d = (x0 - x)/u
          end if

          d_lat = d
          if (u > 0) then
            level_lat_trans(:) = [1, 0, 0]
          else
            level_lat_trans(:) = [-1, 0, 0]
          end if

          ! front and back sides
          if (abs(y - y0) < FP_PRECISION) then
            d = INFINITY
          elseif (v == ZERO) then
            d = INFINITY
          else
            d = (y0 - y)/v
          end if

          if (d < d_lat) then
            d_lat = d
            if (v > 0) then
              level_lat_trans(:) = [0, 1, 0]
            else
              level_lat_trans(:) = [0, -1, 0]
            end if
          end if

          if (lat % is_3d) then
            z0 = sign(lat % pitch(3) * HALF, w)

            ! top and bottom sides
            if (abs(z - z0) < FP_PRECISION) then
              d = INFINITY
            elseif (w == ZERO) then
              d = INFINITY
            else
              d = (z0 - z)/w
            end if

            if (d < d_lat) then
              d_lat = d
              if (w > 0) then
                level_lat_trans(:) = [0, 0, 1]
              else
                level_lat_trans(:) = [0, 0, -1]
              end if
            end if
          end if

        type is (HexLattice) LAT_TYPE
          ! Copy local coordinates.
          z = p % coord(j) % xyz(3)
          i_xyz(1) = p % coord(j) % lattice_x
          i_xyz(2) = p % coord(j) % lattice_y
          i_xyz(3) = p % coord(j) % lattice_z

          ! Compute velocities along the hexagonal axes.
          beta_dir = u*sqrt(THREE)/TWO + v/TWO
          gama_dir = u*sqrt(THREE)/TWO - v/TWO

          ! Note that hexagonal lattice distance calculations are performed
          ! using the particle's coordinates relative to the neighbor lattice
          ! cells, not relative to the particle's current cell.  This is done
          ! because there is significant disagreement between neighboring cells
          ! on where the lattice boundary is due to the worse finite precision
          ! of hex lattices.

          ! Upper right and lower left sides.
          edge = -sign(lat % pitch(1)/TWO, beta_dir)  ! Oncoming edge
          if (beta_dir > ZERO) then
            xyz_t = lat % get_local_xyz(p % coord(j - 1) % xyz, i_xyz+[1, 0, 0])
          else
            xyz_t = lat % get_local_xyz(p % coord(j - 1) % xyz, i_xyz+[-1, 0, 0])
          end if
          beta = xyz_t(1)*sqrt(THREE)/TWO + xyz_t(2)/TWO
          if (abs(beta - edge) < FP_PRECISION) then
            d = INFINITY
          else if (beta_dir == ZERO) then
            d = INFINITY
          else
            d = (edge - beta)/beta_dir
          end if

          d_lat = d
          if (beta_dir > 0) then
            level_lat_trans(:) = [1, 0, 0]
          else
            level_lat_trans(:) = [-1, 0, 0]
          end if

          ! Lower right and upper left sides.
          edge = -sign(lat % pitch(1)/TWO, gama_dir)  ! Oncoming edge
          if (gama_dir > ZERO) then
            xyz_t = lat % get_local_xyz(p % coord(j - 1) % xyz, i_xyz+[1, -1, 0])
          else
            xyz_t = lat % get_local_xyz(p % coord(j - 1) % xyz, i_xyz+[-1, 1, 0])
          end if
          gama = xyz_t(1)*sqrt(THREE)/TWO - xyz_t(2)/TWO
          if (abs(gama - edge) < FP_PRECISION) then
            d = INFINITY
          else if (gama_dir == ZERO) then
            d = INFINITY
          else
            d = (edge - gama)/gama_dir
          end if

          if (d < d_lat) then
            d_lat = d
            if (gama_dir > 0) then
              level_lat_trans(:) = [1, -1, 0]
            else
              level_lat_trans(:) = [-1, 1, 0]
            end if
          end if

          ! Upper and lower sides.
          edge = -sign(lat % pitch(1)/TWO, v)  ! Oncoming edge
          if (v > ZERO) then
            xyz_t = lat % get_local_xyz(p % coord(j - 1) % xyz, i_xyz+[0, 1, 0])
          else
            xyz_t = lat % get_local_xyz(p % coord(j - 1) % xyz, i_xyz+[0, -1, 0])
          end if
          if (abs(xyz_t(2) - edge) < FP_PRECISION) then
            d = INFINITY
          else if (v == ZERO) then
            d = INFINITY
          else
            d = (edge - xyz_t(2))/v
          end if

          if (d < d_lat) then
            d_lat = d
            if (v > 0) then
              level_lat_trans(:) = [0, 1, 0]
            else
              level_lat_trans(:) = [0, -1, 0]
            end if
          end if

          ! Top and bottom sides.
          if (lat % is_3d) then
            z0 = sign(lat % pitch(2) * HALF, w)

            if (abs(z - z0) < FP_PRECISION) then
              d = INFINITY
            elseif (w == ZERO) then
              d = INFINITY
            else
              d = (z0 - z)/w
            end if

            if (d < d_lat) then
              d_lat = d
              if (w > 0) then
                level_lat_trans(:) = [0, 0, 1]
              else
                level_lat_trans(:) = [0, 0, -1]
              end if
            end if
          end if
        end select LAT_TYPE

        if (d_lat < ZERO) then
          call handle_lost_particle(p, "Particle " // trim(to_str(p % id)) &
               //" had a negative distance to a lattice boundary. d = " &
               //trim(to_str(d_lat)))
        end if
      end if LAT_COORD

      ! If the boundary on this lattice level is coincident with a boundary on
      ! a higher level then we need to make sure that the higher level boundary
      ! is selected.  This logic must include consideration of floating point
      ! precision.
      if (d_surf < d_lat) then
        if ((dist - d_surf)/dist >= FP_REL_PRECISION) then
          dist = d_surf
          surface_crossed = level_surf_cross
          lattice_translation(:) = [0, 0, 0]
          next_level = j
        end if
      else
        if ((dist - d_lat)/dist >= FP_REL_PRECISION) then
          dist = d_lat
          surface_crossed = None
          lattice_translation(:) = level_lat_trans
          next_level = j
        end if
      end if

    end do LEVEL_LOOP

  end subroutine distance_to_boundary

!===============================================================================
<<<<<<< HEAD
! DISTANCE_TO_MESH_SURFACE returns the distance to the nearest mesh surface for
! a particle travelling in a certain direction
!===============================================================================

  subroutine distance_to_mesh_surface(p, m, testdist, dist, meshbin)

    type(Particle),                intent(in) :: p
    type(StructuredMesh), pointer, intent(in) :: m
    real(8), intent(in)           :: testdist  ! dist for testing intersection
    real(8), intent(out)          :: dist
    integer, intent(in), optional :: meshbin ! specified meshbin
    
    integer :: bin        ! bin in mesh of particle
    integer :: ijk(3)     ! indices in mesh
    real(8) :: xyz1(3)    ! point for testing mesh intersection
    real(8) :: x, y, z    ! copy of particle position
    real(8) :: u, v, w    ! copy of particle direction
    real(8) :: x0, y0, z0 ! oncoming edges of the mesh cell
    real(8) :: d          ! temporary distance
    
    dist = INFINITY

    if (present(meshbin)) then

      bin = meshbin

    else

      call get_mesh_bin(m, p % coord0 % xyz, bin)
      if (bin /= NO_BIN_FOUND .and. &
          (bin < 1 .or. bin > product(m % dimension))) then
        call fatal_error("Invalid meshbin: " // trim(to_str(bin)))
      end if

    end if

    if (bin == NO_BIN_FOUND) then
    
      ! If we're not in the mesh, we test for intersection
      
      xyz1 = p % coord0 % xyz + testdist * p % coord0 % uvw
      if (m % n_dimension == 3) then
        dist = distance_to_mesh_intersection_3d(m, p % coord0 % xyz, xyz1)
      else
        dist = distance_to_mesh_intersection_2d(m, p % coord0 % xyz, xyz1)
      end if

    else
    
      ! We're in the mesh
    
      call bin_to_mesh_indices(m, bin, ijk)
    
      ! Copy particle position and direction
      x = p % coord0 % xyz(1)
      y = p % coord0 % xyz(2)
      z = p % coord0 % xyz(3)
      u = p % coord0 % uvw(1)
      v = p % coord0 % uvw(2)
      w = p % coord0 % uvw(3)
      
      ! determine cell center
      x0 = m % lower_left(1) + m % width(1) * (0.5_8 + dble(ijk(1) - 1))
      y0 = m % lower_left(2) + m % width(2) * (0.5_8 + dble(ijk(2) - 1))
      
      ! determine oncoming edge
      x0 = x0 + sign(0.5_8, u) * m % width(1)
      y0 = y0 + sign(0.5_8, v) * m % width(2)

      ! left and right sides
      if (u == ZERO) then
        d = INFINITY
      else
        d = (x0 - x)/u
      end if
      if (d < dist) dist = d
      
      ! front and back sides
      if (v == ZERO) then
        d = INFINITY
      else
        d = (y0 - y)/v
      end if
      if (d < dist) dist = d
      
      if (m % n_dimension == 3) then
        
        z0 = m % lower_left(3) + m % width(3) * (0.5_8 + dble(ijk(3) - 1))
        z0 = z0 + sign(0.5_8, w) * m % width(3)
      
        ! top and bottom sides
        if (w == ZERO) then
          d = INFINITY
        else
          d = (z0 - z)/w
        end if
        if (d < dist) dist = d
      
      end if
      
    end if

  end subroutine distance_to_mesh_surface

!===============================================================================
! SENSE determines whether a point is on the 'positive' or 'negative' side of a
! surface. This routine is crucial for determining what cell a particular point
! is in.
!===============================================================================

  recursive function sense(p, surf) result(s)

    type(Particle), intent(inout) :: p
    type(Surface),  pointer       :: surf   ! surface
    logical                       :: s      ! sense of particle

    real(8) :: x,y,z    ! coordinates of particle
    real(8) :: func     ! surface function evaluated at point
    real(8) :: A        ! coefficient on x for plane
    real(8) :: B        ! coefficient on y for plane
    real(8) :: C        ! coefficient on z for plane
    real(8) :: D        ! coefficient for plane
    real(8) :: x0,y0,z0 ! coefficients for quadratic surfaces / box
    real(8) :: r        ! radius for quadratic surfaces

    x = p % coord % xyz(1)
    y = p % coord % xyz(2)
    z = p % coord % xyz(3)

    select case (surf % type)
    case (SURF_PX)
      x0 = surf % coeffs(1)
      func = x - x0

    case (SURF_PY)
      y0 = surf % coeffs(1)
      func = y - y0

    case (SURF_PZ)
      z0 = surf % coeffs(1)
      func = z - z0

    case (SURF_PLANE)
      A = surf % coeffs(1)
      B = surf % coeffs(2)
      C = surf % coeffs(3)
      D = surf % coeffs(4)
      func = A*x + B*y + C*z - D

    case (SURF_CYL_X)
      y0 = surf % coeffs(1)
      z0 = surf % coeffs(2)
      r = surf % coeffs(3)
      y = y - y0
      z = z - z0
      func = y*y + z*z - r*r

    case (SURF_CYL_Y)
      x0 = surf % coeffs(1)
      z0 = surf % coeffs(2)
      r = surf % coeffs(3)
      x = x - x0
      z = z - z0
      func = x*x + z*z - r*r

    case (SURF_CYL_Z)
      x0 = surf % coeffs(1)
      y0 = surf % coeffs(2)
      r = surf % coeffs(3)
      x = x - x0
      y = y - y0
      func = x*x + y*y - r*r

    case (SURF_SPHERE)
      x0 = surf % coeffs(1)
      y0 = surf % coeffs(2)
      z0 = surf % coeffs(3)
      r = surf % coeffs(4)
      x = x - x0
      y = y - y0
      z = z - z0
      func = x*x + y*y + z*z - r*r

    case (SURF_CONE_X)
      x0 = surf % coeffs(1)
      y0 = surf % coeffs(2)
      z0 = surf % coeffs(3)
      r = surf % coeffs(4)
      x = x - x0
      y = y - y0
      z = z - z0
      func = y*y + z*z - r*x*x

    case (SURF_CONE_Y)
      x0 = surf % coeffs(1)
      y0 = surf % coeffs(2)
      z0 = surf % coeffs(3)
      r = surf % coeffs(4)
      x = x - x0
      y = y - y0
      z = z - z0
      func = x*x + z*z - r*y*y

    case (SURF_CONE_Z)
      x0 = surf % coeffs(1)
      y0 = surf % coeffs(2)
      z0 = surf % coeffs(3)
      r = surf % coeffs(4)
      x = x - x0
      y = y - y0
      z = z - z0
      func = x*x + y*y - r*z*z

    end select

    ! Check which side of surface the point is on
    if (abs(func) < FP_COINCIDENT) then
      ! Particle may be coincident with this surface. Artifically move the
      ! particle forward a tiny bit.
      p % coord % xyz = p % coord % xyz + TINY_BIT * p % coord % uvw
      s = sense(p, surf)
    elseif (func > 0) then
      s = .true.
    else
      s = .false.
    end if

  end function sense

!===============================================================================
=======
>>>>>>> aee19458
! NEIGHBOR_LISTS builds a list of neighboring cells to each surface to speed up
! searches when a cell boundary is crossed.
!===============================================================================

  subroutine neighbor_lists()

    integer :: i          ! index in cells/surfaces array
    integer :: j          ! index of surface in cell
    integer :: i_surface  ! index in count arrays
    integer, allocatable :: count_positive(:) ! # of cells on positive side
    integer, allocatable :: count_negative(:) ! # of cells on negative side
    logical :: positive   ! positive side specified in surface list
    type(Cell), pointer  :: c

    call write_message("Building neighboring cells lists for each surface...", &
         &4)

    allocate(count_positive(n_surfaces))
    allocate(count_negative(n_surfaces))
    count_positive = 0
    count_negative = 0

    do i = 1, n_cells
      c => cells(i)

      ! loop over each region specification
      do j = 1, size(c%region)
        i_surface = c % region(j)
        positive = (i_surface > 0)

        ! Skip any tokens that correspond to operators rather than regions
        i_surface = abs(i_surface)
        if (i_surface >= OP_UNION) cycle

        if (positive) then
          count_positive(i_surface) = count_positive(i_surface) + 1
        else
          count_negative(i_surface) = count_negative(i_surface) + 1
        end if
      end do
    end do

    ! allocate neighbor lists for each surface
    do i = 1, n_surfaces
      if (count_positive(i) > 0) then
        allocate(surfaces(i)%obj%neighbor_pos(count_positive(i)))
      end if
      if (count_negative(i) > 0) then
        allocate(surfaces(i)%obj%neighbor_neg(count_negative(i)))
      end if
    end do

    count_positive = 0
    count_negative = 0

    ! loop over all cells
    do i = 1, n_cells
      c => cells(i)

      ! loop through the region specification
      do j = 1, size(c%region)
        i_surface = c % region(j)
        positive = (i_surface > 0)

        ! Skip any tokens that correspond to operators rather than regions
        i_surface = abs(i_surface)
        if (i_surface >= OP_UNION) cycle

        if (positive) then
          count_positive(i_surface) = count_positive(i_surface) + 1
          surfaces(i_surface)%obj%neighbor_pos(count_positive(i_surface)) = i
        else
          count_negative(i_surface) = count_negative(i_surface) + 1
          surfaces(i_surface)%obj%neighbor_neg(count_negative(i_surface)) = i
        end if
      end do
    end do

    deallocate(count_positive)
    deallocate(count_negative)

  end subroutine neighbor_lists

!===============================================================================
! HANDLE_LOST_PARTICLE
!===============================================================================

  subroutine handle_lost_particle(p, message)

    type(Particle), intent(inout) :: p
    character(*)                  :: message

    ! Print warning and write lost particle file
    call warning(message)
    call write_particle_restart(p)

    ! Increment number of lost particles
    p % alive = .false.
!$omp atomic
    n_lost_particles = n_lost_particles + 1

    ! Abort the simulation if the maximum number of lost particles has been
    ! reached
    if (n_lost_particles == MAX_LOST_PARTICLES) then
      call fatal_error("Maximum number of lost particles has been reached.")
    end if

  end subroutine handle_lost_particle

<<<<<<< HEAD
=======
!===============================================================================
! CALC_OFFSETS calculates and stores the offsets in all fill cells. This
! routine is called once upon initialization.
!===============================================================================

  subroutine calc_offsets(goal, map, univ, counts, found)

    integer, intent(in)        :: goal         ! target universe ID
    integer, intent(in)        :: map          ! map index in vector of maps
    type(Universe), intent(in) :: univ         ! universe searching in
    integer, intent(inout)     :: counts(:,:)  ! target count
    logical, intent(inout)     :: found(:,:)   ! target found

    integer :: i                          ! index over cells
    integer :: j, k, m                    ! indices in lattice
    integer :: n                          ! number of cells to search
    integer :: offset                     ! total offset for a given cell
    integer :: cell_index                 ! index in cells array
    type(Cell),     pointer :: c          ! pointer to current cell
    type(Universe), pointer :: next_univ  ! next universe to cycle through
    class(Lattice), pointer :: lat        ! pointer to current lattice

    n = univ % n_cells
    offset = 0

    do i = 1, n

      cell_index = univ % cells(i)

      ! get pointer to cell
      c => cells(cell_index)

      ! ====================================================================
      ! AT LOWEST UNIVERSE, TERMINATE SEARCH
      if (c % type == CELL_NORMAL) then

      ! ====================================================================
      ! CELL CONTAINS LOWER UNIVERSE, RECURSIVELY FIND CELL
      elseif (c % type == CELL_FILL) then
        ! Set offset for the cell on this level
        c % offset(map) = offset

        ! Count contents of this cell
        next_univ => universes(c % fill)
        offset = offset + count_target(next_univ, counts, found, goal, map)

        ! Move into the next universe
        next_univ => universes(c % fill)
        c => cells(cell_index)

      ! ====================================================================
      ! CELL CONTAINS LATTICE, RECURSIVELY FIND CELL
      elseif (c % type == CELL_LATTICE) then

        ! Set current lattice
        lat => lattices(c % fill) % obj

        select type (lat)

        type is (RectLattice)

          ! Loop over lattice coordinates
          do j = 1, lat % n_cells(1)
            do k = 1, lat % n_cells(2)
              do m = 1, lat % n_cells(3)
                lat % offset(map, j, k, m) = offset
                next_univ => universes(lat % universes(j, k, m))
                offset = offset + &
                     count_target(next_univ, counts, found, goal, map)
              end do
            end do
          end do

        type is (HexLattice)

          ! Loop over lattice coordinates
          do m = 1, lat % n_axial
            do k = 1, 2*lat % n_rings - 1
              do j = 1, 2*lat % n_rings - 1
                ! This array location is never used
                if (j + k < lat % n_rings + 1) then
                  cycle
                ! This array location is never used
                else if (j + k > 3*lat % n_rings - 1) then
                  cycle
                else
                  lat % offset(map, j, k, m) = offset
                  next_univ => universes(lat % universes(j, k, m))
                  offset = offset + &
                       count_target(next_univ, counts, found, goal, map)
                end if
              end do
            end do
          end do
        end select

      end if
    end do

  end subroutine calc_offsets

!===============================================================================
! COUNT_TARGET recursively totals the numbers of occurances of a given
! universe ID beginning with the universe given.
!===============================================================================

  recursive function count_target(univ, counts, found, goal, map) result(count)

    type(Universe), intent(in) :: univ         ! universe to search through
    integer, intent(inout)     :: counts(:,:)  ! target count
    logical, intent(inout)     :: found(:,:)   ! target found
    integer, intent(in)        :: goal         ! target universe ID
    integer, intent(in)        :: map          ! current map

    integer :: i                           ! index over cells
    integer :: j, k, m                     ! indices in lattice
    integer :: n                           ! number of cells to search
    integer :: cell_index                  ! index in cells array
    integer :: count                       ! number of times target located
    type(Cell),     pointer :: c           ! pointer to current cell
    type(Universe), pointer :: next_univ   ! next univ to loop through
    class(Lattice), pointer :: lat         ! pointer to current lattice

    ! Don't research places already checked
    if (found(universe_dict % get_key(univ % id), map)) then
      count = counts(universe_dict % get_key(univ % id), map)
      return
    end if

    ! If this is the target, it can't contain itself.
    ! Count = 1, then quit
    if (univ % id == goal) then
      count = 1
      counts(universe_dict % get_key(univ % id), map) = 1
      found(universe_dict % get_key(univ % id), map) = .true.
      return
    end if

    count = 0
    n = univ % n_cells

    do i = 1, n

      cell_index = univ % cells(i)

      ! get pointer to cell
      c => cells(cell_index)

      ! ====================================================================
      ! AT LOWEST UNIVERSE, TERMINATE SEARCH
      if (c % type == CELL_NORMAL) then

      ! ====================================================================
      ! CELL CONTAINS LOWER UNIVERSE, RECURSIVELY FIND CELL
      elseif (c % type == CELL_FILL) then

        next_univ => universes(c % fill)

        ! Found target - stop since target cannot contain itself
        if (next_univ % id == goal) then
          count = count + 1
          return
        end if

        count = count + count_target(next_univ, counts, found, goal, map)
        c => cells(cell_index)

      ! ====================================================================
      ! CELL CONTAINS LATTICE, RECURSIVELY FIND CELL
      elseif (c % type == CELL_LATTICE) then

        ! Set current lattice
        lat => lattices(c % fill) % obj

        select type (lat)

        type is (RectLattice)

          ! Loop over lattice coordinates
          do j = 1, lat % n_cells(1)
            do k = 1, lat % n_cells(2)
              do m = 1, lat % n_cells(3)
                next_univ => universes(lat % universes(j, k, m))

                ! Found target - stop since target cannot contain itself
                if (next_univ % id == goal) then
                  count = count + 1
                  cycle
                end if

                count = count + &
                     count_target(next_univ, counts, found, goal, map)

              end do
            end do
          end do

          type is (HexLattice)

            ! Loop over lattice coordinates
            do m = 1, lat % n_axial
              do k = 1, 2*lat % n_rings - 1
                do j = 1, 2*lat % n_rings - 1
                  ! This array location is never used
                  if (j + k < lat % n_rings + 1) then
                    cycle
                  ! This array location is never used
                  else if (j + k > 3*lat % n_rings - 1) then
                    cycle
                  else
                    next_univ => universes(lat % universes(j, k, m))

                    ! Found target - stop since target cannot contain itself
                    if (next_univ % id == goal) then
                      count = count + 1
                      cycle
                    end if

                    count = count + &
                         count_target(next_univ, counts, found, goal, map)
                  end if
                end do
              end do
            end do

          end select

      end if
    end do

    counts(universe_dict % get_key(univ % id), map) = count
    found(universe_dict % get_key(univ % id), map) = .true.

  end function count_target

!===============================================================================
! COUNT_INSTANCE recursively totals the number of occurrences of all cells
! beginning with the universe given.
!===============================================================================

  recursive subroutine count_instance(univ)

    type(Universe), intent(in) :: univ  ! universe to search through

    integer :: i                          ! index over cells
    integer :: j, k, m                    ! indices in lattice
    integer :: n                          ! number of cells to search
    integer :: cell_index                 ! index in cells array
    type(Cell),     pointer :: c          ! pointer to current cell
    type(Universe), pointer :: next_univ  ! next universe to loop through
    class(Lattice), pointer :: lat        ! pointer to current lattice

    n = univ % n_cells

    do i = 1, n

      cell_index = univ % cells(i)

      ! get pointer to cell
      c => cells(cell_index)
      c % instances = c % instances + 1

      ! ====================================================================
      ! AT LOWEST UNIVERSE, TERMINATE SEARCH
      if (c % type == CELL_NORMAL) then

      ! ====================================================================
      ! CELL CONTAINS LOWER UNIVERSE, RECURSIVELY FIND CELL
      elseif (c % type == CELL_FILL) then

        next_univ => universes(c % fill)

        call count_instance(next_univ)
        c => cells(cell_index)

      ! ====================================================================
      ! CELL CONTAINS LATTICE, RECURSIVELY FIND CELL
      elseif (c % type == CELL_LATTICE) then

        ! Set current lattice
        lat => lattices(c % fill) % obj

        select type (lat)

        type is (RectLattice)

          ! Loop over lattice coordinates
          do j = 1, lat % n_cells(1)
            do k = 1, lat % n_cells(2)
              do m = 1, lat % n_cells(3)
                next_univ => universes(lat % universes(j, k, m))
                call count_instance(next_univ)
              end do
            end do
          end do

        type is (HexLattice)

          ! Loop over lattice coordinates
          do m = 1, lat % n_axial
            do k = 1, 2*lat % n_rings - 1
              do j = 1, 2*lat % n_rings - 1
                ! This array location is never used
                if (j + k < lat % n_rings + 1) then
                  cycle
                ! This array location is never used
                else if (j + k > 3*lat % n_rings - 1) then
                  cycle
                else
                  next_univ => universes(lat % universes(j, k, m))
                  call count_instance(next_univ)
                end if
              end do
            end do
          end do

        end select

      end if
    end do

  end subroutine count_instance

!===============================================================================
! MAXIMUM_LEVELS determines the maximum number of nested coordinate levels in
! the geometry
!===============================================================================

  recursive function maximum_levels(univ) result(levels)

    type(Universe), intent(in) :: univ  ! universe to search through
    integer :: levels                   ! maximum number of levels for this universe

    integer :: i                          ! index over cells
    integer :: j, k, m                    ! indices in lattice
    integer :: levels_below               ! max levels below this universe
    type(Cell),     pointer :: c          ! pointer to current cell
    type(Universe), pointer :: next_univ  ! next universe to loop through
    class(Lattice), pointer :: lat        ! pointer to current lattice

    levels_below = 0
    do i = 1, univ % n_cells
      c => cells(univ % cells(i))

      ! ====================================================================
      ! CELL CONTAINS LOWER UNIVERSE, RECURSIVELY FIND CELL
      if (c % type == CELL_FILL) then

        next_univ => universes(c % fill)
        levels_below = max(levels_below, maximum_levels(next_univ))

      ! ====================================================================
      ! CELL CONTAINS LATTICE, RECURSIVELY FIND CELL
      elseif (c % type == CELL_LATTICE) then

        ! Set current lattice
        lat => lattices(c % fill) % obj

        select type (lat)

        type is (RectLattice)

          ! Loop over lattice coordinates
          do j = 1, lat % n_cells(1)
            do k = 1, lat % n_cells(2)
              do m = 1, lat % n_cells(3)
                next_univ => universes(lat % universes(j, k, m))
                levels_below = max(levels_below, maximum_levels(next_univ))
              end do
            end do
          end do

        type is (HexLattice)

          ! Loop over lattice coordinates
          do m = 1, lat % n_axial
            do k = 1, 2*lat % n_rings - 1
              do j = 1, 2*lat % n_rings - 1
                ! This array location is never used
                if (j + k < lat % n_rings + 1) then
                  cycle
                ! This array location is never used
                else if (j + k > 3*lat % n_rings - 1) then
                  cycle
                else
                  next_univ => universes(lat % universes(j, k, m))
                  levels_below = max(levels_below, maximum_levels(next_univ))
                end if
              end do
            end do
          end do

        end select

      end if
    end do

    levels = 1 + levels_below

  end function maximum_levels

>>>>>>> aee19458
end module geometry<|MERGE_RESOLUTION|>--- conflicted
+++ resolved
@@ -2,13 +2,9 @@
 
   use constants
   use error,                  only: fatal_error, warning
-<<<<<<< HEAD
+  use geometry_header,        only: Cell, Universe, Lattice, &
+                                    &RectLattice, HexLattice
   use distribcell,            only: get_distribcell_instance
-  use geometry_header,        only: Cell, Surface, Universe, Lattice, &
-=======
-  use geometry_header,        only: Cell, Universe, Lattice, &
->>>>>>> aee19458
-                                    &RectLattice, HexLattice
   use global
   use material_header,        only: Material
   use mesh,                   only: get_mesh_bin, bin_to_mesh_indices, &
@@ -426,10 +422,6 @@
         call score_surface_current(p)
         p % coord(1) % xyz = p % coord(1) % xyz + TINY_BIT * p % coord(1) % uvw
       end if
-      
-      ! set last material
-      p % last_material = p % material
-      p % last_inst = p % inst
 
       ! Reflect particle off surface
       call surf%reflect(p%coord(1)%xyz, p%coord(1)%uvw)
@@ -888,7 +880,6 @@
   end subroutine distance_to_boundary
 
 !===============================================================================
-<<<<<<< HEAD
 ! DISTANCE_TO_MESH_SURFACE returns the distance to the nearest mesh surface for
 ! a particle travelling in a certain direction
 !===============================================================================
@@ -896,7 +887,7 @@
   subroutine distance_to_mesh_surface(p, m, testdist, dist, meshbin)
 
     type(Particle),                intent(in) :: p
-    type(StructuredMesh), pointer, intent(in) :: m
+    type(RegularMesh),    pointer, intent(in) :: m
     real(8), intent(in)           :: testdist  ! dist for testing intersection
     real(8), intent(out)          :: dist
     integer, intent(in), optional :: meshbin ! specified meshbin
@@ -917,7 +908,7 @@
 
     else
 
-      call get_mesh_bin(m, p % coord0 % xyz, bin)
+      call get_mesh_bin(m, p % coord(1) % xyz, bin)
       if (bin /= NO_BIN_FOUND .and. &
           (bin < 1 .or. bin > product(m % dimension))) then
         call fatal_error("Invalid meshbin: " // trim(to_str(bin)))
@@ -929,11 +920,11 @@
     
       ! If we're not in the mesh, we test for intersection
       
-      xyz1 = p % coord0 % xyz + testdist * p % coord0 % uvw
+      xyz1 = p % coord(1) % xyz + testdist * p % coord(1) % uvw
       if (m % n_dimension == 3) then
-        dist = distance_to_mesh_intersection_3d(m, p % coord0 % xyz, xyz1)
+        dist = distance_to_mesh_intersection_3d(m, p % coord(1) % xyz, xyz1)
       else
-        dist = distance_to_mesh_intersection_2d(m, p % coord0 % xyz, xyz1)
+        dist = distance_to_mesh_intersection_2d(m, p % coord(1) % xyz, xyz1)
       end if
 
     else
@@ -943,12 +934,12 @@
       call bin_to_mesh_indices(m, bin, ijk)
     
       ! Copy particle position and direction
-      x = p % coord0 % xyz(1)
-      y = p % coord0 % xyz(2)
-      z = p % coord0 % xyz(3)
-      u = p % coord0 % uvw(1)
-      v = p % coord0 % uvw(2)
-      w = p % coord0 % uvw(3)
+      x = p % coord(1) % xyz(1)
+      y = p % coord(1) % xyz(2)
+      z = p % coord(1) % xyz(3)
+      u = p % coord(1) % uvw(1)
+      v = p % coord(1) % uvw(2)
+      w = p % coord(1) % uvw(3)
       
       ! determine cell center
       x0 = m % lower_left(1) + m % width(1) * (0.5_8 + dble(ijk(1) - 1))
@@ -994,133 +985,6 @@
   end subroutine distance_to_mesh_surface
 
 !===============================================================================
-! SENSE determines whether a point is on the 'positive' or 'negative' side of a
-! surface. This routine is crucial for determining what cell a particular point
-! is in.
-!===============================================================================
-
-  recursive function sense(p, surf) result(s)
-
-    type(Particle), intent(inout) :: p
-    type(Surface),  pointer       :: surf   ! surface
-    logical                       :: s      ! sense of particle
-
-    real(8) :: x,y,z    ! coordinates of particle
-    real(8) :: func     ! surface function evaluated at point
-    real(8) :: A        ! coefficient on x for plane
-    real(8) :: B        ! coefficient on y for plane
-    real(8) :: C        ! coefficient on z for plane
-    real(8) :: D        ! coefficient for plane
-    real(8) :: x0,y0,z0 ! coefficients for quadratic surfaces / box
-    real(8) :: r        ! radius for quadratic surfaces
-
-    x = p % coord % xyz(1)
-    y = p % coord % xyz(2)
-    z = p % coord % xyz(3)
-
-    select case (surf % type)
-    case (SURF_PX)
-      x0 = surf % coeffs(1)
-      func = x - x0
-
-    case (SURF_PY)
-      y0 = surf % coeffs(1)
-      func = y - y0
-
-    case (SURF_PZ)
-      z0 = surf % coeffs(1)
-      func = z - z0
-
-    case (SURF_PLANE)
-      A = surf % coeffs(1)
-      B = surf % coeffs(2)
-      C = surf % coeffs(3)
-      D = surf % coeffs(4)
-      func = A*x + B*y + C*z - D
-
-    case (SURF_CYL_X)
-      y0 = surf % coeffs(1)
-      z0 = surf % coeffs(2)
-      r = surf % coeffs(3)
-      y = y - y0
-      z = z - z0
-      func = y*y + z*z - r*r
-
-    case (SURF_CYL_Y)
-      x0 = surf % coeffs(1)
-      z0 = surf % coeffs(2)
-      r = surf % coeffs(3)
-      x = x - x0
-      z = z - z0
-      func = x*x + z*z - r*r
-
-    case (SURF_CYL_Z)
-      x0 = surf % coeffs(1)
-      y0 = surf % coeffs(2)
-      r = surf % coeffs(3)
-      x = x - x0
-      y = y - y0
-      func = x*x + y*y - r*r
-
-    case (SURF_SPHERE)
-      x0 = surf % coeffs(1)
-      y0 = surf % coeffs(2)
-      z0 = surf % coeffs(3)
-      r = surf % coeffs(4)
-      x = x - x0
-      y = y - y0
-      z = z - z0
-      func = x*x + y*y + z*z - r*r
-
-    case (SURF_CONE_X)
-      x0 = surf % coeffs(1)
-      y0 = surf % coeffs(2)
-      z0 = surf % coeffs(3)
-      r = surf % coeffs(4)
-      x = x - x0
-      y = y - y0
-      z = z - z0
-      func = y*y + z*z - r*x*x
-
-    case (SURF_CONE_Y)
-      x0 = surf % coeffs(1)
-      y0 = surf % coeffs(2)
-      z0 = surf % coeffs(3)
-      r = surf % coeffs(4)
-      x = x - x0
-      y = y - y0
-      z = z - z0
-      func = x*x + z*z - r*y*y
-
-    case (SURF_CONE_Z)
-      x0 = surf % coeffs(1)
-      y0 = surf % coeffs(2)
-      z0 = surf % coeffs(3)
-      r = surf % coeffs(4)
-      x = x - x0
-      y = y - y0
-      z = z - z0
-      func = x*x + y*y - r*z*z
-
-    end select
-
-    ! Check which side of surface the point is on
-    if (abs(func) < FP_COINCIDENT) then
-      ! Particle may be coincident with this surface. Artifically move the
-      ! particle forward a tiny bit.
-      p % coord % xyz = p % coord % xyz + TINY_BIT * p % coord % uvw
-      s = sense(p, surf)
-    elseif (func > 0) then
-      s = .true.
-    else
-      s = .false.
-    end if
-
-  end function sense
-
-!===============================================================================
-=======
->>>>>>> aee19458
 ! NEIGHBOR_LISTS builds a list of neighboring cells to each surface to speed up
 ! searches when a cell boundary is crossed.
 !===============================================================================
@@ -1230,8 +1094,6 @@
 
   end subroutine handle_lost_particle
 
-<<<<<<< HEAD
-=======
 !===============================================================================
 ! CALC_OFFSETS calculates and stores the offsets in all fill cells. This
 ! routine is called once upon initialization.
@@ -1633,5 +1495,4 @@
 
   end function maximum_levels
 
->>>>>>> aee19458
 end module geometry