--- conflicted
+++ resolved
@@ -102,15 +102,13 @@
     ! Does this material contain fissionable nuclides?
     logical :: fissionable = .false.
 
-<<<<<<< HEAD
+    ! enforce isotropic scattering in lab
+    logical, allocatable :: p0(:)
+
   contains
     procedure :: get_density
     procedure :: otf_comp_index
     procedure :: grow_composition_array
-=======
-    ! enforce isotropic scattering in lab
-    logical, allocatable :: p0(:)
->>>>>>> fd712f64
 
   end type Material
   
