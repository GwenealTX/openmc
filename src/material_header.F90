module material_header

  use constants,        only: OTF_HEADROOM, MAX_LINE_LEN
  use dict_header,      only: DictIntInt
  use output_interface, only: BinaryOutput

#ifdef HDF5
  use hdf5
#endif

  implicit none

#ifdef HDF5
    integer :: hdf5_err
#endif

!===============================================================================
! COMPOSITION describes a material by its constituent nuclide atom fractions
!===============================================================================

  type Composition
    real(8), allocatable  :: atom_density(:)
  end type Composition

!===============================================================================
! COMPOSITIONFILE is a container for a composition file for distributed mats
!===============================================================================

  type CompositionFile
    character(MAX_LINE_LEN) :: path         ! path to the file
    character(MAX_LINE_LEN) :: group        ! group in HDF5 file
    type(BinaryOutput)      :: fh           ! file handle
    integer                 :: n_nuclides   ! number of comps per row
    integer                 :: n_instances  ! number of comp rows
    logical                 :: initialized = .false.
#ifdef HDF5
    integer(HID_T) :: file_id
    integer(HID_T) :: group_id
    integer(HID_T) :: dset       ! data set handle
    integer(HID_T) :: dspace     ! data or file space handle
    integer(HID_T) :: memspace   ! data space handle for individual procs
    integer(HID_T) :: plist      ! property list handle
    integer(HSIZE_T) :: block1(1)
    integer(HSIZE_T) :: dims1(1)
#endif
  contains
    procedure :: init => composition_file_init
    procedure :: load => composition_file_load
    procedure :: close => composition_file_close
  end type CompositionFile

  integer, parameter :: COMPFILE_TYPE_BINARY = 1
  integer, parameter :: COMPFILE_TYPE_HDF5 = 2

!===============================================================================
! DENSITY describes a material by its constituent nuclide densities
!===============================================================================

  type Density
    real(8), allocatable :: density(:)       ! nuclide densities in X/Y
    integer              :: num              ! size of density
  end type Density

!===============================================================================
! MATERIAL describes a material by its constituent nuclides
!===============================================================================

  type Material
<<<<<<< HEAD
    integer                        :: id         ! unique identifier
    integer                        :: n_nuclides ! number of nuclides
    integer                        :: n_comp     ! number of compositions
    integer                        :: cell       ! assigned cell 
                                                 ! only for distributed material
    integer                        :: map        ! map number for this material
    integer, allocatable           :: nuclide(:) ! index in nuclides array
    type(Density)                  :: density    ! material density in atom/b-cm
    type(Composition), allocatable :: comp(:)    ! atom densities in atom/b-cm
=======
    integer              :: id              ! unique identifier
    character(len=52) :: name = ""         ! User-defined name
    integer              :: n_nuclides      ! number of nuclides
    integer, allocatable :: nuclide(:)      ! index in nuclides array
    real(8)              :: density         ! total atom density in atom/b-cm
    real(8), allocatable :: atom_density(:) ! nuclide atom density in atom/b-cm
>>>>>>> 058fc2ea

    ! Energy grid information
    integer              :: n_grid    ! # of union material grid points
    real(8), allocatable :: e_grid(:) ! union material grid energies

    ! Unionized energy grid information
    integer, allocatable :: nuclide_grid_index(:,:) ! nuclide e_grid pointers

    ! S(a,b) data references
    integer              :: n_sab = 0         ! number of S(a,b) tables
    integer, allocatable :: i_sab_nuclides(:) ! index of corresponding nuclide
    integer, allocatable :: i_sab_tables(:)   ! index in sab_tables

    ! Temporary names read during initialization
    character(12), allocatable :: names(:)     ! isotope names
    character(12), allocatable :: sab_names(:) ! name of S(a,b) table

    ! Distribution variables
    logical                        :: distrib_dens ! distributed densities
    logical                        :: distrib_comp ! distributed compositions

    ! On-the-fly allocation controls
    real(8), allocatable           :: otf_comp(:, :)
    logical :: otf_compositions = .false.
    type(CompositionFile) :: comp_file          ! compositions file
    integer :: size_comp_array                  ! Size of composition array
                                                ! when variable
    integer :: next_comp_idx = 1                ! Next index in the composition
                                                ! array when variable
    type(DictIntInt) :: comp_index_map          ! real_inst --> local_inst
    type(DictIntInt) :: reverse_comp_index_map  ! local_inst --> real_inst

    ! Does this material contain fissionable nuclides?
    logical :: fissionable = .false.

  contains
    procedure :: get_density
    procedure :: otf_comp_index
    procedure :: grow_composition_array

  end type Material
  
contains

!===============================================================================
! GET_DENSITY returns the atom density for a given instance of this material,
! which could be different inside many different fill-cell instances
!===============================================================================

  function get_density(this, i, j) result(density)

    class(Material), intent(inout) :: this
    integer,         intent(in)    :: i       ! i_th composition
    integer,         intent(in)    :: j       ! j_th nuclide in the composition
    real(8)                        :: density ! density to be returned

    if (this % otf_compositions) then
      density = this % otf_comp(j, this % otf_comp_index(i))
    else
      density = this % comp(i) % atom_density(j)
    end if

  end function get_density

!===============================================================================
! OTF_FILTER_INDEX returns the filter index in the results array when OTF tally
!===============================================================================

    function otf_comp_index(this, real_inst) result(idx)
      
      class(Material), intent(inout) :: this 
      integer,         intent(in)    :: real_inst
      
      integer :: idx

      ! If we're doing on-the-fly memory allocation, we use the map
      if (this % comp_index_map % has_key(real_inst)) then

        idx = this % comp_index_map % get_key(real_inst)

      else

        ! This is the first time this composition index has been needed

        ! Grow the composition array if we've used it all
        if (this % next_comp_idx > this % size_comp_array) &
            call this % grow_composition_array()

        ! Update the map
        call this % comp_index_map % add_key(real_inst, this % next_comp_idx)
        call this % reverse_comp_index_map % add_key( &
            this % next_comp_idx, real_inst)

        ! Set the return index
        idx = this % next_comp_idx
        
        ! Load the compositions for this instance
        this % otf_comp(:, idx) = this % comp_file % load(real_inst)

        ! Increment the next index
        this % next_comp_idx = this % next_comp_idx + 1

      end if

    end function otf_comp_index

!===============================================================================
! GROW_COMPOSITION_ARRAY
!===============================================================================

    subroutine grow_composition_array(this)

      class(Material), intent(inout) :: this 

      integer :: newsize
      real(8), allocatable :: temp(:, :)

      newsize = ceiling(real(this % size_comp_array, 8) * OTF_HEADROOM)

      ! Allocate results array with increased size
      allocate(temp(this % n_nuclides, newsize))

      ! Copy original results to temporary array
      temp(:, 1:this % size_comp_array) = &
          this % otf_comp(:, 1:this % size_comp_array)

      ! Move allocation from temporary array
      call move_alloc(FROM=temp, TO=this % otf_comp)

      ! Update size
      this % size_comp_array = newsize

    end subroutine grow_composition_array

!===============================================================================
! COMPOSITION_FILE_INIT
!===============================================================================

    subroutine composition_file_init(this, length, file_id, plist)

      class(CompositionFile), intent(inout) :: this 
      integer, intent(in) :: length
#ifndef HDF5
      integer, intent(in) :: file_id
      integer, intent(in) :: plist
#else
      integer(HID_T), intent(in) :: file_id
      integer(HID_T), intent(in) :: plist

      this % file_id = file_id
      this % plist = plist
      this % block1 = length
      this % dims1 = length

      ! Open the group
      call h5gopen_f(this % file_id, trim(this % group), this % group_id, hdf5_err)
  
      ! Open the dataset
      call h5dopen_f(this % group_id, 'comps', this % dset, hdf5_err)

      ! Open the dataspace and memory space
      call h5dget_space_f(this % dset, this % dspace, hdf5_err)
      call h5screate_simple_f(1, this % block1, this % memspace, hdf5_err)

      this % initialized = .true.

#endif

    end subroutine composition_file_init

!===============================================================================
! COMPOSITION_FILE_LOAD
!===============================================================================

    function composition_file_load(this, real_inst) result(comp)
      
      class(CompositionFile), intent(inout) :: this 
      integer,                intent(in)    :: real_inst
 
      real(8), allocatable :: comp(:)
     
#ifdef HDF5
      integer(HSIZE_T) :: start1(1)  ! start type for 1-D array
      integer(HSIZE_T) :: count1(1)  ! count type for 1-D array

      if (.not. this % initialized) then
        print *, 'Trying to load OTF materials with an uninitialized file!'
        stop
      end if

      allocate(comp(this % block1(1)))

      start1 = (real_inst - 1) * this % block1
      count1 = 1

      ! Select the hyperslab
      call h5sselect_hyperslab_f(this % dspace, H5S_SELECT_SET_F, start1, &
          count1, hdf5_err, block = this % block1)

      ! Read data from file into memory
      call H5dread_f(this % dset, H5T_NATIVE_DOUBLE, comp, &
          this % dims1, hdf5_err, xfer_prp = this % plist, &
          mem_space_id = this % memspace, file_space_id = this % dspace)

#endif

    end function composition_file_load

!===============================================================================
! COMPOSITION_FILE_CLOSE
!===============================================================================

    subroutine composition_file_close(this)

      class(CompositionFile), intent(inout) :: this

#ifdef HDF5
      ! Close the dataspace and memory space
      call h5sclose_f(this % dspace, hdf5_err)
      call h5sclose_f(this % memspace, hdf5_err)

      ! Close dataset and group
      call h5dclose_f(this % dset, hdf5_err)
      call h5gclose_f(this % group_id, hdf5_err)
#endif

    end subroutine composition_file_close

end module material_header<|MERGE_RESOLUTION|>--- conflicted
+++ resolved
@@ -66,8 +66,8 @@
 !===============================================================================
 
   type Material
-<<<<<<< HEAD
     integer                        :: id         ! unique identifier
+    character(len=52)              :: name = ""  ! User-defined name
     integer                        :: n_nuclides ! number of nuclides
     integer                        :: n_comp     ! number of compositions
     integer                        :: cell       ! assigned cell 
@@ -76,14 +76,6 @@
     integer, allocatable           :: nuclide(:) ! index in nuclides array
     type(Density)                  :: density    ! material density in atom/b-cm
     type(Composition), allocatable :: comp(:)    ! atom densities in atom/b-cm
-=======
-    integer              :: id              ! unique identifier
-    character(len=52) :: name = ""         ! User-defined name
-    integer              :: n_nuclides      ! number of nuclides
-    integer, allocatable :: nuclide(:)      ! index in nuclides array
-    real(8)              :: density         ! total atom density in atom/b-cm
-    real(8), allocatable :: atom_density(:) ! nuclide atom density in atom/b-cm
->>>>>>> 058fc2ea
 
     ! Energy grid information
     integer              :: n_grid    ! # of union material grid points
