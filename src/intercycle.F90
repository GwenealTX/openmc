--- conflicted
+++ resolved
@@ -371,27 +371,16 @@
     if (.not. tallies_on) k_batch(current_batch) = global_tallies(K_ANALOG) % value
 
 #ifdef MPI
-<<<<<<< HEAD
-    ! Reduce value of k_batch if running in parallel
-    if (master) then
-       call MPI_REDUCE(MPI_IN_PLACE, k_batch, 1, MPI_REAL8, MPI_SUM, 0, &
-            compute_comm, mpi_err)
-    else
-       ! Receive buffer not significant at other processors
-       call MPI_REDUCE(k_batch, temp, 1, MPI_REAL8, MPI_SUM, 0, &
-            compute_comm, mpi_err)
-=======
     if ((.not. tallies_on) .or. (.not. reduce_tallies)) then
        ! Reduce value of k_batch if running in parallel
        if (master) then
           call MPI_REDUCE(MPI_IN_PLACE, k_batch(current_batch), 1, MPI_REAL8, &
-               MPI_SUM, 0, MPI_COMM_WORLD, mpi_err)
+               MPI_SUM, 0, compute_comm, mpi_err)
        else
           ! Receive buffer not significant at other processors
           call MPI_REDUCE(k_batch(current_batch), temp, 1, MPI_REAL8, &
-               MPI_SUM, 0, MPI_COMM_WORLD, mpi_err)
-       end if
->>>>>>> ee8b14d9
+               MPI_SUM, 0, compute_comm, mpi_err)
+       end if
     end if
 #endif
 
@@ -421,12 +410,6 @@
           ! need to reduce the values in sum and sum^2 to get the sample mean
           ! and its standard deviation
 
-<<<<<<< HEAD
-          ! Define number of realizations
-          n = (current_batch - n_inactive) * n_compute
-
-=======
->>>>>>> ee8b14d9
 #ifdef MPI
           if (current_batch /= n_batches) then
              call MPI_REDUCE(global_tallies(K_ANALOG) % sum, temp, 2, &
