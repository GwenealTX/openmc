module state_point

!===============================================================================
! STATE_POINT -- This module handles writing and reading state point
! files. State points are contain complete tally results, source sites, and
! various other data. They can be used to restart a run or to reconstruct
! confidence intervals for tallies (this requires post-processing via Python
! scripts).
!
! State points can be written at any batch during a simulation, or at specified
! intervals, using the <state_point ... /> tag.
!===============================================================================


  use constants
  use error,              only: fatal_error, warning
  use geometry_header,    only: Cell, Universe, Lattice, Surface
  use global
  use output,             only: write_message, time_stamp
  use source,             only: write_source_bank, read_source_bank
  use string,             only: to_str, zero_padded, count_digits
  use material_header,    only: Material
  use output_interface
<<<<<<< HEAD
  use tally_header,       only: TallyObject, TallyResult
  use tally,              only: write_tally_result, read_tally_result
  use dict_header,        only: ElemKeyValueII

#ifdef HDF5
  use hdf5
  use hdf5_interface,   only: dims1, hdf5_rank, dset, dspace, hdf5_err, &
                              hdf5_open_group, hdf5_close_group, &
                              hdf5_tallyresult_t, memspace, plist, start1, &
                              count1, block1, f_ptr
  use, intrinsic :: ISO_C_BINDING
#endif
=======
  use tally_header,       only: TallyObject
  use mesh_header,        only: StructuredMesh
  use dict_header,        only: ElemKeyValueII, ElemKeyValueCI
>>>>>>> 058fc2ea

#ifdef MPI
  use mpi
#endif

  implicit none

  type(BinaryOutput)        :: sp      ! Statepoint/source output file
  type(BinaryOutput)        :: fh      ! general file handle

contains

!===============================================================================
! WRITE_STATE_POINT
!===============================================================================

  subroutine write_state_point()

<<<<<<< HEAD
    character(MAX_FILE_LEN)    :: filename
    integer                    :: i, j, k, m, n
    integer                    :: n_x, n_y, n_z
    integer, allocatable       :: temp_array(:)
    integer, allocatable       :: temp_array2(:)
    integer, allocatable       :: lattice_universes(:,:,:)
    type(Cell),     pointer    :: c => null()
    type(Universe), pointer    :: u => null()
    type(Lattice),  pointer    :: lat => null()
    type(Surface),  pointer    :: s => null()
    type(Material), pointer    :: mat => null()
    type(TallyObject), pointer :: t => null()
    type(ElemKeyValueII), pointer :: current => null()
    type(ElemKeyValueII), pointer :: next => null()

    ! Start statepoint timer
    call time_statepoint % start()
=======
    character(MAX_FILE_LEN)       :: filename
    integer                       :: i, j, k
    integer, allocatable          :: id_array(:)
    integer, allocatable          :: key_array(:)
    type(StructuredMesh), pointer :: mesh
    type(TallyObject), pointer    :: tally
    type(ElemKeyValueII), pointer :: current
    type(ElemKeyValueII), pointer :: next
    character(8)                  :: moment_name  ! name of moment (e.g, P3)
    integer                       :: n_order      ! loop index for moment orders
    integer                       :: nm_order     ! loop index for Ynm moment orders
>>>>>>> 058fc2ea

    ! Set filename for state point
    filename = trim(path_output) // 'statepoint.' // &
        & zero_padded(current_batch, count_digits(n_max_batches))

    if (dd_run) then
      filename = trim(filename) // '.domain_' // &
          & zero_padded(domain_decomp % meshbin, &
                        count_digits(domain_decomp % n_domains))
    end if

    ! Append appropriate extension
#ifdef HDF5
    filename = trim(filename) // '.h5'
#else
    filename = trim(filename) // '.binary'
#endif

    ! Write message
    call write_message("Creating state point " // trim(filename) // "...", 1)

    if (master .or. (dd_run .and. domain_decomp % local_master)) then

      ! Create statepoint file
      call sp % file_create(filename)

      ! Write file type
      call sp % write_data(FILETYPE_STATEPOINT, "filetype")

      ! Write revision number for state point file
      call sp % write_data(REVISION_STATEPOINT, "revision")

      ! Write OpenMC version
      call sp % write_data(VERSION_MAJOR, "version_major")
      call sp % write_data(VERSION_MINOR, "version_minor")
      call sp % write_data(VERSION_RELEASE, "version_release")

      ! Write current date and time
      call sp % write_data(time_stamp(), "date_and_time")

      ! Write path to input
      call sp % write_data(path_input, "path")

      ! Write out random number seed
      call sp % write_data(seed, "seed")

      ! Write run information
      call sp % write_data(run_mode, "run_mode")
      call sp % write_data(n_particles, "n_particles")
      call sp % write_data(n_batches, "n_batches")

      ! Write out current batch number
      call sp % write_data(current_batch, "current_batch")

<<<<<<< HEAD
      ! Write domain decomposition information
      if (dd_run) then
        call sp % write_data(1, "domain_decomp")
        call sp % write_data(domain_decomp % n_domains, "n_domains")
        call sp % write_data(domain_decomp % meshbin, "domain_id")
      else
        call sp % write_data(0, "domain_decomp")
        call sp % write_data(NONE, "n_domains")
        call sp % write_data(NONE, "domain_id")
=======
      ! Indicate whether source bank is stored in statepoint
      if (source_separate) then
        call sp % write_data(0, "source_present")
      else
        call sp % write_data(1, "source_present")
>>>>>>> 058fc2ea
      end if

      ! Write out information for eigenvalue run
      if (run_mode == MODE_EIGENVALUE) then
        call sp % write_data(n_inactive, "n_inactive")
        call sp % write_data(gen_per_batch, "gen_per_batch")
        call sp % write_data(k_generation, "k_generation", &
             length=current_batch*gen_per_batch)
        call sp % write_data(entropy, "entropy", &
             length=current_batch*gen_per_batch)
        call sp % write_data(k_col_abs, "k_col_abs")
        call sp % write_data(k_col_tra, "k_col_tra")
        call sp % write_data(k_abs_tra, "k_abs_tra")
        call sp % write_data(k_combined, "k_combined", length=2)

        ! Write out CMFD info
        if (cmfd_on) then
#ifdef HDF5
          call sp % open_group("cmfd")
          call sp % close_group()
#endif
          call sp % write_data(1, "cmfd_on")
          call sp % write_data(cmfd % indices, "indices", length=4, group="cmfd")
          call sp % write_data(cmfd % k_cmfd, "k_cmfd", length=current_batch, &
               group="cmfd")
          call sp % write_data(cmfd % cmfd_src, "cmfd_src", &
               length=(/cmfd % indices(4), cmfd % indices(1), &
               cmfd % indices(2), cmfd % indices(3)/), &
               group="cmfd")
          call sp % write_data(cmfd % entropy, "cmfd_entropy", &
               length=current_batch, group="cmfd")
          call sp % write_data(cmfd % balance, "cmfd_balance", &
               length=current_batch, group="cmfd")
          call sp % write_data(cmfd % dom, "cmfd_dominance", &
               length = current_batch, group="cmfd")
          call sp % write_data(cmfd % src_cmp, "cmfd_srccmp", &
               length = current_batch, group="cmfd")
        else
          call sp % write_data(0, "cmfd_on")
        end if
      end if

<<<<<<< HEAD
      ! Begin writing geometry/material information
      call sp % write_data(n_cells, "n_cells", group="geometry")
      call sp % write_data(n_universes, "n_universes", group="geometry")
      call sp % write_data(n_lattices, "n_lattices", group="geometry")
      call sp % write_data(n_surfaces, "n_surfaces", group="geometry")
      call sp % write_data(n_materials, "n_materials", group="geometry")

      if (n_lattices > 0) then
        ! Print list of lattice IDs
        allocate(temp_array(n_lattices))
        do i = 1, n_lattices        
          lat => lattices(i)
          temp_array(i) = lat % id
        end do
        call sp % write_data(temp_array, "lattice_ids", &
             group="geometry", length=n_lattices)
        deallocate(temp_array)
      end if

      ! Print list of universe IDs
      allocate(temp_array(n_universes))
      do i = 1, n_universes        
        u => universes(i)
        temp_array(i) = u % id
      end do
      call sp % write_data(temp_array, "universe_ids", &
           group="geometry", length=n_universes)
      deallocate(temp_array)

      ! Print list of surface IDs
      current => surface_dict % keys()
      i = 1
      allocate(temp_array(n_surfaces))
      allocate(temp_array2(n_surfaces))
      do while (associated(current))
        temp_array(i) = current % key
        temp_array2(i) = current % value
        ! Move to next surface
        next => current % next
        deallocate(current)
        current => next
        i = i + 1
      end do
      call sp % write_data(temp_array, "surface_keys", &
           group="geometry", length=n_surfaces)
      call sp % write_data(temp_array2, "surface_ids", &
           group="geometry", length=n_surfaces)
      deallocate(temp_array)
      deallocate(temp_array2)

      ! Print list of material IDs
      allocate(temp_array(n_materials))
      do i = 1, n_materials        
        mat => materials(i)
        temp_array(i) = mat % id
      end do
      call sp % write_data(temp_array, "material_ids", &
           group="geometry", length=n_materials)
      deallocate(temp_array)

      ! Print list of cell keys-> IDs
      current => cell_dict % keys()
      i = 1
      allocate(temp_array(n_cells))
      allocate(temp_array2(n_cells))
      do while (associated(current))
        temp_array(i) = current % key
        temp_array2(i) = current % value
        ! Move to next universe
        next => current % next
        deallocate(current)
        current => next
        i = i + 1
      end do
      call sp % write_data(temp_array, "cell_keys", &
           group="geometry", length=n_cells)
      call sp % write_data(temp_array2, "cell_ids", &
           group="geometry", length=n_cells)
      deallocate(temp_array)
      deallocate(temp_array2)

      ! =======================================================================
      ! WRITE INFORMATION ON CELLS

      ! Create a cell group (nothing directly written in this group) then close
#ifdef HDF5
      call sp % open_group("geometry/cells")
      call sp % close_group()
#endif

      ! Write information on each cell
      CELL_LOOP: do i = 1, n_cells
        c => cells(i)    
        ! Write information on what fills this cell
        call sp % write_data(c % type, "fill_type", &
               group="geometry/cells/cell " // trim(to_str(c % id)))

        call sp % write_data(c % n_surfaces, "n_surfaces", &
               group="geometry/cells/cell " // trim(to_str(c % id)))
        call sp % write_data(c % surfaces, "surfaces", & 
               length= c % n_surfaces, &
               group="geometry/cells/cell " // trim(to_str(c % id)))

        select case (c % type)
        case (CELL_NORMAL)          
          if (c % material == MATERIAL_VOID) then
            call sp % write_data(-1, "material", &
                 group="geometry/cells/cell " // trim(to_str(c % id)))
          else
            call sp % write_data(materials(c % material) % id, "material", &
                 group="geometry/cells/cell " // trim(to_str(c % id)))
          end if
        case (CELL_FILL)
          call sp % write_data(universes(c % fill) % id, "fill", &
               group="geometry/cells/cell " // trim(to_str(c % id))) 
          call sp % write_data(size(c % offset), "maps", &
               group="geometry/cells/cell " // trim(to_str(c % id)))
          if (size(c % offset) > 0) then
            call sp % write_data(c % offset, "offset", length=size(c%offset), &
                 group="geometry/cells/cell " // trim(to_str(c % id)))
          end if
        case (CELL_LATTICE)
          call sp % write_data(lattices(c % fill) % id, "lattice", &
               group="geometry/cells/cell " // trim(to_str(c % id))) 
        end select

      end do CELL_LOOP

      ! =======================================================================
      ! WRITE INFORMATION ON UNIVERSES

      ! Create universes group (nothing directly written here) then close
#ifdef HDF5
      call sp % open_group("geometry/universes")
      call sp % close_group()
#endif

      ! Write information on each universe
      UNIVERSE_LOOP: do i = 1, n_universes
        u => universes(i)
        call sp % write_data(u % n_cells, "n_cells", &
             group="geometry/universes/universe " // trim(to_str(u % id)))

        ! Write list of cells in this universe
        if (u % n_cells > 0) then
          call sp % write_data(u % cells, "cells", length=u % n_cells, &
               group="geometry/universes/universe " // trim(to_str(u % id)))
        end if

      end do UNIVERSE_LOOP

      ! =======================================================================
      ! WRITE INFORMATION ON LATTICES

      ! Create lattices group (nothing directly written here) then close
#ifdef HDF5
      call sp % open_group("geometry/lattices")
      call sp % close_group()
#endif

      ! Write information on each lattice
      LATTICE_LOOP: do i = 1, n_lattices
        lat => lattices(i)

        ! Write lattice type
        select case(lat % type)
        case (LATTICE_RECT)
          call sp % write_data(1, "type", &
               group="geometry/lattices/lattice " // trim(to_str(lat % id)))
        case (LATTICE_HEX)
          call sp % write_data(2, "type", &
               group="geometry/lattices/lattice " // trim(to_str(lat % id)))
        end select

        ! Write lattice dimensions, number of offset maps, and offsets
        if (lat % n_dimension == 2) then
          call sp % write_data((/lat % dimension(1),lat % dimension(2),1/), & 
               "dimension", length=3, &
               group="geometry/lattices/lattice " // trim(to_str(lat % id)))
        else          
         call sp % write_data(lat % dimension, "dimension", &
              length=3, &
              group="geometry/lattices/lattice " // trim(to_str(lat % id)))
        end if

        call sp % write_data(size(lat % offset,1), "maps", &
             group="geometry/lattices/lattice " // trim(to_str(lat % id)))
        call sp % write_data(size(lat % offset), "offset_size", &
             group="geometry/lattices/lattice " // trim(to_str(lat % id)))
        if (size(lat % offset) > 0) then
            call sp % write_data(lat % offset, "offset", &
                 length=shape(lat % offset), &
                 group="geometry/lattices/lattice " // trim(to_str(lat % id)))
        end if

        ! Determine dimensions of lattice
        n_x = lat % dimension(1)
        n_y = lat % dimension(2)
        if (lat % n_dimension == 3) then
          n_z = lat % dimension(3)
        else
          n_z = 1
        end if

        ! Write lattice universes
        allocate(lattice_universes(n_x, n_y, n_z))
        do j = 1, n_x
          do k = 1, n_y
            do m = 1, n_z
              lattice_universes(j,k,m) = universes(lat % universes(j,k,m)) % id
            end do
          end do
        end do
        call sp % write_data(lattice_universes, "universes", &
             length=(/n_x, n_y, n_z/), &
             group="geometry/lattices/lattice " // trim(to_str(lat % id)))
        deallocate(lattice_universes)

      end do LATTICE_LOOP

      ! =======================================================================
      ! WRITE INFORMATION ON SURFACES

      ! Create surfaces group (nothing directly written here) then close
#ifdef HDF5
      call sp % open_group("geometry/surfaces")
      call sp % close_group()
#endif

      ! Write information on each surface
      SURFACE_LOOP: do i = 1, n_surfaces
        s => surfaces(i)
        call sp % write_data(s % type, "type", &
             group="geometry/surfaces/surface " // trim(to_str(s % id)))
        call sp % write_data(s % bc, "bc", &
             group="geometry/surfaces/surface " // trim(to_str(s % id)))

        call sp % write_data(size(s % coeffs), "n_coeffs", &
             group="geometry/surfaces/surface " // trim(to_str(s % id)))
        if (size(s % coeffs) > 0) then
          call sp % write_data(s % coeffs, "coeffs", length=size(s % coeffs), &
               group="geometry/surfaces/surface " // trim(to_str(s % id)))
        end if

        if (allocated(s % neighbor_pos)) then
          call sp % write_data(size(s % neighbor_pos), "n_neighbor_pos", &
               group="geometry/surfaces/surface " // trim(to_str(s % id)))
          call sp % write_data(s % neighbor_pos, "neighbor_pos",  &
               length=size(s % neighbor_pos), &
               group="geometry/surfaces/surface " // trim(to_str(s % id)))
        else
          j = 0
          call sp % write_data(j, "n_neighbor_pos", &
               group="geometry/surfaces/surface " // trim(to_str(s % id)))
        endif

        if (allocated(s % neighbor_neg)) then
          call sp % write_data(size(s % neighbor_neg), "n_neighbor_neg", &
               group="geometry/surfaces/surface " // trim(to_str(s % id)))
          call sp % write_data(s % neighbor_neg, "neighbor_neg", &
               length=size(s % neighbor_neg), &
               group="geometry/surfaces/surface " // trim(to_str(s % id)))
        else
          j = 0
          call sp % write_data(j, "n_neighbor_neg", &
               group="geometry/surfaces/surface " // trim(to_str(s % id)))
        endif
      end do SURFACE_LOOP

      ! =======================================================================
      ! WRITE INFORMATION ON MATERIALS

      ! Create materials group (nothing directly written here) then close
#ifdef HDF5
      call sp % open_group("geometry/materials")
      call sp % close_group()
#endif

      ! Write information on each material
      MATERIAL_LOOP: do i = 1, n_materials
        mat => materials(i)
        call sp % write_data(mat % n_nuclides, "n_nuclides", &
             group="geometry/materials/material " // trim(to_str(mat % id)))
        call sp % write_data(mat % nuclide, "nuclide", & 
             length=mat % n_nuclides, &
             group="geometry/materials/material " // trim(to_str(mat % id)))

        j = 0
        if (mat % distrib_dens) then
          j = 1
        end if 
        call sp % write_data(j, "distrib_dens", &
             group="geometry/materials/material " // trim(to_str(mat % id)))

        j = 0
        if (mat % distrib_comp) then
          j = 1
        end if
        call sp % write_data(j, "distrib_comp", &
             group="geometry/materials/material " // trim(to_str(mat % id)))

        call sp % write_data(mat % density % num, "n_density", &
             group="geometry/materials/material " // trim(to_str(mat % id)))
        call sp % write_data(mat % density % density, "density", &
             length=mat % density % num, &
             group="geometry/materials/material " // trim(to_str(mat % id)))

        call sp % write_data(mat % n_comp, "n_comp", &
             group="geometry/materials/material " // trim(to_str(mat % id)))

!        j = 0
!        if (mat % otf_compositions) then
!          j = 1
!        end if
!        call sp % write_data(j, "otf_compositions", &
!             group="geometry/materials/material " // trim(to_str(mat % id)))
!
!        if (.not. mat % otf_compositions) then
!
!#ifdef HDF5
!          call sp % open_group("geometry/materials/material "&
!                 // trim(to_str(mat % id)) // "/compositions/")
!          call sp % close_group()
!#endif
!          COMPOSITION_LOOP: do j = 1, mat % n_comp
!            call sp % write_data(mat % comp(j) % atom_density, "atom_density ", &
!                 length=mat % n_nuclides, & 
!                 group="geometry/materials/material " &
!                 // trim(to_str(mat % id)) // "/compositions/" &
!                 // trim(to_str(j)))
!          end do COMPOSITION_LOOP
!
!        end if

        call sp % write_data(mat % n_sab, "n_sab", &
             group="geometry/materials/material " // trim(to_str(mat % id)))
        if (mat % n_sab > 0) then
          call sp % write_data(mat % i_sab_nuclides, "i_sab_nuclides", length=mat % n_sab, &
               group="geometry/materials/material " // trim(to_str(mat % id)))
          call sp % write_data(mat % i_sab_tables, "i_sab_tables", length=mat % n_sab, &
               group="geometry/materials/material " // trim(to_str(mat % id)))
        endif

      end do MATERIAL_LOOP

=======
#ifdef HDF5
      call sp % open_group("tallies")
      call sp % close_group()
#endif

>>>>>>> 058fc2ea
      ! Write number of meshes
      call sp % write_data(n_meshes, "n_meshes", group="tallies/meshes")

      if (n_meshes > 0) then

        ! Print list of mesh IDs
        current => mesh_dict % keys()

        allocate(id_array(n_meshes))
        allocate(key_array(n_meshes))
        i = 1

        do while (associated(current))
          key_array(i) = current % key
          id_array(i) = current % value

          ! Move to next mesh
          next => current % next
          deallocate(current)
          current => next
          i = i + 1
        end do

        call sp % write_data(id_array, "ids", &
             group="tallies/meshes", length=n_meshes)
        call sp % write_data(key_array, "keys", &
             group="tallies/meshes", length=n_meshes)

        deallocate(key_array)

        ! Write information for meshes
        MESH_LOOP: do i = 1, n_meshes

          mesh => meshes(id_array(i))

          call sp % write_data(mesh % id, "id", &
               group="tallies/meshes/mesh " // trim(to_str(mesh % id)))
          call sp % write_data(mesh % type, "type", &
               group="tallies/meshes/mesh " // trim(to_str(mesh % id)))
          call sp % write_data(mesh % n_dimension, "n_dimension", &
               group="tallies/meshes/mesh " // trim(to_str(mesh % id)))
          call sp % write_data(mesh % dimension, "dimension", &
               group="tallies/meshes/mesh " // trim(to_str(mesh % id)), &
               length=mesh % n_dimension)
          call sp % write_data(mesh % lower_left, "lower_left", &
               group="tallies/meshes/mesh " // trim(to_str(mesh % id)), &
               length=mesh % n_dimension)
          call sp % write_data(mesh % upper_right, "upper_right", &
               group="tallies/meshes/mesh " // trim(to_str(mesh % id)), &
               length=mesh % n_dimension)
          call sp % write_data(mesh % width, "width", &
               group="tallies/meshes/mesh " // trim(to_str(mesh % id)), &
               length=mesh % n_dimension)
        end do MESH_LOOP

        deallocate(id_array)

      end if

      ! Write number of tallies
      call sp % write_data(n_tallies, "n_tallies", group="tallies")

<<<<<<< HEAD
      ! Write all tally information except results
      TALLY_METADATA: do i = 1, n_tallies
        !Get pointer to tally
        t => tallies(i)

        ! Write id
        call sp % write_data(t % id, "id", group="tallies/tally" // to_str(i))

        ! Write label                       
        call sp % write_data(len(t % label), "labellen", group="tallies/tally" // to_str(i))
        if (len(t % label) > 0) then
          call sp % write_data(t % label, "label", group="tallies/tally" // to_str(i))
        endif

        ! Write estimator type                                                                      
        call sp % write_data(t % estimator, "estimator", group="tallies/tally" // to_str(i))

        ! Write number of realizations
        call sp % write_data(t % n_realizations, "n_realizations", &
             group="tallies/tally" // to_str(i))

        ! Write size of each tally
        call sp % write_data(t % total_score_bins, "total_score_bins", &
             group="tallies/tally" // to_str(i))
        call sp % write_data(t % total_filter_bins, "total_filter_bins", &
             group="tallies/tally" // to_str(i))

        ! Write on-the-fly allocation tally info
        if (t % on_the_fly_allocation) then
          n = t % next_filter_idx - 1
          call sp % write_data(n, "otf_size_results_filters", &
               group="tallies/tally" // to_str(i))
          ! Write otf filter bin mapping
          allocate(temp_array(n))
          do j = 1, n
            temp_array(j) = t % reverse_filter_index_map % get_key(j)
          end do
          call sp % write_data(temp_array, "otf_filter_bin_map", &
               group="tallies/tally" // to_str(i), &
               length=n)
          deallocate(temp_array)
        else
          call sp % write_data(NONE, "otf_size_results_filters", &
               group="tallies/tally" // to_str(i))
        end if

        ! Write number of filters
        call sp % write_data(t % n_filters, "n_filters", &
             group="tallies/tally" // to_str(i))

        ! Write filter information
        FILTER_LOOP: do j = 1, t % n_filters

          ! Write type of filter
          call sp % write_data(t % filters(j) % type, "type", &
               group="tallies/tally" // trim(to_str(i)) // "/filter" // to_str(j))
          ! Write offset for this filter
          call sp % write_data(t % filters(j) % offset, "offset", &
               group="tallies/tally" // trim(to_str(i)) // "/filter" // to_str(j))

          ! Write number of bins for this filter
          call sp % write_data(t % filters(j) % n_bins, "n_bins", &
               group="tallies/tally" // trim(to_str(i)) // "/filter" // to_str(j))

          ! Write bins
          if (t % filters(j) % type == FILTER_ENERGYIN .or. &
              t % filters(j) % type == FILTER_ENERGYOUT) then
            call sp % write_data(t % filters(j) % real_bins, "bins", &
                 group="tallies/tally" // trim(to_str(i)) // "/filter" // to_str(j), &
                 length=size(t % filters(j) % real_bins))
          else
            call sp % write_data(t % filters(j) % int_bins, "bins", &
                 group="tallies/tally" // trim(to_str(i)) // "/filter" // to_str(j), &
                 length=size(t % filters(j) % int_bins))
          end if

        end do FILTER_LOOP

        ! Write number of nuclide bins
        call sp % write_data(t % n_nuclide_bins, "n_nuclide_bins", &
             group="tallies/tally" // to_str(i))
=======
      if (n_tallies > 0) then

        ! Print list of tally IDs
        allocate(id_array(n_tallies))
        allocate(key_array(n_tallies))

        ! Write all tally information except results
        do i = 1, n_tallies
          tally => tallies(i)
          key_array(i) = tally % id
          id_array(i) = i
        end do

        call sp % write_data(id_array, "ids", &
             group="tallies", length=n_tallies)
        call sp % write_data(key_array, "keys", &
             group="tallies", length=n_tallies)

        deallocate(key_array)

        ! Write all tally information except results
        TALLY_METADATA: do i = 1, n_tallies

          ! Get pointer to tally
          tally => tallies(i)

          call sp % write_data(tally % estimator, "estimator", &
               group="tallies/tally " // trim(to_str(tally % id)))
          call sp % write_data(tally % n_realizations, "n_realizations", &
               group="tallies/tally " // trim(to_str(tally % id)))
          call sp % write_data(tally % n_filters, "n_filters", &
               group="tallies/tally " // trim(to_str(tally % id)))

          ! Write filter information
          FILTER_LOOP: do j = 1, tally % n_filters

            call sp % write_data(tally % filters(j) % type, "type", &
                 group="tallies/tally " // trim(to_str(tally % id)) // &
                 "/filter " // to_str(j))
            call sp % write_data(tally % filters(j) % offset, "offset", &
                 group="tallies/tally " // trim(to_str(tally % id)) // &
                 "/filter " // to_str(j))
            call sp % write_data(tally % filters(j) % n_bins, "n_bins", &
                 group="tallies/tally " // trim(to_str(tally % id)) // &
                 "/filter " // to_str(j))
            if (tally % filters(j) % type == FILTER_ENERGYIN .or. &
                tally % filters(j) % type == FILTER_ENERGYOUT) then
              call sp % write_data(tally % filters(j) % real_bins, "bins", &
                   group="tallies/tally " // trim(to_str(tally % id)) // &
                   "/filter " // to_str(j), &
                   length=size(tally % filters(j) % real_bins))
            else
              call sp % write_data(tally % filters(j) % int_bins, "bins", &
                   group="tallies/tally " // trim(to_str(tally % id)) // &
                   "/filter " // to_str(j), &
                   length=size(tally % filters(j) % int_bins))
            end if

          end do FILTER_LOOP

          call sp % write_data(tally % n_nuclide_bins, "n_nuclides", &
               group="tallies/tally " // trim(to_str(tally % id)))

          ! Set up nuclide bin array and then write
          allocate(key_array(tally % n_nuclide_bins))
          NUCLIDE_LOOP: do j = 1, tally % n_nuclide_bins
            if (tally % nuclide_bins(j) > 0) then
              key_array(j) = nuclides(tally % nuclide_bins(j)) % zaid
            else
              key_array(j) = tally % nuclide_bins(j)
            end if
          end do NUCLIDE_LOOP
          call sp % write_data(key_array, "nuclides", &
               group="tallies/tally " // trim(to_str(tally % id)), &
               length=tally % n_nuclide_bins)
          deallocate(key_array)

          call sp % write_data(tally % n_score_bins, "n_score_bins", &
               group="tallies/tally " // trim(to_str(tally % id)))
          call sp % write_data(tally % score_bins, "score_bins", &
               group="tallies/tally " // trim(to_str(tally % id)), &
               length=tally % n_score_bins)
          call sp % write_data(tally % n_user_score_bins, "n_user_score_bins", &
               group="tallies/tally " // to_str(tally % id))

          ! Write explicit moment order strings for each score bin
          k = 1
          MOMENT_LOOP: do j = 1, tally % n_user_score_bins
            select case(tally % score_bins(k))
            case (SCORE_SCATTER_N, SCORE_NU_SCATTER_N)
              moment_name = 'P' // trim(to_str(tally % moment_order(k)))
              call sp % write_data(moment_name, "order" // trim(to_str(k)), &
                   group="tallies/tally " // trim(to_str(tally % id)) // &
                         "/moments")
              k = k + 1
            case (SCORE_SCATTER_PN, SCORE_NU_SCATTER_PN)
              do n_order = 0, tally % moment_order(k)
                moment_name = 'P' // trim(to_str(n_order))
                call sp % write_data(moment_name, "order" // trim(to_str(k)), &
                   group="tallies/tally " // trim(to_str(tally % id)) // &
                         "/moments")
                k = k + 1
              end do
            case (SCORE_SCATTER_YN, SCORE_NU_SCATTER_YN, SCORE_FLUX_YN, &
                  SCORE_TOTAL_YN)
              do n_order = 0, tally % moment_order(k)
                do nm_order = -n_order, n_order
                  moment_name = 'Y' // trim(to_str(n_order)) // ',' // &
                    trim(to_str(nm_order))
                  call sp % write_data(moment_name, "order" // &
                       trim(to_str(k)), &
                       group="tallies/tally " // trim(to_str(tally % id)) // &
                             "/moments")
                    k = k + 1
                end do
              end do
            case default
              moment_name = ''
              call sp % write_data(moment_name, "order" // trim(to_str(k)), &
                   group="tallies/tally " // trim(to_str(tally % id)) // &
                         "/moments")
              k = k + 1
            end select

          end do MOMENT_LOOP

        end do TALLY_METADATA
>>>>>>> 058fc2ea

      end if
    end if

    ! Check for the no-tally-reduction method
    if (.not. reduce_tallies) then
      ! If using the no-tally-reduction method, we need to collect tally
      ! results before writing them to the state point file.

      if (dd_run) then
        call fatal_error('no_reduce not implemented with domain decomposition')
      end if

      call write_tally_results_nr()

    elseif (master .or. (dd_run .and. domain_decomp % local_master)) then

      ! Write number of global realizations
      call sp % write_data(n_realizations, "n_realizations")

      ! Write global tallies
      call sp % write_data(N_GLOBAL_TALLIES, "n_global_tallies")
      call write_tally_result(sp, global_tallies, "global_tallies", &
           n1=N_GLOBAL_TALLIES, n2=1)

      ! Write tallies
      if (tallies_on) then

        ! Indicate that tallies are on
        call sp % write_data(1, "tallies_present", group="tallies")

        ! Write all tally results
        TALLY_RESULTS: do i = 1, n_tallies

          ! Set point to current tally
          tally => tallies(i)

          ! Write sum and sum_sq for each bin
<<<<<<< HEAD
          if (t % on_the_fly_allocation) then

            n = t % next_filter_idx - 1
            call write_tally_result(sp, t % results(:,1:n), "results", &
                 group="tallies/tally" // to_str(i), &
                 n1=size(t % results, 1), n2=n)

          else
=======
          call sp % write_tally_result(tally % results, "results", &
               group="tallies/tally " // trim(to_str(tally % id)), &
               n1=size(tally % results, 1), n2=size(tally % results, 2))
>>>>>>> 058fc2ea

            call write_tally_result(sp, t % results, "results", &
                 group="tallies/tally" // to_str(i), &
                 n1=size(t % results, 1), n2=size(t % results, 2))

          endif
        end do TALLY_RESULTS

      else

        ! Indicate tallies are off
        call sp % write_data(0, "tallies_present", group="tallies")

      end if

      ! Close the file for serial writing
      call sp % file_close()

    end if

<<<<<<< HEAD
#ifdef HDF5
    ! Write OTF tallies from DD runs, which were deferred for HDF5
!    call write_state_point_otf_tally_data(filename)
#endif

    ! Start statepoint timer
    call time_statepoint % stop()
=======
    if (master .and. n_tallies > 0) then
      deallocate(id_array)
    end if
>>>>>>> 058fc2ea

  end subroutine write_state_point

#ifdef HDF5
!===============================================================================
! WRITE_STATE_POINT_OTF_TALLY_DATA
!===============================================================================

  subroutine write_state_point_otf_tally_data(filename)

    character(MAX_FILE_LEN), intent(in) :: filename

    character(MAX_FILE_LEN) :: groupname
    integer :: i, j
    integer :: n, m
    integer :: idx
    type(TallyObject), pointer :: t => null()

    integer(HID_T) :: file_id
    integer(HID_T) :: group_id

    ! Set up OTF tally datasets
    if (master) then
      do i = 1, n_tallies

        ! Set point to current tally
        t => tallies(i)

        ! Write sum and sum_sq for each bin
        if (t % on_the_fly_allocation) then

          n = t % total_score_bins
          m = t % total_filter_bins

          hdf5_rank = 1
          dims1(1) = n*m
          groupname = "tallies/tally" // to_str(i)
          call h5fopen_f(trim(filename), H5F_ACC_RDWR_F, file_id, hdf5_err)
          call h5gopen_f(file_id, trim(groupname), group_id, hdf5_err)
          call h5screate_simple_f(hdf5_rank, dims1, dspace, hdf5_err)
          call h5dcreate_f(group_id, 'results', hdf5_tallyresult_t, dspace, &
              dset, hdf5_err)
          call h5dclose_f(dset, hdf5_err)
          call h5sclose_f(dspace, hdf5_err)
          call h5gclose_f(group_id, hdf5_err)
          call h5fclose_f(file_id, hdf5_err)

        end if

      end do
    end if

# ifdef MPI
    ! All other domains need to wait for the datasets to be created before they
    ! can write to it
    call MPI_BARRIER(MPI_COMM_WORLD, mpi_err)
# endif

    ! Write tally data to the file
    if (master .or. (dd_run .and. domain_decomp % local_master)) then

      ! Setup file access property list with parallel I/O access
      call h5pcreate_f(H5P_FILE_ACCESS_F, plist, hdf5_err)
      call h5pset_fapl_mpio_f(plist, domain_decomp % comm_domain_masters, &
          MPI_INFO_NULL, hdf5_err)

      ! Open the file
      call h5fopen_f(trim(filename), H5F_ACC_RDWR_F, file_id, hdf5_err, &
          access_prp = plist)

      ! Close property list
      call h5pclose_f(plist, hdf5_err)

      ! Create the property list to describe independent parallel I/O
      call h5pcreate_f(H5P_DATASET_XFER_F, plist, hdf5_err)
      call h5pset_dxpl_mpio_f(plist, H5FD_MPIO_INDEPENDENT_F, hdf5_err)

      count1 = 1

      do i = 1, n_tallies

        ! Set point to current tally
        t => tallies(i)

        if (t % on_the_fly_allocation) then

          ! Skip this tally if no bins were scored to
          if (t % next_filter_idx == 1) cycle

          if (master) then
            call write_message("Writing distributed OTF tally " // &
                               trim(to_str(t % id)) // "...", 6)
          end if

          block1 = size(t % results(:,1))

          ! Open the group
          groupname = 'tallies/tally' // trim(to_str(i))
          call h5gopen_f(file_id, trim(groupname), group_id, hdf5_err)

          ! Open the dataset
          call h5dopen_f(group_id, 'results', dset, hdf5_err)

          ! Open the dataspace and memory space
          call h5dget_space_f(dset, dspace, hdf5_err)
          call h5screate_simple_f(1, block1 * (t % next_filter_idx - 1), &
              memspace, hdf5_err)

          ! For on-the-fly distributed tallies, we need to unscramble. We
          ! do this by selecting an irregular hyperslab in the dataset, and
          ! ensure that the filter bins are in the same order. This means we
          ! need to sort the results bins.
          call heapsort_results(t)

          ! Loop through OTF filter bins and write
          call h5sselect_none_f(dspace, hdf5_err)
          do j = 1, t % next_filter_idx - 1

            idx = t % reverse_filter_index_map % get_key(j)
            start1 = (idx - 1) * block1

            ! Select the hyperslab
            call h5sselect_hyperslab_f(dspace, H5S_SELECT_OR_F, start1, &
                count1, hdf5_err, block = block1)

          end do

          ! Write the data
          f_ptr = c_loc(t % results(1,1))
          call h5dwrite_f(dset, hdf5_tallyresult_t, f_ptr, hdf5_err, &
              file_space_id = dspace, mem_space_id = memspace, &
              xfer_prp = plist)

          ! Close the dataspace and memory space
          call h5sclose_f(dspace, hdf5_err)
          call h5sclose_f(memspace, hdf5_err)

          ! Close dataset and group
          call h5dclose_f(dset, hdf5_err)
          call h5gclose_f(group_id, hdf5_err)

        end if

      end do

      ! Close property list
      call h5pclose_f(plist, hdf5_err)

      ! Close the file
      call h5fclose_f(file_id, hdf5_err)

    end if

  end subroutine write_state_point_otf_tally_data
#endif

!===============================================================================
! WRITE_SOURCE_POINT
!===============================================================================

  subroutine write_source_point()

    type(BinaryOutput) :: sp
    character(MAX_FILE_LEN) :: filename

    if (dd_run) then
      if (master) call warning('Source bank writing not implemented for DD runs.')
      return
    end if

    ! Check to write out source for a specified batch
    if (sourcepoint_batch % contains(current_batch)) then

      ! Create or open up file
      if (source_separate) then

        ! Set filename
        filename = trim(path_output) // 'source.' // &
            & zero_padded(current_batch, count_digits(n_max_batches))

        if (dd_run) then
          filename = trim(filename) // '.domain_' // &
              & zero_padded(domain_decomp % meshbin, &
                            count_digits(domain_decomp % n_domains))
        end if

#ifdef HDF5
        filename = trim(filename) // '.h5'
#else
        filename = trim(filename) // '.binary'
#endif

        ! Write message for new file creation
        call write_message("Creating source file " // trim(filename) // "...", &
             &1)

        ! Create separate source file
        call sp % file_create(filename, serial = .false.)

        ! Write file type
        call sp % write_data(FILETYPE_SOURCE, "filetype")

      else

        ! Set filename for state point
        filename = trim(path_output) // 'statepoint.' // &
<<<<<<< HEAD
            & zero_padded(current_batch, count_digits(n_batches))

        if (dd_run) then
          filename = trim(filename) // '.domain_' // &
              & zero_padded(domain_decomp % meshbin, &
                            count_digits(domain_decomp % n_domains))
        end if

=======
            & zero_padded(current_batch, count_digits(n_max_batches))
>>>>>>> 058fc2ea
#ifdef HDF5
        filename = trim(filename) // '.h5'
#else
        filename = trim(filename) // '.binary'
#endif

        ! Reopen statepoint file in parallel
        call sp % file_open(filename, 'w', serial = .false.)

      end if

      ! Write out source
      call write_source_bank(sp)

      ! Close file
      call sp % file_close()

    end if

    ! Also check to write source separately in overwritten file
    if (source_latest) then

      ! Set filename
      filename = trim(path_output) // 'source'

      if (dd_run) then
        filename = trim(filename) // '.domain_' // &
            & zero_padded(domain_decomp % meshbin, &
                          count_digits(domain_decomp % n_domains))
      end if

#ifdef HDF5
      filename = trim(filename) // '.h5'
#else
      filename = trim(filename) // '.binary'
#endif

      ! Write message for new file creation
      call write_message("Creating source file " // trim(filename) // "...", 1)

      ! Always create this file because it will be overwritten
      call sp % file_create(filename, serial = .false.)

      ! Write file type
      call sp % write_data(FILETYPE_SOURCE, "filetype")

      ! Write out source
      call write_source_bank(sp)

      ! Close file
      call sp % file_close()

    end if

  end subroutine write_source_point

!===============================================================================
! WRITE_TALLY_RESULTS_NR
!===============================================================================

  subroutine write_tally_results_nr()

    integer :: i      ! loop index
    integer :: n      ! number of filter bins
    integer :: m      ! number of score bins
    integer :: n_bins ! total number of bins
    real(8), allocatable :: tally_temp(:,:,:) ! contiguous array of results
    real(8), target :: global_temp(2,N_GLOBAL_TALLIES)
#ifdef MPI
    real(8) :: dummy  ! temporary receive buffer for non-root reduces
#endif
    integer, allocatable       :: id_array(:)
    type(ElemKeyValueII), pointer :: current
    type(ElemKeyValueII), pointer :: next
    type(TallyObject), pointer :: tally
    type(TallyResult), allocatable :: tallyresult_temp(:,:)

    ! ==========================================================================
    ! COLLECT AND WRITE GLOBAL TALLIES

    if (master) then
      ! Write number of realizations
      call sp % write_data(n_realizations, "n_realizations")

      ! Write number of global tallies
      call sp % write_data(N_GLOBAL_TALLIES, "n_global_tallies")
    end if

    ! Copy global tallies into temporary array for reducing
    n_bins = 2 * N_GLOBAL_TALLIES
    global_temp(1,:) = global_tallies(:) % sum
    global_temp(2,:) = global_tallies(:) % sum_sq

    if (master) then
      ! The MPI_IN_PLACE specifier allows the master to copy values into a
      ! receive buffer without having a temporary variable
#ifdef MPI
      call MPI_REDUCE(MPI_IN_PLACE, global_temp, n_bins, MPI_REAL8, MPI_SUM, &
           0, MPI_COMM_WORLD, mpi_err)
#endif

      ! Transfer values to value on master
      if (current_batch == n_max_batches .or. satisfy_triggers) then
        global_tallies(:) % sum    = global_temp(1,:)
        global_tallies(:) % sum_sq = global_temp(2,:)
      end if

      ! Put reduced value in temporary tally result
      allocate(tallyresult_temp(N_GLOBAL_TALLIES, 1))
      tallyresult_temp(:,1) % sum    = global_temp(1,:)
      tallyresult_temp(:,1) % sum_sq = global_temp(2,:)


      ! Write out global tallies sum and sum_sq
      call write_tally_result(sp, tallyresult_temp, "global_tallies", &
           n1=N_GLOBAL_TALLIES, n2=1)

      ! Deallocate temporary tally result
      deallocate(tallyresult_temp)
    else
      ! Receive buffer not significant at other processors
#ifdef MPI
      call MPI_REDUCE(global_temp, dummy, n_bins, MPI_REAL8, MPI_SUM, &
           0, MPI_COMM_WORLD, mpi_err)
#endif
    end if

    if (tallies_on) then
      ! Indicate that tallies are on
      if (master) then
        call sp % write_data(1, "tallies_present", group="tallies")

        ! Build list of tally IDs
        current => tally_dict % keys()
        allocate(id_array(n_tallies))
        i = 1

        do while (associated(current))
          id_array(i) = current % value
          ! Move to next tally
          next => current % next
          deallocate(current)
          current => next
          i = i + 1
        end do

      end if

      ! Write all tally results
      TALLY_RESULTS: do i = 1, n_tallies

        tally => tallies(i)

        ! Determine size of tally results array
        m = size(tally % results, 1)
        n = size(tally % results, 2)
        n_bins = m*n*2

        ! Allocate array for storing sums and sums of squares, but
        ! contiguously in memory for each
        allocate(tally_temp(2,m,n))
        tally_temp(1,:,:) = tally % results(:,:) % sum
        tally_temp(2,:,:) = tally % results(:,:) % sum_sq

        if (master) then
          ! The MPI_IN_PLACE specifier allows the master to copy values into
          ! a receive buffer without having a temporary variable
#ifdef MPI
          call MPI_REDUCE(MPI_IN_PLACE, tally_temp, n_bins, MPI_REAL8, &
               MPI_SUM, 0, MPI_COMM_WORLD, mpi_err)
#endif

          ! At the end of the simulation, store the results back in the
          ! regular TallyResults array
          if (current_batch == n_max_batches .or. satisfy_triggers) then
            tally % results(:,:) % sum = tally_temp(1,:,:)
            tally % results(:,:) % sum_sq = tally_temp(2,:,:)
          end if

         ! Put in temporary tally result
         allocate(tallyresult_temp(m,n))
         tallyresult_temp(:,:) % sum    = tally_temp(1,:,:)
         tallyresult_temp(:,:) % sum_sq = tally_temp(2,:,:)

         ! Write reduced tally results to file
<<<<<<< HEAD
          call write_tally_result(sp, t % results, "results", &
               group="tallies/tally" // to_str(i), n1=m, n2=n)
=======
          call sp % write_tally_result(tally % results, "results", &
               group="tallies/tally " // trim(to_str(tally % id)), n1=m, n2=n)
>>>>>>> 058fc2ea

          ! Deallocate temporary tally result
          deallocate(tallyresult_temp)
        else
          ! Receive buffer not significant at other processors
#ifdef MPI
          call MPI_REDUCE(tally_temp, dummy, n_bins, MPI_REAL8, MPI_SUM, &
               0, MPI_COMM_WORLD, mpi_err)
#endif
        end if

        ! Deallocate temporary copy of tally results
        deallocate(tally_temp)
      end do TALLY_RESULTS

      deallocate(id_array)

    else
      if (master) then
        ! Indicate that tallies are off
        call sp % write_data(0, "tallies_present", group="tallies")
      end if
    end if

  end subroutine write_tally_results_nr

!===============================================================================
! LOAD_STATE_POINT
!===============================================================================

  subroutine load_state_point()

<<<<<<< HEAD
    character(MAX_FILE_LEN) :: path_temp
    character(19)           :: current_time
    character(52)           :: label
    integer                 :: i
    integer                 :: j
    integer                 :: k
    integer                 :: n_univ
    integer                 :: n_cell
    integer                 :: n_lat
    integer                 :: n_surf
    integer                 :: n_mat
    integer                 :: dist_dens
    integer                 :: dist_comp
    integer                 :: length(4)
    integer                 :: int_array(3)
    integer, allocatable    :: temp_array(:)
    integer, allocatable    :: temp_array3D(:,:,:)
    integer, allocatable    :: temp_array4D(:,:,:,:)
    logical                 :: source_present
    real(8)                 :: real_array(3) 
    real(8), allocatable    :: temp_real_array(:)
    type(TallyObject), pointer :: t => null()
=======
    character(MAX_FILE_LEN)    :: path_temp
    character(19)              :: current_time
    integer                    :: i, j, k
    integer                    :: length(4)
    integer                    :: int_array(3)
    integer, allocatable       :: id_array(:)
    integer, allocatable       :: key_array(:)
    integer                    :: curr_key
    integer, allocatable       :: temp_array(:)
    logical                    :: source_present
    real(8)                    :: real_array(3)
    type(StructuredMesh), pointer :: mesh
    type(TallyObject), pointer :: tally
    integer                    :: n_order      ! loop index for moment orders
    integer                    :: nm_order     ! loop index for Ynm moment orders
    character(8)               :: moment_name  ! name of moment (e.g, P3, Y-1,1)
>>>>>>> 058fc2ea

    ! Write message
    call write_message("Loading state point " // trim(path_state_point) &
         &// "...", 1)

    ! Open file for reading
    call sp % file_open(path_state_point, 'r', serial = .false.)

    ! Read filetype
    call sp % read_data(int_array(1), "filetype")

    ! Read revision number for state point file and make sure it matches with
    ! current version
    call sp % read_data(int_array(1), "revision")
    if (int_array(1) /= REVISION_STATEPOINT) then
      call fatal_error("State point version does not match current version &
           &in OpenMC.")
    end if

    ! Read OpenMC version
    call sp % read_data(int_array(1), "version_major")
    call sp % read_data(int_array(2), "version_minor")
    call sp % read_data(int_array(3), "version_release")
    if (int_array(1) /= VERSION_MAJOR .or. int_array(2) /= VERSION_MINOR &
        .or. int_array(3) /= VERSION_RELEASE) then
      if (master) call warning("State point file was created with a different &
           &version of OpenMC.")
    end if

    ! Read date and time
    call sp % read_data(current_time, "date_and_time")

    ! Read path to input
    call sp % read_data(path_temp, "path")

    ! Read and overwrite random number seed
    call sp % read_data(seed, "seed")

    ! Read and overwrite run information except number of batches
    call sp % read_data(run_mode, "run_mode")
    call sp % read_data(n_particles, "n_particles")
    call sp % read_data(int_array(1), "n_batches")

    ! Take maximum of statepoint n_batches and input n_batches
    n_batches = max(n_batches, int_array(1))

    ! Read batch number to restart at
    call sp % read_data(restart_batch, "current_batch")

    ! Check for source in statepoint if needed
    call sp % read_data(int_array(1), "source_present")
    if (int_array(1) == 1) then
      source_present = .true.
    else
      source_present = .false.
    end if

    if (restart_batch > n_batches) then
      call fatal_error("The number batches specified in settings.xml is fewer &
           & than the number of batches in the given statepoint file.")
    end if

    ! Read information specific to eigenvalue run
    if (run_mode == MODE_EIGENVALUE) then
      call sp % read_data(int_array(1), "n_inactive")
      call sp % read_data(gen_per_batch, "gen_per_batch")
      call sp % read_data(k_generation, "k_generation", &
           length=restart_batch*gen_per_batch)
      call sp % read_data(entropy, "entropy", length=restart_batch*gen_per_batch)
      call sp % read_data(k_col_abs, "k_col_abs")
      call sp % read_data(k_col_tra, "k_col_tra")
      call sp % read_data(k_abs_tra, "k_abs_tra")
      call sp % read_data(real_array(1:2), "k_combined", length=2)

      ! Take maximum of statepoint n_inactive and input n_inactive
      n_inactive = max(n_inactive, int_array(1))

      ! Read in to see if CMFD was on
      call sp % read_data(int_array(1), "cmfd_on")

      ! Read in CMFD info
      if (int_array(1) == 1) then
        call sp % read_data(cmfd % indices, "indices", length=4, group="cmfd")
        call sp % read_data(cmfd % k_cmfd, "k_cmfd", length=restart_batch, &
             group="cmfd")
        length = cmfd % indices([4,1,2,3])
        call sp % read_data(cmfd % cmfd_src, "cmfd_src", &
             length=length, group="cmfd")
        call sp % read_data(cmfd % entropy, "cmfd_entropy", &
             length=restart_batch, group="cmfd")
        call sp % read_data(cmfd % balance, "cmfd_balance", &
             length=restart_batch, group="cmfd")
        call sp % read_data(cmfd % dom, "cmfd_dominance", &
             length = restart_batch, group="cmfd")
        call sp % read_data(cmfd % src_cmp, "cmfd_srccmp", &
             length = restart_batch, group="cmfd")
      end if
    end if

    ! Begin reading geometry information
    ! Set all values to temp variables. We already reread the geometry
    call sp % read_data(n_cell, "n_cells", group="geometry")
    call sp % read_data(n_univ, "n_universes", group="geometry")
    call sp % read_data(n_lat, "n_lattices", group="geometry")
    call sp % read_data(n_surf, "n_surfaces", group="geometry")
    call sp % read_data(n_mat, "n_materials", group="geometry")

    if (n_lat > 0) then
      ! Read list of lattice IDs
      allocate(temp_array(n_lat))
      call sp % read_data(temp_array, "lattice_ids", &
           group="geometry", length=n_lat)
      deallocate(temp_array)
    end if

    ! Read list of universe IDs
    allocate(temp_array(n_univ))
    call sp % read_data(temp_array, "universe_ids", &
         group="geometry", length=n_univ)
    deallocate(temp_array)

    ! Read list of surface IDs
    allocate(temp_array(n_surf))
    call sp % read_data(temp_array, "surface_keys", &
         group="geometry", length=n_surf)
    call sp % read_data(temp_array, "surface_ids", &
         group="geometry", length=n_surf)
    deallocate(temp_array)

    ! Read list of material IDs
    allocate(temp_array(n_mat))
    call sp % read_data(temp_array, "material_ids", &
         group="geometry", length=n_mat)
    deallocate(temp_array)

    ! Read list of cell keys-> IDs
    allocate(temp_array(n_cell))
    call sp % read_data(temp_array, "cell_keys", &
         group="geometry", length=n_cell)
    call sp % read_data(temp_array, "cell_ids", &
         group="geometry", length=n_cell)
    deallocate(temp_array)

    ! =========================================================================
    ! READ INFORMATION ON CELLS

    ! Read information on each cell
    CELL_LOOP: do i = 1, n_cell 
      ! Write information on what fills this cell
      call sp % read_data(j, "fill_type", &
             group="geometry/cells/cell ")

      call sp % read_data(k, "n_surfaces", &
             group="geometry/cells/cell ")
      if (k > 0) then
        allocate(temp_array(k))
        call sp % read_data(temp_array, "surfaces", &
               group="geometry/cells/cell ", length=k)
        deallocate(temp_array)
      endif

      select case (j)
      case (CELL_NORMAL)          
          call sp % read_data(k, "material", &
               group="geometry/cells/cell ")
      case (CELL_FILL)
        call sp % read_data(k, "fill", &
             group="geometry/cells/cell ") 
        call sp % read_data(k, "maps", &
             group="geometry/cells/cell ")
        if (k > 0) then
          allocate(temp_array(k))
          call sp % read_data(temp_array, "offset", length=k, &
               group="geometry/cells/cell ")
          deallocate(temp_array)
        end if
      case (CELL_LATTICE)
        call sp % read_data(j, "lattice", &
             group="geometry/cells/cell ") 
      end select

    end do CELL_LOOP

    ! =========================================================================
    ! Read INFORMATION ON UNIVERSES

    ! Read information on each universe
    UNIVERSE_LOOP: do i = 1, n_univ
      call sp % read_data(j, "n_cells", &
           group="geometry/universes/universe ")

      ! Read list of cells in this universe
      if (j > 0) then
        allocate(temp_array(j))
        call sp % read_data(temp_array, "cells", length=j, &
             group="geometry/universes/universe ")
        deallocate(temp_array)
      end if
  

    end do UNIVERSE_LOOP

    ! =========================================================================
    ! READ INFORMATION ON LATTICES

    ! Read information on each lattice
    LATTICE_LOOP: do i = 1, n_lat

      ! Read lattice type
      call sp % read_data(j, "type", &
           group="geometry/lattices/lattice ")
      
      ! Read lattice dimensions, number of offset maps, and offsets

      call sp % read_data(int_array, "dimension", &
           length=3, &
           group="geometry/lattices/lattice ")

      call sp % read_data(j, "maps", &
           group="geometry/lattices/lattice ")

      call sp % read_data(j, "offset_size", &
           group="geometry/lattices/lattice ")
      if (j > 0) then
          allocate(temp_array4D(j,int_array(1), int_array(2), int_array(3)))
          call sp % read_data(temp_array4D, "offset", &
               length=(/j,int_array(1),int_array(2),int_array(3)/), &
               group="geometry/lattices/lattice ")
          deallocate(temp_array4D)
      end if

      ! Determine dimensions of lattice

      ! Read lattice universes
      allocate(temp_array3D(int_array(1), int_array(2), int_array(3)))
      call sp % read_data(temp_array3D, "universes", &
           length=(/int_array(1),int_array(2),int_array(3)/), &
           group="geometry/lattices/lattice ")
      deallocate(temp_array3D)

    end do LATTICE_LOOP   
    
    ! =========================================================================
    ! READ INFORMATION ON SURFACES
    
    ! Read information on each surface
    SURFACE_LOOP: do i = 1, n_surf
      call sp % read_data(j, "type", &
           group="geometry/surfaces/surface ")
      call sp % read_data(j, "bc", &
           group="geometry/surfaces/surface ")

      call sp % read_data(j, "n_coeffs", &
           group="geometry/surfaces/surface ")
      if (j > 0) then
        allocate(temp_real_array(j))
        call sp % read_data(temp_real_array, "coeffs", length=j, &
             group="geometry/surfaces/surface ")
        deallocate(temp_real_array)
      end if

      call sp % read_data(j, "n_neighbor_pos", &
           group="geometry/surfaces/surface ")
      if (j > 0) then
        allocate(temp_array(j))
        call sp % read_data(temp_array, "neighbor_pos", length=j, &
             group="geometry/surfaces/surface ")
        deallocate(temp_array)
      end if

      call sp % read_data(j, "n_neighbor_neg", &
           group="geometry/surfaces/surface ")
      if (j > 0) then
        allocate(temp_array(j))
        call sp % read_data(temp_array, "neighbor_neg", length=j, &
             group="geometry/surfaces/surface ")
        deallocate(temp_array)
      end if

    end do SURFACE_LOOP

    ! =========================================================================
    ! READ INFORMATION ON MATERIALS

    ! Read information on each material
    MATERIAL_LOOP: do i = 1, n_mat
      call sp % read_data(k, "n_nuclides", &
           group="geometry/materials/material ")
      allocate(temp_array(k))
      call sp % read_data(temp_array, "nuclide", length=k, &
           group="geometry/materials/material ")
      deallocate(temp_array)

      call sp % read_data(dist_dens, "distrib_dens", &
           group="geometry/materials/material ")
      call sp % read_data(dist_comp, "distrib_comp", &
           group="geometry/materials/material ")

      call sp % read_data(j, "n_density", &
           group="geometry/materials/material ")
      allocate(temp_real_array(j))
      call sp % read_data(temp_real_array, "density", length=j, &
           group="geometry/materials/material ")
      deallocate(temp_real_array)

      call sp % read_data(k, "n_comp", &
             group="geometry/materials/material ")

      call sp % read_data(j, "otf_compositions", &
           group="geometry/materials/material " // &
                 trim(to_str(materials(i) % id)))
      
      if (j == 0) then
        allocate(temp_real_array(k))
        COMPOSITION_LOOP: do j = 1, k
          call sp % read_data(temp_real_array, "atom_density ", &
               length=size(temp_real_array), & 
               group="geometry/materials/material ")
        end do COMPOSITION_LOOP
        deallocate(temp_real_array)
      end if

      call sp % read_data(j, "n_sab", &
           group="geometry/materials/material ")
      if (j > 0) then
        allocate(temp_array(j))
        call sp % read_data(temp_array, "i_sab_nuclides", length=j, &
             group="geometry/materials/material ")
        call sp % read_data(temp_array, "i_sab_tables", length=j, &
             group="geometry/materials/material ")
        deallocate(temp_array)
      end if

    end do MATERIAL_LOOP

    ! Read number of meshes
    call sp % read_data(n_meshes, "n_meshes", group="tallies/meshes")

    if (n_meshes > 0) then

      ! Read list of mesh keys-> IDs
      allocate(id_array(n_meshes))
      allocate(key_array(n_meshes))

<<<<<<< HEAD
      ! Get pointer to tally
      t => tallies(i)
       
      ! Read tally id
      call sp % read_data(t % id, "id", group="tallies/tally" // to_str(i))

      ! Read tally label length
      call sp % read_data(j, "labellen", group="tallies/tally" // to_str(i))

      ! Read tally label
      if (j > 0) then
        call sp % read_data(label, "label", group="tallies/tally" // to_str(i))
      end if
        
      ! Read estimator type                                                                      
      call sp % read_data(t % estimator, "estimator", & 
           group="tallies/tally" // to_str(i))
                                  
      ! Read number of realizations
      call sp % read_data(t % n_realizations, "n_realizations", &
           group="tallies/tally" // to_str(i))

      ! Read size of tally results
      call sp % read_data(int_array(1), "total_score_bins", &
           group="tallies/tally" // to_str(i))
       
      call sp % read_data(int_array(2), "total_filter_bins", &
           group="tallies/tally" // to_str(i))

      ! Check size of tally results array
      if (int_array(1) /= t % total_score_bins .and. &
          int_array(2) /= t % total_filter_bins) then
        call fatal_error("Input file tally structure is different from &
             &restart.")
      end if
=======
      call sp % read_data(id_array, "ids", &
           group="tallies/meshes", length=n_meshes)
      call sp % read_data(key_array, "keys", &
           group="tallies/meshes", length=n_meshes)

      ! Read and overwrite mesh information
      MESH_LOOP: do i = 1, n_meshes
>>>>>>> 058fc2ea

        mesh => meshes(id_array(i))
        curr_key = key_array(id_array(i))

        call sp % read_data(mesh % id, "id", &
             group="tallies/meshes/mesh " // trim(to_str(curr_key)))
        call sp % read_data(mesh % type, "type", &
             group="tallies/meshes/mesh " // trim(to_str(curr_key)))
        call sp % read_data(mesh % n_dimension, "n_dimension", &
             group="tallies/meshes/mesh " // trim(to_str(meshes(i) % id)))
        call sp % read_data(mesh % dimension, "dimension", &
             group="tallies/meshes/mesh " // trim(to_str(curr_key)), &
             length=mesh % n_dimension)
        call sp % read_data(mesh % lower_left, "lower_left", &
             group="tallies/meshes/mesh " // trim(to_str(curr_key)), &
             length=mesh % n_dimension)
        call sp % read_data(mesh % upper_right, "upper_right", &
             group="tallies/meshes/mesh " // trim(to_str(curr_key)), &
             length=mesh % n_dimension)
        call sp % read_data(mesh % width, "width", &
             group="tallies/meshes/mesh " // trim(to_str(curr_key)), &
             length=meshes(i) % n_dimension)

      end do MESH_LOOP

<<<<<<< HEAD
        ! Read type of filter
        call sp % read_data(t % filters(j) % type, "type", &
             group="tallies/tally" // trim(to_str(i)) & 
             // "/filter" // to_str(j))

          ! Write offset for this filter
          call sp % read_data(t % filters(j) % offset, "offset", &
               group="tallies/tally" // trim(to_str(i)) &
               // "/filter" // to_str(j))

        ! Read number of bins for this filter
        call sp % read_data(t % filters(j) % n_bins, "n_bins", &
             group="tallies/tally" // trim(to_str(i)) &
             // "/filter" // to_str(j))

        ! Read bins
        if (t % filters(j) % type == FILTER_ENERGYIN .or. &
            t % filters(j) % type == FILTER_ENERGYOUT) then
          call sp % read_data(t % filters(j) % real_bins, "bins", &
               group="tallies/tally" // trim(to_str(i)) // "/filter" & 
               // to_str(j), length=size(t % filters(j) % real_bins))
        else
          call sp % read_data(t % filters(j) % int_bins, "bins", &
               group="tallies/tally" // trim(to_str(i)) // "/filter" & 
               // to_str(j), length=size(t % filters(j) % int_bins))
=======
      deallocate(id_array)
      deallocate(key_array)

    end if

    ! Read and overwrite number of tallies
    call sp % read_data(n_tallies, "n_tallies", group="tallies")

    ! Read list of tally keys-> IDs
    allocate(id_array(n_tallies))
    allocate(key_array(n_tallies))

    call sp % read_data(id_array, "ids", group="tallies", length=n_tallies)
    call sp % read_data(key_array, "keys", group="tallies", length=n_tallies)

    ! Read in tally metadata
    TALLY_METADATA: do i = 1, n_tallies

      ! Get pointer to tally
      tally => tallies(i)
      curr_key = key_array(id_array(i))

      call sp % read_data(tally % estimator, "estimator", &
           group="tallies/tally " // trim(to_str(curr_key)))
      call sp % read_data(tally % n_realizations, "n_realizations", &
           group="tallies/tally " // trim(to_str(curr_key)))
      call sp % read_data(tally % n_filters, "n_filters", &
           group="tallies/tally " // trim(to_str(curr_key)))

      FILTER_LOOP: do j = 1, tally % n_filters
        call sp % read_data(tally % filters(j) % type, "type", &
             group="tallies/tally " // trim(to_str(curr_key)) // &
             "/filter " // to_str(j))
        call sp % read_data(tally % filters(j) % offset, "offset", &
              group="tallies/tally " // trim(to_str(curr_key)) // &
               "/filter " // to_str(j))
        call sp % read_data(tally % filters(j) % n_bins, "n_bins", &
             group="tallies/tally " // trim(to_str(curr_key)) // &
             "/filter " // to_str(j))
        if (tally % filters(j) % type == FILTER_ENERGYIN .or. &
            tally % filters(j) % type == FILTER_ENERGYOUT) then
          call sp % read_data(tally % filters(j) % real_bins, "bins", &
               group="tallies/tally " // trim(to_str(curr_key)) // &
               "/filter " // to_str(j), &
               length=size(tally % filters(j) % real_bins))
        else
          call sp % read_data(tally % filters(j) % int_bins, "bins", &
               group="tallies/tally " // trim(to_str(curr_key)) // &
               "/filter " // to_str(j), &
               length=size(tally % filters(j) % int_bins))
>>>>>>> 058fc2ea
        end if

      end do FILTER_LOOP

      call sp % read_data(tally % n_nuclide_bins, "n_nuclides", &
           group="tallies/tally " // trim(to_str(curr_key)))

      ! Set up nuclide bin array and then read
      allocate(temp_array(tally % n_nuclide_bins))
      call sp % read_data(temp_array, "nuclides", &
           group="tallies/tally " // trim(to_str(curr_key)), &
           length=tally % n_nuclide_bins)

      NUCLIDE_LOOP: do j = 1, tally % n_nuclide_bins
        if (temp_array(j) > 0) then
          tally % nuclide_bins(j) = temp_array(j)
        else
          tally % nuclide_bins(j) = temp_array(j)
        end if
      end do NUCLIDE_LOOP

      deallocate(temp_array)

      ! Write number of score bins, score bins, user score bins
      call sp % read_data(tally % n_score_bins, "n_score_bins", &
           group="tallies/tally " // trim(to_str(curr_key)))
      call sp % read_data(tally % score_bins, "score_bins", &
           group="tallies/tally " // trim(to_str(curr_key)), &
           length=tally % n_score_bins)
      call sp % read_data(tally % n_user_score_bins, "n_user_score_bins", &
           group="tallies/tally " // trim(to_str(curr_key)))

      ! Read explicit moment order strings for each score bin
      k = 1
      MOMENT_LOOP: do j = 1, tally % n_user_score_bins
        select case(tally % score_bins(k))
        case (SCORE_SCATTER_N, SCORE_NU_SCATTER_N)
          call sp % read_data(moment_name, "order" // trim(to_str(k)), &
               group="tallies/tally " // trim(to_str(curr_key)) // "/moments")
          k = k + 1
        case (SCORE_SCATTER_PN, SCORE_NU_SCATTER_PN)
          do n_order = 0, tally % moment_order(k)
            call sp % read_data(moment_name, "order" // trim(to_str(k)), &
                 group="tallies/tally " // trim(to_str(curr_key)) // "/moments")
            k = k + 1
          end do
        case (SCORE_SCATTER_YN, SCORE_NU_SCATTER_YN, SCORE_FLUX_YN, &
              SCORE_TOTAL_YN)
          do n_order = 0, tally % moment_order(k)
            do nm_order = -n_order, n_order
              call sp % read_data(moment_name, "order" // trim(to_str(k)), &
                   group="tallies/tally " // trim(to_str(curr_key)) // &
                         "/moments")
              k = k + 1
            end do
          end do
        case default
          call sp % read_data(moment_name, "order" // trim(to_str(k)), &
               group="tallies/tally " // trim(to_str(curr_key)) // "/moments")
          k = k + 1
        end select

      end do MOMENT_LOOP

    end do TALLY_METADATA

    ! Check to make sure source bank is present
    if (path_source_point == path_state_point .and. .not. source_present) then
      call fatal_error("Source bank must be contained in statepoint restart &
           &file")
    end if

    ! Read tallies to master
    if (master) then

      ! Read number of realizations for global tallies
      call sp % read_data(n_realizations, "n_realizations", collect=.false.)

      ! Read number of global tallies
      call sp % read_data(int_array(1), "n_global_tallies", collect=.false.)
      if (int_array(1) /= N_GLOBAL_TALLIES) then
        call fatal_error("Number of global tallies does not match in state &
             &point.")
      end if

      ! Read global tally data
      call read_tally_result(sp, global_tallies, "global_tallies", &
           n1=N_GLOBAL_TALLIES, n2=1)

      ! Check if tally results are present
      call sp % read_data(int_array(1), "tallies_present", &
           group="tallies", collect=.false.)

      ! Read in sum and sum squared
      if (int_array(1) == 1) then
        TALLY_RESULTS: do i = 1, n_tallies

          ! Set pointer to tally
          tally => tallies(i)
          curr_key = key_array(id_array(i))

          ! Read sum and sum_sq for each bin
<<<<<<< HEAD
          call read_tally_result(sp, t % results, "results", &
               group="tallies/tally" // to_str(i), &
               n1=size(t % results, 1), n2=size(t % results, 2))
=======
          call sp % read_tally_result(tally % results, "results", &
               group="tallies/tally " // trim(to_str(curr_key)), &
               n1=size(tally % results, 1), n2=size(tally % results, 2))
>>>>>>> 058fc2ea

        end do TALLY_RESULTS

      end if
    end if

    deallocate(id_array)
    deallocate(key_array)

    ! Read source if in eigenvalue mode
    if (run_mode == MODE_EIGENVALUE) then

      ! Check if source was written out separately
      if (.not. source_present) then

        ! Close statepoint file
        call sp % file_close()

        ! Write message
        call write_message("Loading source file " // trim(path_source_point) &
             &// "...", 1)

        ! Open source file
        call sp % file_open(path_source_point, 'r', serial = .false.)

        ! Read file type
        call sp % read_data(int_array(1), "filetype")

      end if

      ! Write out source
      call read_source_bank(sp)

    end if

    ! Close file
    call sp % file_close()

  end subroutine load_state_point

  subroutine read_source
! TODO write this routine
! TODO what if n_particles does not match source bank
  end subroutine read_source

!===============================================================================
! SYNCHRONIZE_OTF_MATERIALS ensures that all processes within each domain have
! loaded the same otf materials.  These will be sorted to the same order in
! write_distribmat_comps
!===============================================================================

  subroutine synchronize_otf_materials(mat, reduce_comm)

    type(Material), pointer, intent(inout) :: mat
    integer,                    intent(in) :: reduce_comm

    integer :: j
    integer :: p
    integer :: idx
    integer :: real_bin
    integer :: reduce_n_procs
    integer :: reduce_rank
    logical :: reduce_master
    integer :: n_comps
    integer :: max_comps ! max number of compositions on any proc
    integer, allocatable :: proc_n_comps(:) ! number of compositions on proc
    integer, allocatable :: proc_comp_map(:,:) ! index -> real bin on proc
    integer              :: n_request
    integer              :: request(10000) ! TODO: make this something real!

    !=======================================================================
    ! SEND MAPS TO LOCAL MASTER

    reduce_master = .false.
    call MPI_COMM_SIZE(reduce_comm, reduce_n_procs, mpi_err)
    call MPI_COMM_RANK(reduce_comm, reduce_rank, mpi_err)
    if (reduce_rank == 0) reduce_master = .true.
    
    ! Master needs to know the max number of compositions
    call MPI_REDUCE(mat % next_comp_idx - 1, max_comps, 1, MPI_INTEGER, &
         MPI_MAX, 0, reduce_comm, mpi_err) 

    n_request = 0
    if (reduce_master) then

      allocate(proc_n_comps(reduce_n_procs - 1))
      allocate(proc_comp_map(max_comps, reduce_n_procs - 1))

      ! Receive composition information from all other procs in domain
      do p = 1, reduce_n_procs - 1

        ! Receive number of compositions
        n_request = n_request + 1
        call MPI_IRECV(proc_n_comps(p), 1, MPI_INTEGER, p, p, &
            reduce_comm, request(n_request), mpi_err)

        ! Receive composition maps
        n_request = n_request + 1
        call MPI_IRECV(proc_comp_map(:,p), max_comps, MPI_INTEGER, p, &
            p, reduce_comm, request(n_request), mpi_err)

      end do

    else

      ! Build composition  map
      n_comps = mat % next_comp_idx - 1
      allocate(proc_comp_map(n_comps, 1))
      do j = 1, n_comps
        real_bin = mat % reverse_comp_index_map % get_key(j)
        proc_comp_map(j, 1) = real_bin
      end do

      ! Send number of compositions
      n_request = n_request + 1
      call MPI_ISEND(n_comps, 1, MPI_INTEGER, &
          0, reduce_rank, &
          reduce_comm, request(n_request), mpi_err)

      ! Send composition maps
      n_request = n_request + 1
      call MPI_ISEND(proc_comp_map(:,1), n_comps, MPI_INTEGER, &
          0, reduce_rank, &
          reduce_comm, request(n_request), mpi_err)

    end if

    ! Wait for composition information to synchronize
    call MPI_WAITALL(n_request, request, MPI_STATUSES_IGNORE, mpi_err)

    !=======================================================================
    ! SYNCHRONIZE MAPS

    if (reduce_master) then

      ! go through all received maps and load materials
      do p = 1, reduce_n_procs - 1
        do j = 1, proc_n_comps(p)
          real_bin = proc_comp_map(j, p)
          idx = mat % otf_comp_index(real_bin)
        end do
      end do

      ! Build composition map
      deallocate(proc_comp_map)
      n_comps = mat % next_comp_idx - 1
      allocate(proc_comp_map(n_comps, 1))
      do j = 1, n_comps
        real_bin = mat % reverse_comp_index_map % get_key(j)
        proc_comp_map(j, 1) = real_bin
      end do

      ! broadcast the updated master n_comp
      call MPI_BCAST(n_comps, 1, MPI_INTEGER, 0, reduce_comm, mpi_err)

      ! broadcast the updated master composition map
      call MPI_BCAST(proc_comp_map(:, 1), n_comps, MPI_INTEGER, 0, &
          reduce_comm, mpi_err)

    else

      ! receive master n_comps
      call MPI_BCAST(n_comps, 1, MPI_INTEGER, 0, reduce_comm, mpi_err)

      deallocate(proc_comp_map)
      allocate(proc_comp_map(n_comps, 1))

      ! recieve master composition map
      call MPI_BCAST(proc_comp_map(:, 1), n_comps, MPI_INTEGER, 0, &
          reduce_comm, mpi_err)

      ! load any materials present on master
      do j = 1, n_comps
        real_bin = proc_comp_map(j, 1)
        idx = mat % otf_comp_index(real_bin)
      end do

    end if

  end subroutine synchronize_otf_materials

!===============================================================================
! GET_COMP_ARRAY_OWNERSHIP_SLICE
!===============================================================================

  subroutine get_comp_array_ownership_boundaries(mat, slice_start, slice_end)

    type(Material), pointer, intent(inout) :: mat
    integer,                 intent(out)   :: slice_start, slice_end

    integer :: arr_size
    integer :: minwork, remainder
    integer :: n_slice, slice_idx, slice_size

    ! Determine slicing params based on OTF or DD
    arr_size = mat % n_comp
    slice_idx = rank
    n_slice = n_procs
    if (mat % otf_compositions) arr_size = mat % next_comp_idx - 1
    if (dd_run) then
      slice_idx = domain_decomp % rank
      n_slice = domain_decomp % n_domain_procs
    end if

    ! Determine equal slicing - if there are more processes than array positions,
    ! slice_start should be higher than slice_end
    minwork = (arr_size)/n_slice
    remainder = mod(arr_size, n_slice)
    if (slice_idx < remainder) then
      slice_size = minwork + 1
      slice_start = slice_idx * (minwork + 1) + 1
    else
      slice_size = minwork
      slice_start = slice_idx * (minwork + 1) - slice_idx + remainder + 1
    endif
    slice_end = slice_start + slice_size - 1

  end subroutine get_comp_array_ownership_boundaries

!===============================================================================
! WRITE_DISTRIBMAT_COMPS
!===============================================================================

  subroutine write_distribmat_comps(filename)

    character(MAX_FILE_LEN), intent(in)    :: filename

    character(MAX_FILE_LEN) :: groupname
    integer :: i, j
    integer :: idx
    integer :: slice_start, slice_end
    type(BinaryOutput) :: fh
    type(Material), pointer :: mat => null()

#ifdef HDF5
    integer(HID_T) :: file_id
    integer(HID_T) :: group_id
    integer(HSIZE_T) :: chunk(1)
    integer(HID_T) :: chunk_plist
#endif

#ifndef HDF5
    call warning('Distribmat material writing only implemented for HDF5.')
    return
#else

    ! Start matdump timer
    call time_matdump % start()

    ! Create files and write headers (master only)
    if (master) then

      call fh % file_create(filename)

      do i = 1, n_materials
        mat => materials(i)
        if (mat % n_comp > 1) then

          groupname = 'mat-' // trim(to_str(mat % id))

          ! Create file and write header
          call fh % file_open(filename, 'w')
          call fh % write_data(mat % n_nuclides, 'n_nuclides', &
              group=trim(groupname), record=1)
          call fh % write_data(mat % n_comp, 'n_instances', &
              group=trim(groupname), record=2)
          call fh % file_close()

          ! Create the full dataset initially so all other procs can write to it
          hdf5_rank = 1
          dims1(1) = mat % n_comp * mat % n_nuclides
          call h5fopen_f(trim(filename), H5F_ACC_RDWR_F, file_id, hdf5_err)
          call h5gopen_f(file_id, trim(groupname), group_id, hdf5_err)
          call h5screate_simple_f(hdf5_rank, dims1, dspace, hdf5_err)
          call h5pcreate_f(H5P_DATASET_CREATE_F, chunk_plist, hdf5_err)
          ! Tune chunking and chunk caching to the filesystem if performance is needed
          chunk(1) = mat % n_nuclides *  800
!          call h5pset_chunk_f(chunk_plist, 1, chunk, hdf5_err)
!          call h5pset_chunk_cache_f(chunk_plist, 0_8, 0_8, 1.0_4, hdf5_err) ! Turn chunk caching off
!          call h5pset_chunk_cache_f(chunk_plist, 211_8, 16777216_8, 1.0_4, hdf5_err) ! OR: tune chunk cache to filesystem
          ! Set the fill value if needed for debugging (slow for large datasets)
!          call h5pset_fill_value_f(chunk_plist, H5T_NATIVE_DOUBLE, -1.0_8, hdf5_err)
          call h5dcreate_f(group_id, 'comps', H5T_NATIVE_DOUBLE, dspace, dset, hdf5_err, &
              dcpl_id = chunk_plist)
          call h5pclose_f(chunk_plist, hdf5_err)
          call h5dclose_f(dset, hdf5_err)
          call h5sclose_f(dspace, hdf5_err)
          call h5gclose_f(group_id, hdf5_err)
          call h5fclose_f(file_id, hdf5_err)

        end if
      end do
    end if

# ifdef MPI
    ! For parallel IO we need to wait for master to create the files
    call MPI_BARRIER(MPI_COMM_WORLD, mpi_err)
# endif

    do i = 1, n_materials
      mat => materials(i)
      if (mat % n_comp > 1) then
        if (mat % otf_compositions) then

          call write_message("Preparing distributed material " // &
                             trim(to_str(mat % id)) // " for writing...", 6)

          ! All processes need to participate in IO for efficiency on HPC
          ! machines. We want this anyways for large arrays, where each
          ! processor dumps a slice. As a result, we need to make sure all
          ! processes have the same array before setting slice boundaries. If
          ! enough particles were run the OTF arrays would have the same
          ! elements anyways, but for large problems this isn't always
          ! guaranteed.
          if (dd_run) then
            call synchronize_otf_materials(mat, domain_decomp % comm)
          else
            call synchronize_otf_materials(mat, MPI_COMM_WORLD)
          end if

          ! For on-the-fly distributes materials, we need to unscramble. We
          ! do this by selecting an irregular hyperslab in the dataset, and
          ! ensure that the materials are in the same order.  This means we
          ! need to sort the compositions.
          call heapsort_matcomps(mat)

        end if
      end if
    end do

    ! Setup file access property list with parallel I/O access
    call h5pcreate_f(H5P_FILE_ACCESS_F, plist, hdf5_err)
    call h5pset_fapl_mpio_f(plist, MPI_COMM_WORLD, MPI_INFO_NULL, hdf5_err)

    ! Open the file
    call h5fopen_f(trim(filename), H5F_ACC_RDWR_F, file_id, hdf5_err, &
        access_prp = plist)

    ! Close property list
    call h5pclose_f(plist, hdf5_err)

    ! Create the property list to describe collective parallel I/O
    call h5pcreate_f(H5P_DATASET_XFER_F, plist, hdf5_err)
    call h5pset_dxpl_mpio_f(plist, H5FD_MPIO_COLLECTIVE_F, hdf5_err)

    count1 = 1

    do i = 1, n_materials
      mat => materials(i)
      if (mat % n_comp > 1) then
        
        groupname = 'mat-' // trim(to_str(mat % id))

        if (master) then
          call write_message("Writing distributed material " // &
                             trim(to_str(mat % id)) // "...", 6)
        end if

        block1 = mat % n_nuclides

        ! Calculate boundaries of compositions array slice for this process
        call get_comp_array_ownership_boundaries(mat, slice_start, slice_end)

        ! Open the group
        call h5gopen_f(file_id, trim(groupname), group_id, hdf5_err)

        ! Open the dataset
        call h5dopen_f(group_id, 'comps', dset, hdf5_err)

        if (mat % otf_compositions) then
          ! OTF mats are spread across all ranks

          ! Open the dataspace and memory space
          call h5dget_space_f(dset, dspace, hdf5_err)
          call h5screate_simple_f(1, block1 * (slice_end - slice_start + 1), &
              memspace, hdf5_err)

          ! Select the irregular hyperslab
          call h5sselect_none_f(dspace, hdf5_err)
          do j = slice_start, slice_end

            idx = mat % reverse_comp_index_map % get_key(j)
            start1 = (idx - 1) * block1

            ! Select the hyperslab
            call h5sselect_hyperslab_f(dspace, H5S_SELECT_OR_F, start1, &
                count1, hdf5_err, block = block1)

          end do

          ! Write the data
          f_ptr = c_loc(mat % otf_comp(1, slice_start))
          call h5dwrite_f(dset, H5T_NATIVE_DOUBLE, f_ptr, hdf5_err, &
              file_space_id = dspace, mem_space_id = memspace, &
              xfer_prp = plist)

          ! Close the dataspace and memory space
          call h5sclose_f(dspace, hdf5_err)
          call h5sclose_f(memspace, hdf5_err)

        else

          ! TODO: change non-otf distrib comps to use 2d array instead of
          ! comp datastructure - would be more efficient, and allow this
          ! section of code to be combined with the previous

          ! For normal distribmats, the compositions are in order
          do j = 1, mat % n_comp

            ! Open the dataspace and memory space
            call h5dget_space_f(dset, dspace, hdf5_err)
            call h5screate_simple_f(1, block1, memspace, hdf5_err)

            start1 = (j - 1) * block1

            ! Select the hyperslab
            call h5sselect_hyperslab_f(dspace, H5S_SELECT_SET_F, start1, &
                count1, hdf5_err, block = block1)

            ! Write the data
            f_ptr = c_loc(mat % comp(j) % atom_density)
            call h5dwrite_f(dset, H5T_NATIVE_DOUBLE, f_ptr, hdf5_err, &
                file_space_id = dspace, mem_space_id = memspace, &
                xfer_prp = plist)

            ! Close the dataspace and memory space
            call h5sclose_f(dspace, hdf5_err)
            call h5sclose_f(memspace, hdf5_err)

          end do

        end if

        ! Close dataset and group
        call h5dclose_f(dset, hdf5_err)
        call h5gclose_f(group_id, hdf5_err)

      end if
    end do

    ! Close property list
    call h5pclose_f(plist, hdf5_err)

    ! Close the file
    call h5fclose_f(file_id, hdf5_err)

#endif

#ifdef MPI
    ! Everyone should wait here - master needs a good matdump time
    call MPI_BARRIER(MPI_COMM_WORLD, mpi_err)
#endif

    ! Start matdump timer
    call time_matdump % stop()

  end subroutine write_distribmat_comps

!===============================================================================
! HEAPSORT_MATCOMPS performs a heapsort on OTF compositions within a material
! to order the array by real distribcell index
!===============================================================================

  subroutine heapsort_matcomps(mat)
   
    type(Material), pointer, intent(inout) :: mat

    integer :: start, n, bottom

    ! Build the heap - O(log(n))
    n = mat % next_comp_idx - 1
    do start = (n - 2) / 2, 0, -1
      call siftdown_matcomps(mat, start, n);
    end do
   
    ! Do the sort - O(n)
    do bottom = n - 1, 1, -1
      call swap_matcomps(mat, 1, bottom + 1)
      call siftdown_matcomps(mat, 0, bottom)
    end do
   
  end subroutine heapsort_matcomps

!===============================================================================
! SWAP_MATCOMPS swaps two sections of the otf_comp array in a material, and
! updates the otf mapping dictionaries
!===============================================================================
  
  subroutine swap_matcomps(mat, a, b)
    type(Material), pointer, intent(inout) :: mat
    integer, intent(in) :: a, b ! actual composition indices in otf_comp

    real(8), allocatable :: tmp(:)
    integer :: real_inst_a, real_inst_b

    allocate(tmp(mat % n_nuclides))

    ! Swap the maps
    real_inst_a = mat % reverse_comp_index_map % get_key(a)
    real_inst_b = mat % reverse_comp_index_map % get_key(b)
    call mat % reverse_comp_index_map % add_key(a, real_inst_b)
    call mat % reverse_comp_index_map % add_key(b, real_inst_a)
    call mat % comp_index_map % add_key(real_inst_a, b)
    call mat % comp_index_map % add_key(real_inst_b, a)

    ! Swap the compositions
    tmp = mat % otf_comp(:, b)
    mat % otf_comp(:, b) = mat % otf_comp(:, a)
    mat % otf_comp(:, a) = tmp

    deallocate(tmp)

  end subroutine swap_matcomps

!===============================================================================
! SIFTDOWN_MATCOMPS
!===============================================================================

  subroutine siftdown_matcomps(mat, start, bottom)
   
    type(Material), pointer, intent(inout) :: mat
    integer, intent(in) :: start, bottom

    integer :: child, root
    integer :: real_inst_a, real_inst_b

    root = start
    do while(root*2 + 1 < bottom)
      child = root * 2 + 1
   
      if (child + 1 < bottom) then
        real_inst_a = mat % reverse_comp_index_map % get_key(child + 1)
        real_inst_b = mat % reverse_comp_index_map % get_key(child + 2)
        if (real_inst_a < real_inst_b) child = child + 1
      end if
   
      real_inst_a = mat % reverse_comp_index_map % get_key(root + 1)
      real_inst_b = mat % reverse_comp_index_map % get_key(child + 1)
      if (real_inst_a < real_inst_b) then
        call swap_matcomps(mat, root + 1, child + 1)
        root = child
      else
        return
      end if

    end do      
   
  end subroutine siftdown_matcomps

!===============================================================================
! HEAPSORT_RESULTS performs a heapsort on OTF results arrays within a tally
! to order the array by real filter indices
!===============================================================================

  subroutine heapsort_results(t)
   
    type(TallyObject), pointer, intent(inout) :: t

    integer :: start, n, bottom

    ! Build the heap - O(log(n))
    n = t % next_filter_idx - 1
    do start = (n - 2) / 2, 0, -1
      call siftdown_results(t, start, n);
    end do
   
    ! Do the sort - O(n)
    do bottom = n - 1, 1, -1
      call swap_results(t, 1, bottom + 1)
      call siftdown_results(t, 0, bottom)
    end do
   
  end subroutine heapsort_results

!===============================================================================
! SWAP_RESULTS swaps two sections of the results array in a tally, and
! updates the otf mapping dictionaries
!===============================================================================
  
  subroutine swap_results(t, a, b)
    type(TallyObject), pointer, intent(inout) :: t
    integer, intent(in) :: a, b ! actual composition indices in otf_comp

    type(TallyResult), allocatable :: tmp(:)
    integer :: real_inst_a, real_inst_b

    allocate(tmp(t % total_score_bins))

    ! Swap the maps
    real_inst_a = t % reverse_filter_index_map % get_key(a)
    real_inst_b = t % reverse_filter_index_map % get_key(b)
    call t % reverse_filter_index_map % add_key(a, real_inst_b)
    call t % reverse_filter_index_map % add_key(b, real_inst_a)
    call t % filter_index_map % add_key(real_inst_a, b)
    call t % filter_index_map % add_key(real_inst_b, a)

    ! Swap the results
    tmp = t % results(:, b)
    t % results(:, b) = t % results(:, a)
    t % results(:, a) = tmp

    deallocate(tmp)

  end subroutine swap_results

!===============================================================================
! SIFTDOWN_RESULTS
!===============================================================================

  subroutine siftdown_results(t, start, bottom)
   
    type(TallyObject), pointer, intent(inout) :: t
    integer, intent(in) :: start, bottom

    integer :: child, root
    integer :: real_inst_a, real_inst_b

    root = start
    do while(root*2 + 1 < bottom)
      child = root * 2 + 1
   
      if (child + 1 < bottom) then
        real_inst_a = t % reverse_filter_index_map % get_key(child + 1)
        real_inst_b = t % reverse_filter_index_map % get_key(child + 2)
        if (real_inst_a < real_inst_b) child = child + 1
      end if
   
      real_inst_a = t % reverse_filter_index_map % get_key(root + 1)
      real_inst_b = t % reverse_filter_index_map % get_key(child + 1)
      if (real_inst_a < real_inst_b) then
        call swap_results(t, root + 1, child + 1)
        root = child
      else
        return
      end if

    end do      
   
  end subroutine siftdown_results

end module state_point<|MERGE_RESOLUTION|>--- conflicted
+++ resolved
@@ -13,6 +13,7 @@
 
 
   use constants
+  use dict_header,        only: ElemKeyValueII, ElemKeyValueCI
   use error,              only: fatal_error, warning
   use geometry_header,    only: Cell, Universe, Lattice, Surface
   use global
@@ -20,11 +21,10 @@
   use source,             only: write_source_bank, read_source_bank
   use string,             only: to_str, zero_padded, count_digits
   use material_header,    only: Material
+  use mesh_header,        only: StructuredMesh
   use output_interface
-<<<<<<< HEAD
   use tally_header,       only: TallyObject, TallyResult
   use tally,              only: write_tally_result, read_tally_result
-  use dict_header,        only: ElemKeyValueII
 
 #ifdef HDF5
   use hdf5
@@ -34,11 +34,6 @@
                               count1, block1, f_ptr
   use, intrinsic :: ISO_C_BINDING
 #endif
-=======
-  use tally_header,       only: TallyObject
-  use mesh_header,        only: StructuredMesh
-  use dict_header,        only: ElemKeyValueII, ElemKeyValueCI
->>>>>>> 058fc2ea
 
 #ifdef MPI
   use mpi
@@ -57,25 +52,6 @@
 
   subroutine write_state_point()
 
-<<<<<<< HEAD
-    character(MAX_FILE_LEN)    :: filename
-    integer                    :: i, j, k, m, n
-    integer                    :: n_x, n_y, n_z
-    integer, allocatable       :: temp_array(:)
-    integer, allocatable       :: temp_array2(:)
-    integer, allocatable       :: lattice_universes(:,:,:)
-    type(Cell),     pointer    :: c => null()
-    type(Universe), pointer    :: u => null()
-    type(Lattice),  pointer    :: lat => null()
-    type(Surface),  pointer    :: s => null()
-    type(Material), pointer    :: mat => null()
-    type(TallyObject), pointer :: t => null()
-    type(ElemKeyValueII), pointer :: current => null()
-    type(ElemKeyValueII), pointer :: next => null()
-
-    ! Start statepoint timer
-    call time_statepoint % start()
-=======
     character(MAX_FILE_LEN)       :: filename
     integer                       :: i, j, k
     integer, allocatable          :: id_array(:)
@@ -87,7 +63,9 @@
     character(8)                  :: moment_name  ! name of moment (e.g, P3)
     integer                       :: n_order      ! loop index for moment orders
     integer                       :: nm_order     ! loop index for Ynm moment orders
->>>>>>> 058fc2ea
+
+    ! Start statepoint timer
+    call time_statepoint % start()
 
     ! Set filename for state point
     filename = trim(path_output) // 'statepoint.' // &
@@ -142,7 +120,6 @@
       ! Write out current batch number
       call sp % write_data(current_batch, "current_batch")
 
-<<<<<<< HEAD
       ! Write domain decomposition information
       if (dd_run) then
         call sp % write_data(1, "domain_decomp")
@@ -152,13 +129,13 @@
         call sp % write_data(0, "domain_decomp")
         call sp % write_data(NONE, "n_domains")
         call sp % write_data(NONE, "domain_id")
-=======
+      end if
+
       ! Indicate whether source bank is stored in statepoint
       if (source_separate) then
         call sp % write_data(0, "source_present")
       else
         call sp % write_data(1, "source_present")
->>>>>>> 058fc2ea
       end if
 
       ! Write out information for eigenvalue run
@@ -201,359 +178,11 @@
         end if
       end if
 
-<<<<<<< HEAD
-      ! Begin writing geometry/material information
-      call sp % write_data(n_cells, "n_cells", group="geometry")
-      call sp % write_data(n_universes, "n_universes", group="geometry")
-      call sp % write_data(n_lattices, "n_lattices", group="geometry")
-      call sp % write_data(n_surfaces, "n_surfaces", group="geometry")
-      call sp % write_data(n_materials, "n_materials", group="geometry")
-
-      if (n_lattices > 0) then
-        ! Print list of lattice IDs
-        allocate(temp_array(n_lattices))
-        do i = 1, n_lattices        
-          lat => lattices(i)
-          temp_array(i) = lat % id
-        end do
-        call sp % write_data(temp_array, "lattice_ids", &
-             group="geometry", length=n_lattices)
-        deallocate(temp_array)
-      end if
-
-      ! Print list of universe IDs
-      allocate(temp_array(n_universes))
-      do i = 1, n_universes        
-        u => universes(i)
-        temp_array(i) = u % id
-      end do
-      call sp % write_data(temp_array, "universe_ids", &
-           group="geometry", length=n_universes)
-      deallocate(temp_array)
-
-      ! Print list of surface IDs
-      current => surface_dict % keys()
-      i = 1
-      allocate(temp_array(n_surfaces))
-      allocate(temp_array2(n_surfaces))
-      do while (associated(current))
-        temp_array(i) = current % key
-        temp_array2(i) = current % value
-        ! Move to next surface
-        next => current % next
-        deallocate(current)
-        current => next
-        i = i + 1
-      end do
-      call sp % write_data(temp_array, "surface_keys", &
-           group="geometry", length=n_surfaces)
-      call sp % write_data(temp_array2, "surface_ids", &
-           group="geometry", length=n_surfaces)
-      deallocate(temp_array)
-      deallocate(temp_array2)
-
-      ! Print list of material IDs
-      allocate(temp_array(n_materials))
-      do i = 1, n_materials        
-        mat => materials(i)
-        temp_array(i) = mat % id
-      end do
-      call sp % write_data(temp_array, "material_ids", &
-           group="geometry", length=n_materials)
-      deallocate(temp_array)
-
-      ! Print list of cell keys-> IDs
-      current => cell_dict % keys()
-      i = 1
-      allocate(temp_array(n_cells))
-      allocate(temp_array2(n_cells))
-      do while (associated(current))
-        temp_array(i) = current % key
-        temp_array2(i) = current % value
-        ! Move to next universe
-        next => current % next
-        deallocate(current)
-        current => next
-        i = i + 1
-      end do
-      call sp % write_data(temp_array, "cell_keys", &
-           group="geometry", length=n_cells)
-      call sp % write_data(temp_array2, "cell_ids", &
-           group="geometry", length=n_cells)
-      deallocate(temp_array)
-      deallocate(temp_array2)
-
-      ! =======================================================================
-      ! WRITE INFORMATION ON CELLS
-
-      ! Create a cell group (nothing directly written in this group) then close
-#ifdef HDF5
-      call sp % open_group("geometry/cells")
-      call sp % close_group()
-#endif
-
-      ! Write information on each cell
-      CELL_LOOP: do i = 1, n_cells
-        c => cells(i)    
-        ! Write information on what fills this cell
-        call sp % write_data(c % type, "fill_type", &
-               group="geometry/cells/cell " // trim(to_str(c % id)))
-
-        call sp % write_data(c % n_surfaces, "n_surfaces", &
-               group="geometry/cells/cell " // trim(to_str(c % id)))
-        call sp % write_data(c % surfaces, "surfaces", & 
-               length= c % n_surfaces, &
-               group="geometry/cells/cell " // trim(to_str(c % id)))
-
-        select case (c % type)
-        case (CELL_NORMAL)          
-          if (c % material == MATERIAL_VOID) then
-            call sp % write_data(-1, "material", &
-                 group="geometry/cells/cell " // trim(to_str(c % id)))
-          else
-            call sp % write_data(materials(c % material) % id, "material", &
-                 group="geometry/cells/cell " // trim(to_str(c % id)))
-          end if
-        case (CELL_FILL)
-          call sp % write_data(universes(c % fill) % id, "fill", &
-               group="geometry/cells/cell " // trim(to_str(c % id))) 
-          call sp % write_data(size(c % offset), "maps", &
-               group="geometry/cells/cell " // trim(to_str(c % id)))
-          if (size(c % offset) > 0) then
-            call sp % write_data(c % offset, "offset", length=size(c%offset), &
-                 group="geometry/cells/cell " // trim(to_str(c % id)))
-          end if
-        case (CELL_LATTICE)
-          call sp % write_data(lattices(c % fill) % id, "lattice", &
-               group="geometry/cells/cell " // trim(to_str(c % id))) 
-        end select
-
-      end do CELL_LOOP
-
-      ! =======================================================================
-      ! WRITE INFORMATION ON UNIVERSES
-
-      ! Create universes group (nothing directly written here) then close
-#ifdef HDF5
-      call sp % open_group("geometry/universes")
-      call sp % close_group()
-#endif
-
-      ! Write information on each universe
-      UNIVERSE_LOOP: do i = 1, n_universes
-        u => universes(i)
-        call sp % write_data(u % n_cells, "n_cells", &
-             group="geometry/universes/universe " // trim(to_str(u % id)))
-
-        ! Write list of cells in this universe
-        if (u % n_cells > 0) then
-          call sp % write_data(u % cells, "cells", length=u % n_cells, &
-               group="geometry/universes/universe " // trim(to_str(u % id)))
-        end if
-
-      end do UNIVERSE_LOOP
-
-      ! =======================================================================
-      ! WRITE INFORMATION ON LATTICES
-
-      ! Create lattices group (nothing directly written here) then close
-#ifdef HDF5
-      call sp % open_group("geometry/lattices")
-      call sp % close_group()
-#endif
-
-      ! Write information on each lattice
-      LATTICE_LOOP: do i = 1, n_lattices
-        lat => lattices(i)
-
-        ! Write lattice type
-        select case(lat % type)
-        case (LATTICE_RECT)
-          call sp % write_data(1, "type", &
-               group="geometry/lattices/lattice " // trim(to_str(lat % id)))
-        case (LATTICE_HEX)
-          call sp % write_data(2, "type", &
-               group="geometry/lattices/lattice " // trim(to_str(lat % id)))
-        end select
-
-        ! Write lattice dimensions, number of offset maps, and offsets
-        if (lat % n_dimension == 2) then
-          call sp % write_data((/lat % dimension(1),lat % dimension(2),1/), & 
-               "dimension", length=3, &
-               group="geometry/lattices/lattice " // trim(to_str(lat % id)))
-        else          
-         call sp % write_data(lat % dimension, "dimension", &
-              length=3, &
-              group="geometry/lattices/lattice " // trim(to_str(lat % id)))
-        end if
-
-        call sp % write_data(size(lat % offset,1), "maps", &
-             group="geometry/lattices/lattice " // trim(to_str(lat % id)))
-        call sp % write_data(size(lat % offset), "offset_size", &
-             group="geometry/lattices/lattice " // trim(to_str(lat % id)))
-        if (size(lat % offset) > 0) then
-            call sp % write_data(lat % offset, "offset", &
-                 length=shape(lat % offset), &
-                 group="geometry/lattices/lattice " // trim(to_str(lat % id)))
-        end if
-
-        ! Determine dimensions of lattice
-        n_x = lat % dimension(1)
-        n_y = lat % dimension(2)
-        if (lat % n_dimension == 3) then
-          n_z = lat % dimension(3)
-        else
-          n_z = 1
-        end if
-
-        ! Write lattice universes
-        allocate(lattice_universes(n_x, n_y, n_z))
-        do j = 1, n_x
-          do k = 1, n_y
-            do m = 1, n_z
-              lattice_universes(j,k,m) = universes(lat % universes(j,k,m)) % id
-            end do
-          end do
-        end do
-        call sp % write_data(lattice_universes, "universes", &
-             length=(/n_x, n_y, n_z/), &
-             group="geometry/lattices/lattice " // trim(to_str(lat % id)))
-        deallocate(lattice_universes)
-
-      end do LATTICE_LOOP
-
-      ! =======================================================================
-      ! WRITE INFORMATION ON SURFACES
-
-      ! Create surfaces group (nothing directly written here) then close
-#ifdef HDF5
-      call sp % open_group("geometry/surfaces")
-      call sp % close_group()
-#endif
-
-      ! Write information on each surface
-      SURFACE_LOOP: do i = 1, n_surfaces
-        s => surfaces(i)
-        call sp % write_data(s % type, "type", &
-             group="geometry/surfaces/surface " // trim(to_str(s % id)))
-        call sp % write_data(s % bc, "bc", &
-             group="geometry/surfaces/surface " // trim(to_str(s % id)))
-
-        call sp % write_data(size(s % coeffs), "n_coeffs", &
-             group="geometry/surfaces/surface " // trim(to_str(s % id)))
-        if (size(s % coeffs) > 0) then
-          call sp % write_data(s % coeffs, "coeffs", length=size(s % coeffs), &
-               group="geometry/surfaces/surface " // trim(to_str(s % id)))
-        end if
-
-        if (allocated(s % neighbor_pos)) then
-          call sp % write_data(size(s % neighbor_pos), "n_neighbor_pos", &
-               group="geometry/surfaces/surface " // trim(to_str(s % id)))
-          call sp % write_data(s % neighbor_pos, "neighbor_pos",  &
-               length=size(s % neighbor_pos), &
-               group="geometry/surfaces/surface " // trim(to_str(s % id)))
-        else
-          j = 0
-          call sp % write_data(j, "n_neighbor_pos", &
-               group="geometry/surfaces/surface " // trim(to_str(s % id)))
-        endif
-
-        if (allocated(s % neighbor_neg)) then
-          call sp % write_data(size(s % neighbor_neg), "n_neighbor_neg", &
-               group="geometry/surfaces/surface " // trim(to_str(s % id)))
-          call sp % write_data(s % neighbor_neg, "neighbor_neg", &
-               length=size(s % neighbor_neg), &
-               group="geometry/surfaces/surface " // trim(to_str(s % id)))
-        else
-          j = 0
-          call sp % write_data(j, "n_neighbor_neg", &
-               group="geometry/surfaces/surface " // trim(to_str(s % id)))
-        endif
-      end do SURFACE_LOOP
-
-      ! =======================================================================
-      ! WRITE INFORMATION ON MATERIALS
-
-      ! Create materials group (nothing directly written here) then close
-#ifdef HDF5
-      call sp % open_group("geometry/materials")
-      call sp % close_group()
-#endif
-
-      ! Write information on each material
-      MATERIAL_LOOP: do i = 1, n_materials
-        mat => materials(i)
-        call sp % write_data(mat % n_nuclides, "n_nuclides", &
-             group="geometry/materials/material " // trim(to_str(mat % id)))
-        call sp % write_data(mat % nuclide, "nuclide", & 
-             length=mat % n_nuclides, &
-             group="geometry/materials/material " // trim(to_str(mat % id)))
-
-        j = 0
-        if (mat % distrib_dens) then
-          j = 1
-        end if 
-        call sp % write_data(j, "distrib_dens", &
-             group="geometry/materials/material " // trim(to_str(mat % id)))
-
-        j = 0
-        if (mat % distrib_comp) then
-          j = 1
-        end if
-        call sp % write_data(j, "distrib_comp", &
-             group="geometry/materials/material " // trim(to_str(mat % id)))
-
-        call sp % write_data(mat % density % num, "n_density", &
-             group="geometry/materials/material " // trim(to_str(mat % id)))
-        call sp % write_data(mat % density % density, "density", &
-             length=mat % density % num, &
-             group="geometry/materials/material " // trim(to_str(mat % id)))
-
-        call sp % write_data(mat % n_comp, "n_comp", &
-             group="geometry/materials/material " // trim(to_str(mat % id)))
-
-!        j = 0
-!        if (mat % otf_compositions) then
-!          j = 1
-!        end if
-!        call sp % write_data(j, "otf_compositions", &
-!             group="geometry/materials/material " // trim(to_str(mat % id)))
-!
-!        if (.not. mat % otf_compositions) then
-!
-!#ifdef HDF5
-!          call sp % open_group("geometry/materials/material "&
-!                 // trim(to_str(mat % id)) // "/compositions/")
-!          call sp % close_group()
-!#endif
-!          COMPOSITION_LOOP: do j = 1, mat % n_comp
-!            call sp % write_data(mat % comp(j) % atom_density, "atom_density ", &
-!                 length=mat % n_nuclides, & 
-!                 group="geometry/materials/material " &
-!                 // trim(to_str(mat % id)) // "/compositions/" &
-!                 // trim(to_str(j)))
-!          end do COMPOSITION_LOOP
-!
-!        end if
-
-        call sp % write_data(mat % n_sab, "n_sab", &
-             group="geometry/materials/material " // trim(to_str(mat % id)))
-        if (mat % n_sab > 0) then
-          call sp % write_data(mat % i_sab_nuclides, "i_sab_nuclides", length=mat % n_sab, &
-               group="geometry/materials/material " // trim(to_str(mat % id)))
-          call sp % write_data(mat % i_sab_tables, "i_sab_tables", length=mat % n_sab, &
-               group="geometry/materials/material " // trim(to_str(mat % id)))
-        endif
-
-      end do MATERIAL_LOOP
-
-=======
 #ifdef HDF5
       call sp % open_group("tallies")
       call sp % close_group()
 #endif
 
->>>>>>> 058fc2ea
       ! Write number of meshes
       call sp % write_data(n_meshes, "n_meshes", group="tallies/meshes")
 
@@ -616,89 +245,6 @@
       ! Write number of tallies
       call sp % write_data(n_tallies, "n_tallies", group="tallies")
 
-<<<<<<< HEAD
-      ! Write all tally information except results
-      TALLY_METADATA: do i = 1, n_tallies
-        !Get pointer to tally
-        t => tallies(i)
-
-        ! Write id
-        call sp % write_data(t % id, "id", group="tallies/tally" // to_str(i))
-
-        ! Write label                       
-        call sp % write_data(len(t % label), "labellen", group="tallies/tally" // to_str(i))
-        if (len(t % label) > 0) then
-          call sp % write_data(t % label, "label", group="tallies/tally" // to_str(i))
-        endif
-
-        ! Write estimator type                                                                      
-        call sp % write_data(t % estimator, "estimator", group="tallies/tally" // to_str(i))
-
-        ! Write number of realizations
-        call sp % write_data(t % n_realizations, "n_realizations", &
-             group="tallies/tally" // to_str(i))
-
-        ! Write size of each tally
-        call sp % write_data(t % total_score_bins, "total_score_bins", &
-             group="tallies/tally" // to_str(i))
-        call sp % write_data(t % total_filter_bins, "total_filter_bins", &
-             group="tallies/tally" // to_str(i))
-
-        ! Write on-the-fly allocation tally info
-        if (t % on_the_fly_allocation) then
-          n = t % next_filter_idx - 1
-          call sp % write_data(n, "otf_size_results_filters", &
-               group="tallies/tally" // to_str(i))
-          ! Write otf filter bin mapping
-          allocate(temp_array(n))
-          do j = 1, n
-            temp_array(j) = t % reverse_filter_index_map % get_key(j)
-          end do
-          call sp % write_data(temp_array, "otf_filter_bin_map", &
-               group="tallies/tally" // to_str(i), &
-               length=n)
-          deallocate(temp_array)
-        else
-          call sp % write_data(NONE, "otf_size_results_filters", &
-               group="tallies/tally" // to_str(i))
-        end if
-
-        ! Write number of filters
-        call sp % write_data(t % n_filters, "n_filters", &
-             group="tallies/tally" // to_str(i))
-
-        ! Write filter information
-        FILTER_LOOP: do j = 1, t % n_filters
-
-          ! Write type of filter
-          call sp % write_data(t % filters(j) % type, "type", &
-               group="tallies/tally" // trim(to_str(i)) // "/filter" // to_str(j))
-          ! Write offset for this filter
-          call sp % write_data(t % filters(j) % offset, "offset", &
-               group="tallies/tally" // trim(to_str(i)) // "/filter" // to_str(j))
-
-          ! Write number of bins for this filter
-          call sp % write_data(t % filters(j) % n_bins, "n_bins", &
-               group="tallies/tally" // trim(to_str(i)) // "/filter" // to_str(j))
-
-          ! Write bins
-          if (t % filters(j) % type == FILTER_ENERGYIN .or. &
-              t % filters(j) % type == FILTER_ENERGYOUT) then
-            call sp % write_data(t % filters(j) % real_bins, "bins", &
-                 group="tallies/tally" // trim(to_str(i)) // "/filter" // to_str(j), &
-                 length=size(t % filters(j) % real_bins))
-          else
-            call sp % write_data(t % filters(j) % int_bins, "bins", &
-                 group="tallies/tally" // trim(to_str(i)) // "/filter" // to_str(j), &
-                 length=size(t % filters(j) % int_bins))
-          end if
-
-        end do FILTER_LOOP
-
-        ! Write number of nuclide bins
-        call sp % write_data(t % n_nuclide_bins, "n_nuclide_bins", &
-             group="tallies/tally" // to_str(i))
-=======
       if (n_tallies > 0) then
 
         ! Print list of tally IDs
@@ -731,6 +277,25 @@
                group="tallies/tally " // trim(to_str(tally % id)))
           call sp % write_data(tally % n_filters, "n_filters", &
                group="tallies/tally " // trim(to_str(tally % id)))
+
+          ! Write on-the-fly allocation tally info
+          if (tally % on_the_fly_allocation) then
+            n = tally % next_filter_idx - 1
+            call sp % write_data(n, "otf_size_results_filters", &
+                 group="tallies/tally" // trim(to_str(tally % id)))
+            ! Write otf filter bin mapping
+            allocate(temp_array(n))
+            do j = 1, n
+              temp_array(j) = tally % reverse_filter_index_map % get_key(j)
+            end do
+            call sp % write_data(temp_array, "otf_filter_bin_map", &
+                 group="tallies/tally" // trim(to_str(tally % id)), &
+                 length=n)
+            deallocate(temp_array)
+          else
+            call sp % write_data(NONE, "otf_size_results_filters", &
+                 group="tallies/tally" // trim(to_str(tally % id)))
+          end if
 
           ! Write filter information
           FILTER_LOOP: do j = 1, tally % n_filters
@@ -826,7 +391,6 @@
           end do MOMENT_LOOP
 
         end do TALLY_METADATA
->>>>>>> 058fc2ea
 
       end if
     end if
@@ -865,26 +429,21 @@
           tally => tallies(i)
 
           ! Write sum and sum_sq for each bin
-<<<<<<< HEAD
-          if (t % on_the_fly_allocation) then
-
-            n = t % next_filter_idx - 1
-            call write_tally_result(sp, t % results(:,1:n), "results", &
-                 group="tallies/tally" // to_str(i), &
-                 n1=size(t % results, 1), n2=n)
+          if (tally % on_the_fly_allocation) then
+
+            n = tally % next_filter_idx - 1
+            call write_tally_result(sp, tally % results(:,1:n), "results", &
+                 group="tallies/tally" // trim(to_str(tally % id)), &
+                 n1=size(tally % results, 1), n2=n)
 
           else
-=======
-          call sp % write_tally_result(tally % results, "results", &
-               group="tallies/tally " // trim(to_str(tally % id)), &
-               n1=size(tally % results, 1), n2=size(tally % results, 2))
->>>>>>> 058fc2ea
-
-            call write_tally_result(sp, t % results, "results", &
-                 group="tallies/tally" // to_str(i), &
-                 n1=size(t % results, 1), n2=size(t % results, 2))
+
+            call write_tally_result(sp, tally % results, "results", &
+                 group="tallies/tally" // trim(to_str(tally % id)), &
+                 n1=size(tally % results, 1), n2=size(tally % results, 2))
 
           endif
+
         end do TALLY_RESULTS
 
       else
@@ -899,19 +458,22 @@
 
     end if
 
-<<<<<<< HEAD
 #ifdef HDF5
     ! Write OTF tallies from DD runs, which were deferred for HDF5
+    ! TODO: this function unscrambles the results arrays and writes to one
+    ! aggregated statepoint for all domains.  It's terribly inefficient as
+    ! written, so for now we leave it commented out and just write separate
+    ! statepoints for each domain, which will need to be unscrambled in
+    ! post-processing
 !    call write_state_point_otf_tally_data(filename)
 #endif
 
-    ! Start statepoint timer
-    call time_statepoint % stop()
-=======
     if (master .and. n_tallies > 0) then
       deallocate(id_array)
     end if
->>>>>>> 058fc2ea
+
+    ! Stop statepoint timer
+    call time_statepoint % stop()
 
   end subroutine write_state_point
 
@@ -1118,7 +680,6 @@
 
         ! Set filename for state point
         filename = trim(path_output) // 'statepoint.' // &
-<<<<<<< HEAD
             & zero_padded(current_batch, count_digits(n_batches))
 
         if (dd_run) then
@@ -1127,9 +688,6 @@
                             count_digits(domain_decomp % n_domains))
         end if
 
-=======
-            & zero_padded(current_batch, count_digits(n_max_batches))
->>>>>>> 058fc2ea
 #ifdef HDF5
         filename = trim(filename) // '.h5'
 #else
@@ -1315,13 +873,8 @@
          tallyresult_temp(:,:) % sum_sq = tally_temp(2,:,:)
 
          ! Write reduced tally results to file
-<<<<<<< HEAD
           call write_tally_result(sp, t % results, "results", &
-               group="tallies/tally" // to_str(i), n1=m, n2=n)
-=======
-          call sp % write_tally_result(tally % results, "results", &
-               group="tallies/tally " // trim(to_str(tally % id)), n1=m, n2=n)
->>>>>>> 058fc2ea
+               group="tallies/tally" // trim(to_str(tally % id)), n1=m, n2=n)
 
           ! Deallocate temporary tally result
           deallocate(tallyresult_temp)
@@ -1354,30 +907,6 @@
 
   subroutine load_state_point()
 
-<<<<<<< HEAD
-    character(MAX_FILE_LEN) :: path_temp
-    character(19)           :: current_time
-    character(52)           :: label
-    integer                 :: i
-    integer                 :: j
-    integer                 :: k
-    integer                 :: n_univ
-    integer                 :: n_cell
-    integer                 :: n_lat
-    integer                 :: n_surf
-    integer                 :: n_mat
-    integer                 :: dist_dens
-    integer                 :: dist_comp
-    integer                 :: length(4)
-    integer                 :: int_array(3)
-    integer, allocatable    :: temp_array(:)
-    integer, allocatable    :: temp_array3D(:,:,:)
-    integer, allocatable    :: temp_array4D(:,:,:,:)
-    logical                 :: source_present
-    real(8)                 :: real_array(3) 
-    real(8), allocatable    :: temp_real_array(:)
-    type(TallyObject), pointer :: t => null()
-=======
     character(MAX_FILE_LEN)    :: path_temp
     character(19)              :: current_time
     integer                    :: i, j, k
@@ -1394,7 +923,6 @@
     integer                    :: n_order      ! loop index for moment orders
     integer                    :: nm_order     ! loop index for Ynm moment orders
     character(8)               :: moment_name  ! name of moment (e.g, P3, Y-1,1)
->>>>>>> 058fc2ea
 
     ! Write message
     call write_message("Loading state point " // trim(path_state_point) &
@@ -1739,43 +1267,6 @@
       allocate(id_array(n_meshes))
       allocate(key_array(n_meshes))
 
-<<<<<<< HEAD
-      ! Get pointer to tally
-      t => tallies(i)
-       
-      ! Read tally id
-      call sp % read_data(t % id, "id", group="tallies/tally" // to_str(i))
-
-      ! Read tally label length
-      call sp % read_data(j, "labellen", group="tallies/tally" // to_str(i))
-
-      ! Read tally label
-      if (j > 0) then
-        call sp % read_data(label, "label", group="tallies/tally" // to_str(i))
-      end if
-        
-      ! Read estimator type                                                                      
-      call sp % read_data(t % estimator, "estimator", & 
-           group="tallies/tally" // to_str(i))
-                                  
-      ! Read number of realizations
-      call sp % read_data(t % n_realizations, "n_realizations", &
-           group="tallies/tally" // to_str(i))
-
-      ! Read size of tally results
-      call sp % read_data(int_array(1), "total_score_bins", &
-           group="tallies/tally" // to_str(i))
-       
-      call sp % read_data(int_array(2), "total_filter_bins", &
-           group="tallies/tally" // to_str(i))
-
-      ! Check size of tally results array
-      if (int_array(1) /= t % total_score_bins .and. &
-          int_array(2) /= t % total_filter_bins) then
-        call fatal_error("Input file tally structure is different from &
-             &restart.")
-      end if
-=======
       call sp % read_data(id_array, "ids", &
            group="tallies/meshes", length=n_meshes)
       call sp % read_data(key_array, "keys", &
@@ -1783,7 +1274,6 @@
 
       ! Read and overwrite mesh information
       MESH_LOOP: do i = 1, n_meshes
->>>>>>> 058fc2ea
 
         mesh => meshes(id_array(i))
         curr_key = key_array(id_array(i))
@@ -1809,33 +1299,6 @@
 
       end do MESH_LOOP
 
-<<<<<<< HEAD
-        ! Read type of filter
-        call sp % read_data(t % filters(j) % type, "type", &
-             group="tallies/tally" // trim(to_str(i)) & 
-             // "/filter" // to_str(j))
-
-          ! Write offset for this filter
-          call sp % read_data(t % filters(j) % offset, "offset", &
-               group="tallies/tally" // trim(to_str(i)) &
-               // "/filter" // to_str(j))
-
-        ! Read number of bins for this filter
-        call sp % read_data(t % filters(j) % n_bins, "n_bins", &
-             group="tallies/tally" // trim(to_str(i)) &
-             // "/filter" // to_str(j))
-
-        ! Read bins
-        if (t % filters(j) % type == FILTER_ENERGYIN .or. &
-            t % filters(j) % type == FILTER_ENERGYOUT) then
-          call sp % read_data(t % filters(j) % real_bins, "bins", &
-               group="tallies/tally" // trim(to_str(i)) // "/filter" & 
-               // to_str(j), length=size(t % filters(j) % real_bins))
-        else
-          call sp % read_data(t % filters(j) % int_bins, "bins", &
-               group="tallies/tally" // trim(to_str(i)) // "/filter" & 
-               // to_str(j), length=size(t % filters(j) % int_bins))
-=======
       deallocate(id_array)
       deallocate(key_array)
 
@@ -1864,6 +1327,29 @@
            group="tallies/tally " // trim(to_str(curr_key)))
       call sp % read_data(tally % n_filters, "n_filters", &
            group="tallies/tally " // trim(to_str(curr_key)))
+
+      ! Read on-the-fly allocation tally info
+      if (tally % on_the_fly_allocation) then
+        call sp % read_data(otf_size_results_filters, "otf_size_results_filters", &
+             group="tallies/tally" // trim(to_str(tally % id)))
+        
+        ! Read otf filter bin mapping
+        allocate(temp_array(otf_size_results_filters))
+        call sp % read_data(temp_array, "otf_filter_bin_map", &
+             group="tallies/tally" // trim(to_str(tally % id)), &
+             length=otf_size_results_filters)
+
+        ! Reset the filter map on the tally object
+        do j = 1, otf_size_results_filters
+          dummy_filter_index = tally % otf_filter_index(temp_array(j))
+        end do
+
+        deallocate(temp_array)
+
+      else
+        call sp % read_data(otf_size_results_filters, "otf_size_results_filters", &
+             group="tallies/tally" // trim(to_str(tally % id)))
+      end if
 
       FILTER_LOOP: do j = 1, tally % n_filters
         call sp % read_data(tally % filters(j) % type, "type", &
@@ -1886,7 +1372,6 @@
                group="tallies/tally " // trim(to_str(curr_key)) // &
                "/filter " // to_str(j), &
                length=size(tally % filters(j) % int_bins))
->>>>>>> 058fc2ea
         end if
 
       end do FILTER_LOOP
@@ -1989,15 +1474,9 @@
           curr_key = key_array(id_array(i))
 
           ! Read sum and sum_sq for each bin
-<<<<<<< HEAD
-          call read_tally_result(sp, t % results, "results", &
-               group="tallies/tally" // to_str(i), &
-               n1=size(t % results, 1), n2=size(t % results, 2))
-=======
-          call sp % read_tally_result(tally % results, "results", &
-               group="tallies/tally " // trim(to_str(curr_key)), &
+          call read_tally_result(sp, tally % results, "results", &
+               group="tallies/tally" // trim(to_str(curr_key)), &
                n1=size(tally % results, 1), n2=size(tally % results, 2))
->>>>>>> 058fc2ea
 
         end do TALLY_RESULTS
 
