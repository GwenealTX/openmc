--- conflicted
+++ resolved
@@ -44,14 +44,8 @@
 
   subroutine run_problem()
 
-<<<<<<< HEAD
-    integer                 :: i_cycle     ! cycle index
-    integer                 :: final_stage
-    integer(8)              :: i_particle  ! history index
-    type(Particle), pointer :: p => null()
-=======
     integer(8) :: i  ! index over histories in single cycle
->>>>>>> 2662a1b4
+    integer    :: final_stage
 
     if (master) call header("BEGIN SIMULATION", level=1)
 
@@ -177,16 +171,16 @@
     ! processors
     n = lmesh_nx * lmesh_ny * lmesh_nz * MAX_STAGES
     if (master) then
-       call MPI_REDUCE(MPI_IN_PLACE, starting_source, n, MPI_REAL8, MPI_SUM, &
-            0, MPI_COMM_WORLD, mpi_err)
-       call MPI_REDUCE(MPI_IN_PLACE, leakage, n, MPI_REAL8, MPI_SUM, &
+       call MPI_REDUCE(MPI_IN_PLACE, stage_source, n, MPI_REAL8, MPI_SUM, &
+            0, MPI_COMM_WORLD, mpi_err)
+       call MPI_REDUCE(MPI_IN_PLACE, stage_leakage, n, MPI_REAL8, MPI_SUM, &
             0, MPI_COMM_WORLD, mpi_err)
        call MPI_REDUCE(MPI_IN_PLACE, last_stage, 1, MPI_INTEGER, MPI_MAX, &
             0, MPI_COMM_WORLD, mpi_err)
     else
-       call MPI_REDUCE(starting_source, starting_source, n, MPI_REAL8, MPI_SUM, &
-            0, MPI_COMM_WORLD, mpi_err)
-       call MPI_REDUCE(leakage, leakage, n, MPI_REAL8, MPI_SUM, &
+       call MPI_REDUCE(stage_source, stage_source, n, MPI_REAL8, MPI_SUM, &
+            0, MPI_COMM_WORLD, mpi_err)
+       call MPI_REDUCE(stage_leakage, stage_leakage, n, MPI_REAL8, MPI_SUM, &
             0, MPI_COMM_WORLD, mpi_err)
        call MPI_REDUCE(last_stage, last_stage, 1, MPI_INTEGER, MPI_MAX, &
             0, MPI_COMM_WORLD, mpi_err)
@@ -211,14 +205,14 @@
              do j = 1, lmesh_ny
                 do i = 1, lmesh_nx
                    ! calculate fraction of source sites in each mesh
-                   src = starting_source(i,j,k,m)/(n_particles*(n_cycles - n_inactive))
+                   src = stage_source(i,j,k,m)/(n_particles*(n_cycles - n_inactive))
 
                    ! calculate absolute leakage
-                   leak = leakage(i,j,k,m)/(n_particles*(n_cycles - n_inactive))
+                   leak = stage_leakage(i,j,k,m)/(n_particles*(n_cycles - n_inactive))
 
                    ! calculate leakage fraction
-                   if (starting_source(i,j,k,m) > ZERO) then
-                      leak_fraction = leakage(i,j,k,m)/starting_source(i,j,k,m)
+                   if (stage_source(i,j,k,m) > ZERO) then
+                      leak_fraction = stage_leakage(i,j,k,m)/stage_source(i,j,k,m)
                    else
                       leak_fraction = ZERO
                    end if
