--- conflicted
+++ resolved
@@ -1,16 +1,10 @@
 program main
 
   use constants
-<<<<<<< HEAD
-  use depletion,    only: run_depletion
-  use eigenvalue,   only: run_eigenvalue
-  use finalize,     only: finalize_run
-  use fixed_source, only: run_fixedsource
-=======
+  use depletion,         only: run_depletion
   use eigenvalue,        only: run_eigenvalue
   use finalize,          only: finalize_run
   use fixed_source,      only: run_fixedsource
->>>>>>> f085264b
   use global
   use initialize,        only: initialize_run
   use particle_restart,  only: run_particle_restart
@@ -32,13 +26,10 @@
   case (MODE_TALLIES)
     ! For tallies-only mode, we just skip straight to finalize_run to write out
     ! the tally results
-<<<<<<< HEAD
+  case (MODE_PARTICLE)
+    if (master) call run_particle_restart()
   case (MODE_DEPLETION)
     call run_depletion()
-=======
-  case (MODE_PARTICLE)
-    if (master) call run_particle_restart()
->>>>>>> f085264b
   end select
 
   ! finalize run
