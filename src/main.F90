--- conflicted
+++ resolved
@@ -30,22 +30,11 @@
   else
      call run_problem()
   end if
-<<<<<<< HEAD
 
   call calculate_leakage()
 
-  ! deallocate arrays
-  call free_memory()
-
-#ifdef MPI
-  ! If MPI is in use and enabled, terminate it
-  call MPI_FINALIZE(mpi_err)
-#endif
-=======
-     
   ! finalize run
   call finalize_run()
->>>>>>> 34cf6494
   
 contains
 
