module finalize

  use constants
  use global
  use output,         only: header, print_runtime, print_results, &
                            print_overlap_check, write_tallies, print_testing, &
                            print_domain_interactions
  use state_point,    only: write_distribmat_comps
  use tally,          only: tally_statistics

#ifdef MPI
  use message_passing
#endif

<<<<<<< HEAD
#ifdef HDF5
  use hdf5_interface,  only: h5tclose_f, h5close_f, hdf5_err, &
                             hdf5_tallyresult_t, hdf5_bank_t, h5fclose_f
#endif
=======
  use hdf5_interface, only: hdf5_bank_t, hdf5_tallyresult_t
  use hdf5, only: h5tclose_f, h5close_f
>>>>>>> aee19458

  implicit none

contains

!===============================================================================
! FINALIZE_RUN does all post-simulation tasks such as calculating tally
! statistics and writing out tallies
!===============================================================================

  subroutine finalize_run()

<<<<<<< HEAD
    integer :: i

    if (run_mode == MODE_TESTING) then
      if (master) call print_testing()
#ifdef MPI
      call MPI_BARRIER(MPI_COMM_WORLD, mpi_err)
#endif
      return
    end if
=======
    integer :: hdf5_err
>>>>>>> aee19458

    ! Start finalization timer
    call time_finalize%start()

    if (run_mode /= MODE_PLOTTING .and. run_mode /= MODE_PARTICLE &
        .and. run_mode /= MODE_DISTRIBUTION) then
      ! Calculate statistics for tallies and write to tallies.out
      if (master .or. (dd_run .and. domain_decomp % local_master)) then
        if (n_realizations > 1) call tally_statistics()
        if (output_tallies) call write_tallies()
      end if
      if (check_overlaps) call reduce_overlap_count()
      if (output_distribmats) call write_distribmat_comps(OUTPUT_MATFILE)
    end if

    ! Stop timers and show timing statistics
    call time_finalize%stop()
    call time_total%stop()
    if (master .and. (run_mode /= MODE_PLOTTING .and. &
         run_mode /= MODE_PARTICLE)) then
      call print_runtime()
      call print_results()
      if (check_overlaps) call print_overlap_check()
    end if

    ! Print number of domain interactions
    if (dd_run .and. domain_decomp % count_interactions) then
#ifdef MPI
      call MPI_BARRIER(MPI_COMM_WORLD, mpi_err)
#endif
      if (domain_decomp % local_master) call print_domain_interactions()
    end if

    ! Clearn up OTF file reading
    do i = 1, n_materials
      if (materials(i) % otf_compositions) then
        call materials(i) % comp_file % close()
      end if
    end do
    ! Close the OTF file
    if (otf_matfile_open) then
      do i = 1, n_materials
        if (materials(i) % otf_compositions) then
          call h5fclose_f(materials(i) % comp_file % file_id, hdf5_err)
          otf_matfile_open = .false.
          exit
        end if
      end do
    end if

    ! Deallocate arrays
    call free_memory()

    ! Release compound datatypes
    call h5tclose_f(hdf5_tallyresult_t, hdf5_err)
    call h5tclose_f(hdf5_bank_t, hdf5_err)

    ! Close FORTRAN interface.
    call h5close_f(hdf5_err)

#ifdef MPI
    ! Free all MPI types
    call MPI_TYPE_FREE(MPI_BANK, mpi_err)
    call MPI_TYPE_FREE(MPI_TALLYRESULT, mpi_err)

    ! If MPI is in use and enabled, terminate it
    call MPI_FINALIZE(mpi_err)
#endif

  end subroutine finalize_run

!===============================================================================
! REDUCE_OVERLAP_COUNT accumulates cell overlap check counts to master
!===============================================================================

  subroutine reduce_overlap_count()

#ifdef MPI
      if (master) then
        call MPI_REDUCE(MPI_IN_PLACE, overlap_check_cnt, n_cells, &
             MPI_INTEGER8, MPI_SUM, 0, MPI_COMM_WORLD, mpi_err)
      else
        call MPI_REDUCE(overlap_check_cnt, overlap_check_cnt, n_cells, &
             MPI_INTEGER8, MPI_SUM, 0, MPI_COMM_WORLD, mpi_err)
      end if
#endif

  end subroutine reduce_overlap_count

end module finalize<|MERGE_RESOLUTION|>--- conflicted
+++ resolved
@@ -3,7 +3,7 @@
   use constants
   use global
   use output,         only: header, print_runtime, print_results, &
-                            print_overlap_check, write_tallies, print_testing, &
+                            print_overlap_check, write_tallies, &
                             print_domain_interactions
   use state_point,    only: write_distribmat_comps
   use tally,          only: tally_statistics
@@ -12,15 +12,8 @@
   use message_passing
 #endif
 
-<<<<<<< HEAD
-#ifdef HDF5
-  use hdf5_interface,  only: h5tclose_f, h5close_f, hdf5_err, &
-                             hdf5_tallyresult_t, hdf5_bank_t, h5fclose_f
-#endif
-=======
   use hdf5_interface, only: hdf5_bank_t, hdf5_tallyresult_t
   use hdf5, only: h5tclose_f, h5close_f
->>>>>>> aee19458
 
   implicit none
 
@@ -32,20 +25,8 @@
 !===============================================================================
 
   subroutine finalize_run()
-
-<<<<<<< HEAD
     integer :: i
-
-    if (run_mode == MODE_TESTING) then
-      if (master) call print_testing()
-#ifdef MPI
-      call MPI_BARRIER(MPI_COMM_WORLD, mpi_err)
-#endif
-      return
-    end if
-=======
     integer :: hdf5_err
->>>>>>> aee19458
 
     ! Start finalization timer
     call time_finalize%start()
@@ -89,7 +70,7 @@
     if (otf_matfile_open) then
       do i = 1, n_materials
         if (materials(i) % otf_compositions) then
-          call h5fclose_f(materials(i) % comp_file % file_id, hdf5_err)
+          !XXcall h5fclose_f(materials(i) % comp_file % file_id, hdf5_err)
           otf_matfile_open = .false.
           exit
         end if
